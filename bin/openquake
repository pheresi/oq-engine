#!/usr/bin/env python
# -*- coding: utf-8 -*-
# vim: tabstop=4 shiftwidth=4 softtabstop=4

"""OpenQuake: software for seismic hazard and risk assessment

It receives its inputs through a configuration file plus input data in .xml
format and stores the results in .xml format.

Available Hazard Analysis

  Classical PSHA
    Input   Source Model Logic Tree
            GMPE Logic Tree

    Output  Hazard maps
            Hazard curves

  Event-Based PSHA
    Input   Source Model Logic Tree
            GMPE Logic Tree

    Output  Ground Motion fields

  Scenario SHA
    Input   Rupture Model

    Output  Ground Motion fields

Available Risk Analysis

  Classical PSHA-based
    Input   Exposure (a value per asset)
            Vulnerability curves (a list of vulnerability functions)
            Seismic hazard input: hazard curves

    Output  A grid of loss-ratio curves
            A grid of loss curves
            A map of losses at each interval

  Probabilistic event-based
    Input   Exposure (a value per asset)
            Vulnerability curves (a list of vulnerability functions)
            Seismic hazard input: sets of ground motion fields

    Output  A grid of loss-ratio curves
            A grid of loss curves
            A map of losses at each interval
            An aggregated loss curve

"""

import sys

from openquake.utils import config


config.abort_if_no_config_available()


try:
    import celeryconfig
except ImportError:
    sys.path.append('/usr/openquake')

import oqpath
oqpath.set_oq_path()

from openquake import flags
from openquake import __version__

from openquake.utils import version as utils_version

FLAGS = flags.FLAGS

flags.DEFINE_string('config_file', 'openquake-config.gem',
                    'OpenQuake configuration file')
flags.DEFINE_enum('output_type', 'db', ['db', 'xml'],
                  'Computation result output type')

flags.DEFINE_boolean('help', False, 'Show this help')
flags.DEFINE_boolean('version', False, 'Show version information')


<<<<<<< HEAD
def register_mixins():
    from openquake.job import Job
    from openquake.output import geotiff
    from openquake.parser import exposure
    from openquake.parser import vulnerability

    from openquake.hazard import opensha
    from openquake.hazard.disagg import core as disagg
    from openquake.risk.job import general
    from openquake.risk.job import probabilistic


=======
>>>>>>> ff53ca05
if __name__ == '__main__':
    if len(sys.argv) == 1:
        sys.argv.append('--help')

    args = FLAGS(sys.argv)

    if FLAGS.version:
        print utils_version.info(__version__)
        sys.exit(0)
    elif FLAGS.help:
        print __doc__

        print "Flags:"
        print flags.get_flags_help()
        sys.exit(1)

    # Collect inputs
    # Determine Processing type
    # Validate input data

    # Prepare final configuration, save it
    # Hash final config, store that

    # Kick off processing tasks, and wait...
    # Collate results
    # Generate output

    from openquake import job
    from openquake import engine
    try:
        engine.run_job(FLAGS.config_file, FLAGS.output_type)
    except job.config.ValidationException as e:
        print str(e)<|MERGE_RESOLUTION|>--- conflicted
+++ resolved
@@ -82,21 +82,6 @@
 flags.DEFINE_boolean('version', False, 'Show version information')
 
 
-<<<<<<< HEAD
-def register_mixins():
-    from openquake.job import Job
-    from openquake.output import geotiff
-    from openquake.parser import exposure
-    from openquake.parser import vulnerability
-
-    from openquake.hazard import opensha
-    from openquake.hazard.disagg import core as disagg
-    from openquake.risk.job import general
-    from openquake.risk.job import probabilistic
-
-
-=======
->>>>>>> ff53ca05
 if __name__ == '__main__':
     if len(sys.argv) == 1:
         sys.argv.append('--help')
