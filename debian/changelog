--- conflicted
+++ resolved
@@ -1,10 +1,8 @@
-<<<<<<< HEAD
+  [Paolo Tormene]
+  * Raise an early error if any station data has zero intensity value
+
   [Michele Simionato, Paolo Tormene]
   * Internal: checking encoding and newlines of all CSV files in the repository
-=======
-  [Paolo Tormene]
-  * An error is raised if any station data has zero intensity value
->>>>>>> 8cfdea78
 
   [Christopher Brooks]
   * Implemented the Atkinson (2015) GMPE with the alt. eff. depth model
