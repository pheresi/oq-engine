  [Michele Simionato]
<<<<<<< HEAD
  * Made it possible to specify the `filter_distance` in the `job.ini`
=======
  * Made rtree optional again and disabled it in macOS
  * Optimized the SiteCollection class and doubled the speed of distance
    calculations in most continental scale calculations
  * Fixed an ordering bug in event based risk from GMFs when using a
    vulnerability function with PMF
>>>>>>> 22c9ae82
  * Replaced Rtree with KDtree except in the source filtering
  * Parallelized the source prefiltering
  * Removed the tiling feature from the classical calculator
  * Undeprecated `hazardlib.calc.stochastic.stochastic_event_set` and
    made its signature right
  * Removed the source typology from the ruptures and reduced the rupture
    hierarchy
  * Removed the mesh spacing from PlanarSurfaces
  * Optimized the instantiation of the rtree index
  * Replaced the old prefiltering mechanism with the new one

  [Daniele Viganò]
  * Managed the case of a dead controlling terminal (SIGHUP)

  [Michele Simionato]
  * Removed Decimal numbers from the PMF distribution in hazardlib
  * Fixed another tricky bug with rtree filtering across the international
    date line
  * Added a parameter `prefilter_sources` with values `rtree|numpy|no`
  * Removed the prefiltering on the workers, resulting in a huge speedup
    for gridded ruptures at the cost of a larger data transfer
  * Changed the `losses_by_event` output to export a single .csv file with
    all realizations
  * Added a `cross_correlation` parameter used when working with shakemaps
  * Now sites and exposure can be set at the same time in the job.ini
  * Introduced a `preclassical` calculator
  * Extended the scenario_damage calculator to export `dmg_by_event`
    outputs as well as `losses_by_event` outputs if there is a consequence
    model
  * Unified `region` and `region_constraint` parameters in the job.ini
  * Added a check to forbid duplicated GSIMs in the logic tree
  * Introduced some changes to the `realizations` exporter (renamed field
    `uid` -> `branch_path` and removed the `model` field)
  * Added a command `oq celery inspect`
  * Reduced the check on too many realizations to a warning, except for
    event based calculations
  * Improved the hazard exporter to exports only data for the filtered
    site collection and not the full site collection
  * Extended the BCR exporter to export the asset tags

  [Catalina Yepes]
  * Revised/enhanced the risk demos

  [Michele Simionato]
  * Added a warning about the option `optimize_same_id_sources` when the user
    should take advantage of it

  [Daniele Viganò]
  * `celery-status` script converted into `oq celery status` command
  * Removed Django < 1.10 backward compatibility
  * Updated Python dependices (numpy 1.14, scipy 1.0.1,
    Django 1.10+, Celery 4+)

  [Michele Simionato]
  * Implemented scenario_risk/scenario_damage from shakemap calculators
  * Exported the asset tags in the asset based risk outputs
  * Fixed a numeric issue for nonparametric sources causing the hazard curves
    to saturate at high intensities
  * Added an utility to download shakemaps
  * Added an XML exporter for the site model
  * Slight change to the correlation module to fix a bug in the SMTK
  * Added a distribution mechanism `threadpool`

python3-oq-engine (3.0.0-1~precise01) precise; urgency=low

  [Michele Simionato]
  * Fixed a bug with newlines in the logic tree path breaking the CSV exporter
    for the realizations output
  * When setting the event year, each stochastic event set is now considered
    independent
  * Fixed a bug in the HMTK plotting libraries and added the ability to
    customize the figure size
  * Fixed bug in the datastore: now we automatically look for the attributes
    in the parent dataset, if the dataset is missing in the child datastore
  * Extended extract_losses_by_asset to the event based risk calculator
  * Stored in source_info the number of events generated per source
  * Added a script utils/reduce_sm to reduce the source model of a calculation
    by removing all the sources not affecting the hazard
  * Deprecated `openquake.hazardlib.calc.stochastic.stochastic_event_set`
  * Fixed the export of ruptures with a GriddedSurface geometry
  * Added a check for wrong or missing `<occupancyPeriods>` in the exposure
  * Fixed the issue of slow tasks in event_based_risk from precomputed GMFs
    for sites without events
  * Now the engine automatically associates the exposure to a grid if
    `region_grid_spacing` is given and the sites are not specified otherwise
  * Extracting the site mesh from the exposure before looking at the site model
  * Added a check on probs_occur summing up to 1 in the SourceWriter
  * `oq show job_info` now shows the received data amount while the
    calculation is progressing

  [Daniele Viganò]
  * Removed support for Python 2 in `setup.py`
  * Removed files containing Python 2 dependencies
  * Added support for WebUI groups/permissions on the
    export outputs and datastore API endpoints

  [Michele Simionato]
  * Fixed `oq show` for multiuser with parent calculations
  * Fixed `get_spherical_bounding_box` for griddedSurfaces
  * Implemented disaggregation by source only for the case
    of a single realization in the logic tree (experimental)
  * Replaced celery with celery_zmq as distribution mechanism
  * Extended `oq info` to work on source model logic tree files
  * Added a check against duplicated fields in the exposure CSV
  * Implemented event based with mutex sources (experimental)
  * Add an utility to read XML shakemap files in hazardlib
  * Added a check on IMTs for GMFs read from CSV

  [Daniele Viganò]
  * Changed the default DbServer port in Linux packages from 1908 to 1907

  [Michele Simionato]
  * Logged rupture floating factor and rupture spinning factor
  * Added an extract API for losses_by_asset
  * Added a check against GMF csv files with more than one realization
  * Fixed the algorithm setting the event year for event based with sampling
  * Added a command `oq importcalc` to import a remote calculation in the
    local database
  * Stored avg_losses-stats in event based risk if there are multiple
    realizations
  * Better error message in case of overlapping sites in sites.csv
  * Added a an investigation time attribute to source models with
    nonparametric sources
  * Bug fix: in some cases the calculator `event_based_rupture` was generating
    too few tasks and the same happened for classical calculation with
    `optimize_same_id_sources=true
  * Changed the ordering of the epsilons in scenario_risk
  * Added the ability to use a pre-imported risk model
  * Very small result values in scenario_damage (< 1E-7) are clipped to zero,
    to hide numerical artifacts
  * Removed an obsolete PickleableSequence class
  * Fixed error in classical_risk when num_statistics > num_realizations
  * Fixed a TypeError when reading CSV exposures with occupancy periods
  * Extended the check on duplicated source IDs to models in format NRML 0.5
  * Added a warning when reading the sources if .count_ruptures() is
    suspiciously slow
  * Changed the splitting logic: now all sources are split upfront
  * Improved the splitting of complex fault sources
  * Added a script to renumber source models with non-unique source IDs
  * Made the datastore of calculations using GMPETables relocatable; in
    practice you can run the Canada model on a cluster, copy the .hdf5 on
    a laptop and do the postprocessing there, a feat previously impossible.

  [Valerio Poggi]
  * Included a method to export data directly from the Catalogue() object into
    standard HMTK format.

  [Michele Simionato]
  * Now the parameter `disagg_outputs` is honored, i.e. only the specified
    outputs are extracted from the disaggregation matrix and stored
  * Implemented statistical disaggregation outputs (experimental)
  * Fixed a small bug: we were reading the source model twice in disaggregation
  * Added a check to discard results coming from the wrong calculation
    for the distribution mode `celery_zmq`
  * Removed the long time deprecated commands
    `oq engine --run-hazard` and `oq engine --run-risk`
  * Added a distribution mode `celery_zmq`
  * Added the ability to use a preimported exposure in risk calculations
  * Substantial cleanup of the parallelization framework
  * Fixed a bug with nonparametric sources producing negative probabilities

 -- Matteo Nastasi (GEM Foundation) <nastasi@openquake.org>  Mon, 09 Apr 2018 09:52:32 +0200

python3-oq-engine (2.9.0-1~precise01) precise; urgency=low

  [Michele Simionato]
  * Deprecated the NRML format for the GMFs

  [Matteo Nastasi]
  * Debian package moved to Python 3.5

  [Graeme Weatherill]
  * Small bug fix for Derras et al (2014) GMPE when Rjb = 0.0

  [Michele Simionato]
  * Improved the .rst reports for classical calculations with tiling
  * Reduced the data transfer in the event based risk calculator by
    reading the event IDs directly from the workers
  * Integrated the gmf_ebrisk calculator inside the event based calculator
  * Improved the weighting algorithm for the sources in the event based
    rupture calculator
  * Improved error message for source model files declared as nrml/0.5 when
    they actually are nrml/0.4
  * Optimized the classical_bcr calculator for the case of many realizations
  * Extended the exposure CSV importer to manage the `retrofitted` field

  [Marco Pagani, Changlong Li]
  * Adds the Yu et al. (2013) GMPEs

  [Michele Simionato]
  * Fixed a bug in the hazard outputs: they were displayed in the WebUI even
    if they were missing
  * Implemented splitting of nonparametric sources

  [Marco Pagani]
  * Fixed the 'get_closest_points' method for the
    `openquake.hazardlib.geo.surface.gridded.GriddedSurface` class

  [Michele Simionato]
  * Now the source model paths are relative to the source model logic tree file
  * Fixed an international date line bug when using rtree for prefiltering
  * Deprecated `nrml.parse`, it is now called `nrml.to_python`
  * Improved the task distribution by splitting the AreaSources upfront
    and by improving the weighting algorithm

  [Daniele Viganò]
  * TMPDIR can be customized via the `openquake.cfg` file
  * Updated dependencies compatibility in setup.py

  [Michele Simionato]
  * If the hazard is precomputed, setting the `site_model_file`,
    `gsim_logic_tree_file` or `source_model_logic_tree_file` gives a warning
  * Removed the obsolete API `/extract/qgis-` and added `extract/hcurves`,
    `extract/hmaps`, `extract/uhs` for use with the QGIS plugin
  * Removed the deprecated GeoJSON exporters
  * Fixed a bug with `oq engine --run job.ini --exports npz`
  * Fixed the ordering of the IMTs in hazardlib
  * `oq engine --delete-calculation` now aborts the calculation first
  * Added some documentation about how to access the datastore
  * Introduced a minimum_distance for the GSIMs
  * Fixed several small issues with the UCERF calculators; now ucerf_hazard
    can be used as a precalculator of gmf_ebrisk
  * Initial support for disaggregation by source
  * Added the ability to import large exposures as CSV (experimental)
  * Changed the source weights to be proportional to the number of GSIMs
    relevant for the tectonic region type, thus improving the task distribution

  [Daniele Viganò]
  * The RPM python3-oq-engine package replaced python-oq-engine
  * RPM packages moved to Python 3.5

  [Michele Simionato]
  * Added the ability to dump a specific calculation
  * Changed the signature of the extract command to `oq extract what calc_id`,
    where `what` is a path info plus query string;

  [Graeme Weatherill]
  * Implements significant duration GMPEs of Bommer et al. (2009) and Afshari &
    Stewart (2016)
  * Adds significant duration IMT definitions to support IMTs

  [Michele Simionato]
  * Run the DbServer as a detached process
  * Improved the test coverage for event based with GMF correlation
  * Optimized the event based risk calculator from ruptures: now the ruptures
    are instantiated in the workers and not in the controller if possible
  * Exported the parameter `ses_per_logic_tree_path` in the ruptures.csv file
  * Improved the display names for the risk outputs
  * Added a /v1/:calc_id/abort route to the engine server and Abort buttons
    to the WebUI
  * Fixed the seeds properly in the case of vulnerability functions with PMFs:
    now even if the ground motion fields are all equal, the risk numbers
    will be different since there is a different seed per each field
  * Stored a rupture loss table in event based risk calculations
  * Made sure that the number of effective ruptures is stored in csm_info
  * Fixed the HMTK tests to work with numpy from 1.11 to 1.14
  * Added a command `oq shell` to open an embedded (I)Python shell
  * Turned the 'realizations' output into a dynamic output

  [Matteo Nastasi]
  * Split package from python-oq-engine to python-oq-engine,
    python-oq-engine-master and python-oq-engine-worker
  * Implemented an API `/v1/on_same_fs` to check filesystem accessibility
    between engine and a client application

  [Michele Simionato]
  * Reduced the data transfer when computing the hazard curves in postprocessing
  * Removed the FilteredSiteCollection class

  [Nick Ackerley]
  * Some improvements to the plotting routines of the HMTK

  [Michele Simionato]
  * Removed the ability to run `oq engine --run job_h.ini,job_r.ini`
  * Forbidden the site model in gmf_ebrisk calculations
  * When the option `--hc` is given the ruptures can now be read directly
    from the workers, thus saving some startup time
  * Optimized the storage of the ruptures: the site IDs are not saved anymore
  * Added a check for missing `risk_investigation_time`
  * Reduced the data transfer in the gmf_ebrisk calculator
  * Now the gmf_ebrisk calculator builds the aggregate loss curves too
  * Extended the gmf_ebrisk calculator to use the GMFs produced by an event
    based hazard calculation, both via CSV and via the --hc option
  * Fixed a performance bug in the computations of the aggregate loss curves
    by reading the full event loss table at once
  * Fixed `oq zip` to work with gmf_ebrisk calculations
  * Fixed a serious bug in the gmf_ebrisk calculator: the results were in most
    cases wrong and dependent on the number of spawned tasks
  * Now the `master_seed` controls the generation of the epsilons in all
    situations (before in event_based_risk without `asset_correlation` it was
    managed by `random_seed`)
  * Changed the management of the epsilons in the gmf_ebrisk calculator to
    be the same as in the event_based_risk calculator
  * Added a check on the input files: the listed paths must be relative paths
  * Fixed a bug when storing the disagg-bins in the case the lenghts of the
    arrays are not the same for all sites
  * In the case of a single tile the prefiltering was applied twice: fixed the
    problem and generally improved the filtering/weighting of the sources
  * Fixed the CSV exporter for disaggregation outputs when iml_disagg is set

  [Graeme Weatherill]
  * Fixed ASK14 GMPE behaviour to remove ValueError
  * Implements comprehensive suite of NGA East ground motion models for
    central and eastern United States
  * Minor modification of check_gsim functions to permit instantiated classes
    to be passed

 -- Matteo Nastasi (GEM Foundation) <nastasi@openquake.org>  Mon, 26 Feb 2018 08:53:58 +0100

python3-oq-engine (2.8.0-0~precise01) precise; urgency=low

  [Michele Simionato]
  * `iml_disagg` and `poes_disagg` cannot coexist in the job.ini file
  * Added a check on `conditional_loss_poes` in the event_based_risk calculator:
    now it requires `asset_loss_table` to be set

  [Anirudh Rao]
  * Sorted taxonomies before comparison in the BCR calculator

  [Michele Simionato]
  * Optimized the disaggregation calculation by performing the PMF extraction
    only once at the end of the calculation and not in the workers
  * Added an `oq zip` command
  * Avoided running an useless classical calculation if `iml_disagg` is given

  [Valerio Poggi]
  * Implemented subclasses for ZhaoEtAl2006Asc and AtkinsonBoore2006 to account
    for the distance filter used by SGS in their PSHA model for Saudi Arabia.
    Distance threshold is hard coded to 5km in this implementation.

  [Michele Simionato]
  * Added a warning if the aggregated probability of exceedence (poe_agg) in
    a disaggregation output is very dissimilar from poes_disagg
  * Removed the flag `split_sources`
  * Optimized the operation `arrange_data_in_bins` in the disaggregation
    calculator and reduced the data transfer by the number of tectonic
    region types
  * Improved the sending of the sources to the workers, especially for the
    MultiPointSources
  * Better error message if the user sets a wrong site_id in the sites.csv file
  * Now the distance and lon lat bins for disaggregation are built directly
    from the integration distance
  * Used uniform bins for disaggregation (before they were potentially
    different across realizations / source models)
  * Improved the error message if the user forgets both sites and sites.csv
    in a calculation starting from predetermined GMFs
  * Improved the error message if the user specifies a non-existing file in
    the job.ini
  * Change the ordering of the TRT bins in disaggregation: now they are
    ordered lexicographically
  * Added more validity checks on the job.ini file for disaggregation
  * Changed the .hdf5 format generated by `oq extract -1 hazard/rlzs`; you can
    still produce the old format by using `oq extract -1 qgis-hazard/rlzs`
  * Optimized the disaggregation calculator by instantiating
    `scipy.stats.truncnorm` only once per task and not once per rupture
  * Optimized the disaggregation calculator when `iml_disagg` is specified,
    by caching duplicated results
  * Made sure that `oq dbserver stop` also stops the zmq workers if the zmq
    distribution is enabled
  * Added a check when disaggregating for a PoE too big for the source model
  * If `iml_disagg` is given, forbid `intensity_measure_types_and_levels`
  * Fixed the disaggregation outputs when `iml_disagg` is given: the PoE has
    been removed by the name of the output and correct PoE is in the XML file
  * Fixed `oq export loss_curves/rlzs` for event_based_risk/case_master
  * Removed the obsolete parameter `loss_curve_resolution`
  * Fixed a Python 3 unicode error with `oq engine --run job.zip`
  * Added a command `oq abort <calc_id>`
  * Stored the avg_losses in classical risk in the same way as in
    event_based_risk and made them exportable with the same format
  * Removed the outputs losses_by_tag from the event based risk calculators
    and changed the default for the avg_losses flag to True
  * WebUI: now every job runs in its own process and has name oq-job-<ID>
  * Refactored the WebUI tests to use the DbServer and django.test.Client
  * Added an experimental feature `optimize_same_id_sources`
  * Fixed a bug in gmf_ebrisk when there are zero losses and added more
    validity checks on the CSV file
  * The parameter `number_of_ground_motion_fields` is back to being optional in
    scenario calculators reading the GMFs from a file, since it can be inferred
  * Removed the deprecated risk outputs dmg_by_tag, dmg_total,
    losses_by_tag, losses_total
  * Deprecated the .geojson exporters for hazard curves and maps
  * We now keep the realization weights in case of logic tree sampling (before
    they were rescaled to 1 / R and considered all equals)
  * Optimized sampling for extra-large logic trees
  * Added a check on missing `source_model_logic_tree`
  * Fix to the gmf_ebrisk calculator: the realization index in the event loss
    table was incorrect and too many rows were saved
  * Added a way to restrict the source logic model tree by setting a sm_lt_path
    variable in the job.ini (experimental)
  * Fixed the precedence order when reading openquake.cfd

 -- Matteo Nastasi (GEM Foundation) <nastasi@openquake.org>  Wed, 29 Nov 2017 14:33:05 +0100

python-oq-engine (2.7.0-0~precise01) precise; urgency=low

  [Michele Simionato]
  * Fixed the risk exporters for tags containing non-ASCII characters

  [Valerio Poggi]
  * Implemented the Pankow and Pechmann 2004 GMPE (not verified)

  [Graeme Weatherill]
  * Added Derras et al. (2014) GMPE
  * Implemented the Zhao et al. (2016) GMPE for active shallow crustal,
    subduction interface and subduction slab events
  * Adds 'rvolc' (volcanic path distance) to the distance context

  [Michele Simionato]
  * The outputs loss_curves-rlzs and loss_curves-stats are now visible again
    as engine outputs (before they were hidden)
  * Added a debug command `oq plot_assets` and fixed `oq plot_sites`
  * Added a flag `--multipoint` to the command `oq upgrade_nrml`
  * Deprecated several outputs: hcurves-rlzs, agg_loss_table, losses_total,
    dmg_by_tag, dmg_total, losses_by_tag, losses_by_tag-rlzs
  * Extended the command `oq extract job_id` to check the database
  * Optimized the scenario damage calculator by vectorizing the calculation
    of the damage states
  * Extended the FragilityFunctions to accept sequences/arrays of intensity
    levels, as requested by Hyeuk Ryu

  [Daniele Viganò]
  * Added support for groups in the WebUI/API server

  [Michele Simionato]
  * Added an experimental distribution mode of kind "zmq"
  * Implemented an API `/extract/agglosses/loss_type?tagname1=tagvalue1&...`
    with the ability to select all tagvalues (`*`) for a given tagname
  * Deprecated reading hazard curves from CSV, since it was an experimental
    features and nobody is using it
  * Changed the exporter of the event loss table to export all realizations
   into a single file

  [Graeme Weatherill]
  * Adds the Bindi et al. (2017) GMPEs for Joyner-Boore and Hypocentral
    Distance

  [Michele Simionato]
  * Made it mandatory to specify the sites for all calculators reading the
    GMFs from a CSV file
  * Tested also the case of calculators requiring a shared_dir
  * Improved the error checking when parsing vulnerability functions with PMF

  [Daniele Viganò]
  * Fixed a bug in `oq reset` command which was not stopping
    the DbServer properly

  [Michele Simionato]
  * Implemented an API `/extract/aggcurves/loss_type?tagname1=tagvalue1&...`
  * Implemented an API `/extract/aggdamages/loss_type?tagname1=tagvalue1&...`
  * Every time a new calculation starts, we check if there is a newer version
    of the engine available on GitHub
  * Changed the search logic for the configuration file `openquake.cfg`
  * Implemented an API `/extract/agglosses/loss_type?tagname1=tagvalue1&...`
  * Fixed several bugs in the gmf_ebrisk calculator, in particular in presence
    of asset correlation and missing values on some sites
  * Fixed a bug with logging configured a WARN level instead of INFO level
    if rtree was missing (affecting only `oq run`)
  * Changed the ScenarioDamage demo to use two GSIMs
  * Added a node `<tagNames>` in the exposure
  * Added a web API to extract the attributes of a datastore object
  * Fixed `oq to_shapefile` and `oq from_shapefile` to work with NRML 0.5
    (except MultiPointSources)
  * Added information about the loss units to the `agg_curve` outputs
  * `oq extract hazard/rlzs` now extracts one realization at the time
  * The rupture filtering is now applied during disaggregation
  * Changed the /extract wen API to return a compressed .npz file
  * Fixed a bug with multi-realization disaggregation, celery and no
    shared_dir: now the calculation does not hang anymore

 -- Matteo Nastasi (GEM Foundation) <nastasi@openquake.org>  Thu, 19 Oct 2017 13:53:08 +0200

python-oq-engine (2.6.0-0~precise01) precise; urgency=low

  [Michele Simionato]
  * Fixed the GMF .npz export when the GMFs are extracted from a file
  * Stored the number of nonzero losses per asset and realization in
    event_based_risk calculations with asset_loss_table=True

  [Daniele Viganò]
  * Fixed 'openquake' user creation in RPM when SELinux is in enforcing mode
  * Changed the behaviour during RPM upgrades:
    the old openquake.cfg configuration file is left untouched and the new one
    installed as openquake.cfg.rpmnew

  [Michele Simionato]
  * Added a check on `number_of_ground_motion_fields` when the GMFs are
    extracted from a NRML file
  * Added a command `oq extract` able to extract hazard outputs into HDF5 files
  * Fixed a bug when reading GMFs from a NRML file: the hazard sites were
    read from the exposure (incorrectly) and not from the GMFs
  * Fixed a bug in MultiMFDs of kind `arbitraryMFD`

  [Valerio Poggi]
  * Implemented the Atkinson (2010) GMPE as subclass `Atkinson2010Hawaii`
    of `BooreAtkinson2008`

  [Michele Simionato]
  * Used the new loss curves algorithm for the asset loss curves and loss maps
  * Added a generic `extract` functionality to the web API
  * Fixed a bug when computing the rjb distances with multidimensional meshes
  * Changed the GMF CSV exporter to export the sites too; unified it with the
    event based one

  [Daniele Viganò]
  * Changed the 'CTRL-C' behaviour to make sure that all children
    processes are killed when a calculation in interrupted

  [Michele Simionato]
  * Fixed a bug in the statistical loss curves exporter for classical_risk
  * Replaced the agg_curve outputs with losses by return period outputs
  * Turned the DbServer into a multi-threaded server
  * Used zmq in the DbServer
  * Fixed correct_complex_sources.py
  * Fixed `oq export hcurves-rlzs -e hdf5`
  * Changed the source weighting algorithm: now it is proportional to the
    the number of affected sites
  * Added a command `oq show dupl_sources` and enhances `oq info job.ini`
    to display information about the duplicated sources
  * Added a flag `split_sources` in the job.ini (default False)
  * Updated the demos to the format NRML 0.5

  [Valerio Poggi]
  * Implemented the Munson and Thurber 1997 (Volcanic) GMPE

  [Graeme Weatherill]
  * Adapts CoeffsTable to be instantiated with dictionaries as well as strings

  [Daniele Viganò]
  * Extended the 'oq reset' command to work on multi user installations

  [Michele Simionato]
  * Fixed a bug: if there are multiple realizations and no hazard stats,
    it is an error to set hazard_maps=true or uniform_hazard_spectra=true
  * Implemented aggregation by asset tag in the risk calculators
  * Fixed a small bug in the HMTK (in `get_depth_pmf`)
  * Extended the demo LogicTreeCase1ClassicalPSHA to two IMTs and points
  * Added a documentation page `oq-commands.md`
  * Removed the automatic gunzip functionality and added an automatic
    checksum functionality plus an `oq checksum` command
  * Made the demo LogicTreeCase2ClassicalPSHA faster
  * Fixed the export by realization of the hazard outputs
  * Changed the generation of loss_maps in event based risk, without the option
    `--hc`: now it is done in parallel, except when reading the loss ratios
  * Renamed `--version-db` to `--db-version`, to avoid
    confusions between `oq --version` and `oq engine -version`
  * Fixed bug in the exported outputs: a calculation cannot export the results
    of its parent
  * Extended the `sz` field in the rupture surface to 2 bytes, making it
    possible to use a smaller mesh spacing
  * Changed the ordering of the fields in the loss curves and loss maps
    generated by the event based risk calculator; now the insured fields
    are at the end, before they were intermixed with each loss type
  * Changed the format of array `all_loss_ratios/indices`
  * The size in bytes of the GMFs was saved incorrectly
  * Added an exporter gmf_scenario/rup-XXX working also for event based
  * First version of the calculator gmf_ebrisk
  * Implemented risk statistics for the classical_damage calculator
  * Added a .csv importer for the ground motion fields
  * Implemented risk statistics for the classical_bcr calculator

  [Armando Scarpati]
  * Show to the user the error message when deleting a calculation
    in the WebUI fails

  [Michele Simionato]
  * Better error message when running a risk file in absence of hazard
    calculation
  * Changed the sampling logic in event based calculators
  * Imported GMFs from external file into the datastore

  [Daniele Viganò]
  * Added the 'celery-status' script in 'utils' to check the
    task distribution in a multi-node celery setup

  [Michele Simionato]
  * Removed an excessive check from the WebUI: now if an output exists,
    it can be downloaded even if the calculation was not successful

  [Armando Scarpati]
  * Visualized the calculation_mode in the WebUI

  [Michele Simionato]
  * Made the upgrade_manager transactional again
  * Changed the storage of the GMFs; as a consequence the exported .csv
    has a different format

  [Daniele Viganò]
  * Fixed a bug introduced by a change in Django 1.10 that was causing
    the HTTP requests log to be caught by our logging system and
    then saved in the DbServer
  * Updated requirements to allow installation of Django 1.11 (LTS)

  [Michele Simionato]
  * Added two commands `oq dump` and `oq restore`
  * Added a check that on the number of intensity measure types when
    generating uniform hazard spectra (must be > 1)

 -- Matteo Nastasi (GEM Foundation) <nastasi@openquake.org>  Mon, 25 Sep 2017 15:05:45 +0200

python-oq-engine (2.5.0-0~precise01) precise; urgency=low

  [Armando Scarpati]
  * Added a confirmation dialog when trying to remove a calculation via the
    WebUI

  [Michele Simionato]
  * Hazard maps were not exposed to the engine in event based calculations
  * Fixed the check on the DbServer instance: it was failing in presence
    of symbolic links
  * Optimized MultiMFD objects for the case of homogeneous parameters
  * Added an .npz exporter for the scenario_damage output `dmg_by_asset`
  * Removed the pickled CompositeSourceModel from the datastore
  * Improved the error message when the rupture mesh spacing is too small
  * Unified the versions of baselib, hazardlib and engine
  * Raised a clear error if the user does not set the `calculation_mode`
  * Made it is possible to pass the hdf5 full path to the DataStore class
  * Made it possible to use CELERY_RESULT_BACKEND != 'rpc://'

  [Michele Simionato, Daniele Viganò]
  * Merged the `oq-hazardlib` repository into `oq-engine`.
    The `python-oq-hazardlib` package is now provided by `python-oq-engine`

  [Michele Simionato]
  * Added CSV exports for the agg_curve outputs
  * Fixed a bug in `oq export hcurves-rlzs --exports hdf5`
  * Restored the parameter sites_per_tile with a default of 20,000, i.e.
    tiling starts automatically if there are more than 20,000 sites
  * Better error message for invalid exposures
  * Removed the deprecated XML outputs of the risk calculators
  * Added an end point `v1/calc/XXX/oqparam` to extract the calculation
    parameters as a JSON dictionary
  * Fixed the excessive logic tree reduction in event based calculators
  * Improved the command `oq db`
  * Fixed an encoding bug when logging a filename with a non-ASCII character
  * Fixed a bug when exporting a GMF with `ruptureId=0`
  * Added a parameter `disagg_outputs` to specify the kind of disaggregation
    outputs to export
  * Raised an early error if the consequence model is missing some taxonomies
  * Restored the tiling functionality in the classical calculator; to enable
    it, set `num_tiles` in the job.ini file
  * If there are no statistical hazard curves to compute, do not transfer
    anything
  * Fixed a small bug in `oq plot` and added a test

  [Daniele Viganò]
  * Added `collectstatic` and `createsuperuser` subcommands to the
    `oq webui` command
  * Added a `local_settings.py.pam` template to use PAM as the authentication
    provider for API and WebUI
  * Now the command `oq webui start` tries to open a browser tab
    with the WebUI loaded

 -- Daniele Viganò (GEM Foundation) <daniele@openquake.org>  Wed, 14 Jun 2017 10:32:28 +0200

python-oq-engine (2.4.0-0~precise01) precise; urgency=low

  [Michele Simionato]
  * Now the command `oq export loss_curves/rlz-XXX` works both for the
    `classical_risk` calculator and the `event_based_risk` calculator

  [Daniele Viganò]
  * Remove the default 30 day-old view limit in the WebUI calculation list

  [Michele Simionato]
  * Fixed a broken import affecting the command `oq upgrade_nrml`
  * Made it possible to specify multiple file names in <uncertaintyValue/>
    in the source_model_logic_tree file
  * Reduced the data transfer in the object `RlzsAssoc` and improved the
    postprocessing of hazard curves when the option `--hc` is given
  * Changed the `ruptures.xml` exporter to export unique ruptures
  * Fixed a bug when downloading the outputs from the WebUI on Windows
  * Made `oq info --report` fast again by removing the rupture fine filtering
  * Improved the readibility of the CSV export `dmg_total`
  * Removed the column `eid` from the CSV export `ruptures`; also
    renamed the field `serial` to `rup_id` and reordered the fields
  * Changed the event loss table exporter: now it exports an additional
    column with the `rup_id`
  * Changed scenario npz export to export also the GMFs outside the maximum
    distance
  * Fixed scenario npz export when there is a single event
  * Replaced the event tags with numeric event IDs
  * The mean hazard curves are now generated by default
  * Improved the help message of the command `oq purge`
  * Added a `@reader` decorator to mark tasks reading directly from the
    file system
  * Removed the .txt exporter for the GMFs, used internally in the tests
  * Fixed a bug with relative costs which affected master for a long time,
    but not the release 2.3. The insured losses were wrong in that case.
  * Added an .hdf5 exporter for the asset loss table
  * Loss maps and aggregate losses are computed in parallel or sequentially
    depending if the calculation is a postprocessing calculation or not
  * Deprecated the XML risk exporters
  * Removed the .ext5 file
  * Restored the parameter `asset_loss_table` in the event based calculators
  * Added a full .hdf5 exporter for `hcurves-rlzs`
  * Removed the `individual_curves` flag: now by default only the statistical
    hazard outputs are exported
  * Saved *a lot* of memory in the computation of the hazard curves and stats
  * Renamed the parameter `all_losses` to `asset_loss_table`
  * Added an experimental version of the event based risk calculator which
    is able to use GMFs imported from an external file
  * Added a `max_curve` functionality to compute the upper limit of the
    hazard curves amongst realizations
  * Raised an error if the user specifies `quantile_loss_curves`
    or `conditional_loss_poes` in a classical_damage calculation
  * Added a CSV exporter for the benefit-cost-ratio calculator
  * The classical_risk calculator now reads directly the probability maps,
    not the hazard curves
  * Turned the loss curves into on-demand outputs
    for the event based risk calculator
  * The loss ratios are now stored in the datastore and not in an
    external .ext5 file
  * The engine outputs are now streamed by the WebUI
  * Used a temporary export directory in the tests, to avoid conflicts
    in multiuser situations
  * Added an .npz exporter for the loss maps
  * Raised an error early when using a complex logic tree in scenario
    calculations
  * Changed the CSV exporter for the loss curves: now it exports all the
    curves for a given site for the classical_risk calculator
  * Fixed the save_ruptures procedure when there are more than 256
    surfaces in the MultiSurface
  * Renamed the `csq_` outputs of the scenario_damage to `losses_`
  * Changed the way scenario_damage are stored internally to be more
    consistent with the other calculators
  * Removed the GSIM from the exported file name of the risk outputs
  * New CSV exporter for GMFs generated by the event based calculator
  * The event IDs are now unique and a constraint on the maximum
    number of source groups (65,536) has been added
  * Added an output `losses_by_event` to the scenario_risk calculator
  * Changed the output `ruptures.csv` to avoid duplications
  * Added an output `losses_by_taxon` to the scenario_risk calculator
  * Fixed a performance bug in `get_gmfs`: now the scenario risk and damage
    calculators are orders of magnitude faster for big arrays
  * Added an export test for the event loss table in the case of multiple TRTs
  * Removed the experimental `rup_data` output
  * Added an .npz export for the output `losses_by_asset`
  * Exported the scenario_risk aggregate losses in a nicer format

  [Daniele Viganò]
  * The 'oq webui' command now works on a multi-user installation
  * Splitted RPM packages into python-oq-engine (single node)and
    python-oq-engine-master/python-oq-engine-worker (multi-node)

  [Paolo Tormene]
  * The 'Continue' button in the Web UI is now available also for risk
    calculations

  [Michele Simionato]
  * Fixed a Python 3 bug in the WebUI when continuing a calculation: the
    hazard_calculation_id was passed as a string and not as an integer
  * Changed to rupture storage to use variable length-arrays, with a speedup
    of two orders of magnitude
  * Avoided storing twice the rupture events
  * Optimized the serialization of ruptures on HDF5 by using a `sids` output
  * Changed the Web UI button from "Run Risk" to "Continue"
  * The `avg` field in the loss curves is computed as the integral of the curve
    again, and it is not extracted from the avg_losses output anymore
  * Made the `fullreport` exportable
  * Fixed the `rup_data` export, since the boundary field was broken
  * Restored the output `losses_by_taxon` in the event_based_risk calculator
  * Fixed the calculator event based UCERF so that average losses can
    be stored

  [Daniele Viganò]
  * Added a check to verify that an 'oq' client is talking to the
    right DbServer instance
  * Introduced an optional argument for 'oq dbserver' command line
    to be able to override its default interface binding behaviour

  [Michele Simionato]
  * Optimized the event based calculators by reducing the number of calls
    to the GmfComputer and by using larger arrays
  * Added a check on missing vulnerability functions for some loss type
    for some taxonomy
  * Now we save the GMFs on the .ext5 file, not the datastore
  * Fixed bug in event_based_risk: it was impossible to use vulnerability
    functions with "PM" distribution
  * Fixed bug in event_based_risk: the ebrisk calculator is required as
    precalculator of event_based_risk, not others
  * Fixed bug in scenario_risk: the output `all_losses-rlzs` was aggregated
    incorrectly
  * Now the ucerf_risk calculators transfer only the events, not the ruptures,
    thus reducing the data transfer of several orders of magnitude
  * Added a view `get_available_gsims` to the WebUI and fixed the API docs
  * Introduced a configuration parameter `max_site_model_distance` with default
    of 5 km
  * Implemented sampling in the UCERF event based hazard calculator

  [Daniele Viganò]
  * Use threads instead of processes in DbServer because SQLite3
    isn't fork-safe on macOS Sierra

  [Michele Simionato]
  * Fixed a TypeError when deleting a calculation from the WebUI
  * Extended the command `oq to_hdf5` to manage source model files too
  * Improved significantly the performance of the event based calculator
    when computing the GMFs and not the hazard curves
  * Stored information about the mean ground motion in the datastore
  * Saved the rupture mesh with 32 floats instead of 64 bit floats
  * Raised the limit on the event IDs from 2^16 to 2^32 per task
  * Fixed classical_risk: there was an error when computing the statistics
    in the case of multiple assets of the same taxonomy on the same site
  * Changed the UCERF event based calculators to parallelize by SES
  * Fixed a site model bug: when the sites are extracted from the site model
    there is no need to perform geospatial queries to get the parameters
  * Added a command `oq normalize` to produce good `sites.csv` files
  * Introduced a `ses_seed` parameter to specify the seed used to generate
    the stochastic event sets; `random_seed` is used for the sampling only
  * Changed the `build_rcurves` procedure to read the loss ratios directly from
    the workers

 -- Matteo Nastasi (GEM Foundation) <nastasi@openquake.org>  Tue, 23 May 2017 10:46:56 +0200

python-oq-engine (2.3.0-0~precise01) precise; urgency=low

  [Michele Simionato]
  * `oq info --report` now filters the ruptures and reports the correct
    number of effective ruptures even for classical calculators
  * Stripped the TRT information from the event loss table CSV export
    and optimized its performance
  * Fixed a bug when storing the GMPE logic tree file in the datastore
  * Added a command `oq run_tiles` (experimental)
  * Fixed the event based calculator so that it can run UCERF ruptures
  * Fixed a bug in the scenario_risk calculator in case of multiple assets
    of the same taxonomy on the same site with no insurance losses
  * Now the event IDs are generated in the workers in the event based calculator
    and there is a limit of 65536 tasks with 65536 ruptures each
  * Changed the UCERF classical calculators to compute one branch at the time
  * Fixed the header `occupants:float32` in the CSV risk exports involving
    occupants
  * Fixed the name of the zipped files downloaded by the Web UI: there
    was a spurious dot
  * Fixed the UCERF classical calculator in the case of sampling
  * Reduced the size of the event tags in the event based calculators, thus
    saving GB of disk space in UCERF calculations
  * Fixed the name of the files downloaded by the Web UI: they must not
    contain slashes
  * Now deleting a calculation from the Web UI really deletes it, before
    if was only hiding it

  [Daniele Viganò]
  * Moved the OpenQuake Engine manual sources inside doc/manual

  [Michele Simionato]
  * Introduced an experimental classical time dependent UCERF calculator
  * Added a dynamic output for source group information
  * Changed the UCERF rupture calculator to fully store the ruptures
  * Fixed a bug in `combine_maps`: realizations with zero probability were
    discarded, thus breaking the computation of the statistics
  * Added a command `oq reset` to reset database and datastores
  * Reduced the data transfer back and disk space occupation for UCERF
    event based risk calculations
  * Tasks meant to be used with a shared directory are now marked with a
    boolean attribute `.shared_dir_on`
  * Added a warning when running event based risk calculations with sampling
  * Made sure that the openquake.cfg file is read only once

  [Daniele Viganò]
  * Moved the openquake.cfg config file inside the python package
    under openquake/engine/openquake.cfg
  * Removed support to OQ_LOCAL_CFG_PATH and OQ_SITE_CFG_PATH vars;
    only the OQ_CONFIG_FILE enviroment variable is read

  [Michele Simionato]
  * If there is a single realization, do not compute the statistics
  * Changed the separator from comma to tab for the output `ruptures`
  * If there are no conditional_loss_poes, the engine does not try to
    export the loss maps anymore
  * Fixed `oq engine --make-html-report` when using Python 3
  * Fixed bug when running `oq info job.ini` with NRML 0.5 source models

 -- Matteo Nastasi (GEM Foundation) <nastasi@openquake.org>  Thu, 23 Feb 2017 14:37:44 +0100

python-oq-engine (2.2.0-0~precise01) precise; urgency=low

  [Michele Simionato]
  * Fixed an HDF5 bug by not using a `vstr` array for the asset references
  * Fixed a wrong error message generated by `oq purge`
  * Added information about the rupture in the event loss table exports
  * Fixed a bug and added a test calculation with nonparametric sources
  * Fixed the classical UCERF calculator when there is more than one branch
  * Added .npz exporter for gmf_data for event based calculations

  [Daniele Viganò]
  * Port WebUI/API server to Django 1.9 and 1.10
  * Add dependencies to setup.py
  * Update Copyright to 2017

  [Michele Simionato]
  * Increased the splitting of ComplexFaultSources
  * Added a way to reuse the CompositeSourceModel from a previous computation
  * Turned the loss maps into dynamically generated outputs
  * Extended the source model writer to serialize the attributes
    src_interdep, rup_interdep, srcs_weights
  * Fixed a bug when exporting the uniform hazard spectra in presence of
    IMTs non spectral acceleration
  * Fixed a bug when computing the loss maps in presence of insurance,
    temporarily introduced in master
  * Made the datastore for event based risk calculations much lighter
    by computing the statistical outputs at export time
  * Now it is possible to post process event based risk outputs with the
    `--hc` option
  * Added a command `oq to_hdf5` to convert .npz files into .hdf5 files
  * Moved commonlib.parallel into baselib
  * Merged the experimental calculator ebrisk into event_based_risk and
    used correctly the random_seed for generating the GMFs (not the master_seed)
  * Added a flag `ignore_covs` to ignore the coefficients of variation
  * Changed the GMF scenario exporter to avoid generating composite arrays with
    a large number of fields
  * Exporting in .npz format rather than HDF5
  * Introduced a `shared_dir` parameter in openquake.cfg
  * Fixed a serialization bug for planar surfaces
  * Removed the flag `asset_loss_table`: the loss ratios are
    saved if and only if the `loss_ratios` dictionary is non-empty
  * Added a CSV exporter for the GMFs in the event based calculator
  * Added a CSV exporter for the rup_data output
  * Added a CSV exporter for the disaggregation output
  * Stored the disaggregation matrices directly (no pickle)
  * Turned the CompositeRiskModel into a HDF5-serializable object
  * Fixed all doctests for Python 3

  [Daniele Viganò]
  * Removed the 'oq-engine' wrapper (command already deprecated)

  [Michele Simionato]
  * Assigned a year label to each seismic event in the event based calculator
  * Now the ebrisk calculator supports the case of asset_correlation=1 too
  * Made it possible to export the losses generated by a specific event
  * Lowered the limit on the length of source IDs to 60 chars
  * Fixed excessive strictness when validating `consequenceFunction.id`
  * Added an `ucerf_rupture` calculator able to store seismic events and
    rupture data and reduced the data transfer

  [Daniele Viganò]
  * MANIFEST now includes all files, with any extension located in the
    tests folders. It is now possible to run tests from an installation
    made with packages

  [Michele Simionato]
  * Improved error message when the user gives a source model file instead of
    a source model logic tree file
  * Fixed the management of negative calculation IDs
  * Relaxed the tolerance so that the tests pass on Mac OS X
  * Implemented csv exporter for the ruptures
  * Optimized the epsilon generation in the ebrisk calculator for
    asset_correlation=0
  * Improved the performance of the scenario risk calculators
  * Now by default we do not save the ruptures anymore
  * Fixed a memory leak recently introduced in parallel.py
  * Simplified classical_risk (the numbers can be slightly different now)
  * Serialized the ruptures in the HDF5 properly (no pickle)
  * Introduced a parameter `iml_disagg` in the disaggregation calculator
  * Fixed `oq reduce` to preserve the NRML version
  * Fixed a bug when splitting the fault sources by magnitude

 -- Matteo Nastasi (GEM Foundation) <nastasi@openquake.org>  Mon, 23 Jan 2017 14:36:48 +0100

python-oq-engine (2.1.0-0~precise01) precise; urgency=low

  [Michele Simionato]
  * There is now a flag `save_ruptures` that can be turned off on demand;
    by default the ruptures are always saved in the event based calculators
  * Optimized the memory consumption when using a ProcessPoolExecutor (i.e
    fork before reading the source model) by means of a `wakeup` task
  * Reduced the splitting of the fault sources
  * Added a view `task_slowest` displaying info about the slowest task
    (only for classical calculations for the moment)
  * concurrent_tasks=0 disable the concurrency
  * Optimized the saving time of the GMFs
  * Changed the default number of concurrent tasks and increased the
    relative weight of point sources and area sources
  * Fixed the UCERF event loss table export and added a test for it
  * Optimized the computation of the event loss table
  * Introduced two new calculators ucerf_risk and ucerf_risk_fast

  [Paolo Tormene]
  * Added to the engine server the possibility to log in and out
    programmatically by means of HTTP POST requests

  [Michele Simionato]
  * Optimized the memory consumption of the event based risk calculators
  * Extended the `oq show` command to work in a multi-user environment
  * Improved the test coverage of the exports in the WebUI
  * Removed the SourceManager: now the sources are filtered in the workers
    and we do not split in tiles anymore
  * Made the full datastore downloadable from the WebUI
  * Added a command "oq db" to send commands the engine database
    (for internal usage)
  * By default the WebUI now displays only the last 100 calculations
  * Added more validity checks to the disaggregation parameters; split the
    sources even in the disaggregation phase
  * Added an optimized event based calculator computing the total losses by
    taxonomy and nothing else
  * Filtered the sources up front when there are few sites (<= 10)
  * Reduced the number of tasks generated when filter_sources is False
  * Saved engine_version and hazardlib_version as attributes of the datastore
  * Avoided saving the ruptures when ground_motion_fields is True
  * Finalized the HDF5 export for hazard curves, hazard maps and uniform
    hazard spectra
  * Restored a weight of 1 for each rupture in the event based calculator
  * Removed the MultiHazardCurveXMLWriter
  * Improved the saving of the ruptures in event based calculations
  * Reduced the data transfer due to the `rlzs_by_gsim` parameter
  * Added an HDF5 export for scenario GMFs
  * If `filter_sources` if false, the light sources are not filtered, but the
    heavy sources are always filtered
  * Now the dbserver can be stopped correctly with CTRL-C
  * Parallelized the splitting of heavy sources
  * Changed the event loss table exporter: now a single file per realization
    is exported, containing all the loss types
  * Removed the dependency from the Django ORM
  * Now the WebUI restarts the ProcessPoolExecutor at the end of each job,
    to conserve resources
  * Optimized the computation of hazard curves and statistics, especially
    for the memory consumption
  * Reduced the data transfer due to the `rlzs_assoc` and `oqparam` objects
  * Fixed a bug in the disaggregation calculator when a source group has
    been filtered away by the maximum distance criterium
  * Fixed an encoding error in the reports when the description contains a
    non-ASCII character
  * Changed the distribution framework: celery is supported in a way more
    consistent with the other approaches; moreover, ipyparallel is supported
  * Hazard maps are now a fake output, dynamically generated at export time
  * Made the number of produced tasks proportional to the number of tiles
  * Raised an error for event_based_risk producing no GMFs
  * Added a view for the slow sources
  * Transmitted the attributes of a SourceGroup to the underlying sources
  * Fixed the names of exported files for hazard maps in .geojson format
  * Added an header with metadata to the exported hazard curves and maps
  * Avoid storing filtered-away probability maps, thus fixing a bug
  * Restored the precalculation consistency check that was disabled during the
    transition to engine 2.0
  * Fixed a bug with `oq engine --delete-calculation`
  * Hazard curves/maps/uniform spectra can now be recomputed
  * Restored the early check on missing taxonomies
  * Raise an early error if an user forget the `rupture_mesh_spacing` parameter
  * Fixed a bug while deleting jobs from the db in Ubuntu 12.04
  * Ported the shapefile converter from the nrml_converters
  * Added source model information in the file `realizations.csv`
  * `oq engine --run job.ini --exports csv` now also exports the realizations
  * Introduced the format NRML 0.5 for source models
  * Added a check on the version in case of export errors
  * Extended `oq purge` to remove calculations from the database too
  * Fixed `--make-html-report`: the view task_info was not registered
  * Stored several strings as HDF5-variable-length strings
  * Fixed an export bug for the hazard curves in .geojson format
  * Removed the array cost_types from the datastore
  * Taxonomies with chars not in the range a-z0-9 were incorrectly rejected
  * Improved the XML parsing utilities in speed, memory, portability and
    easy of use
  * Forbidden the reuse of exposure because is was fragile and error prone
  * Fixed a bug with the `realizations` array, which in hazard calculations
    was empty in the datastore

 -- Matteo Nastasi (GEM Foundation) <nastasi@openquake.org>  Fri, 14 Oct 2016 11:07:26 +0200

python-oq-engine (2.0.0-0~precise01) precise; urgency=low

  [Michele Simionato]
  * Quoted the taxonomies in the CSV exports
  * Fixed a bug in classical_damage and added a master test for it
  * Fixed the escaping of the taxonomies in the datastore
  * Fixed the names of the exported risk files
  * Fixed a segfault in the WebUI when exporting files with h5py >= 2.4
  * Added a command `oq dbserver` to start/stop the database server
  * The engine exports the hazard curves one file per IMT
  * Exported lon and lat with 5 digits after the decimal point
  * Added a command `oq info --build-reports`
  * Introduced experimental support for exporting .hdf5 files

  [Daniele Viganò]
  * Reworked substantially the engine documentation: removed obsolete pages,
    updated to engine 2.0 and added instructions for Windows and Mac OS X
  * Remove oq_create_db script, db is created by the DbServer
  * Move oq_reset_db into utils and clean old code

  [Michele Simionato]
  * Now the DbServer automatically upgrades the database if needed
  * Renamed oq-lite -> oq and added a subcommand `oq engine`
  * Added a CSV reader for the hazard curves
  * Having time_event=None in the hazard part of a calculation is now valid
  * Added an exporter for the rupture data, including the occurrence rate
  * Refactored the CSV exporters
  * Moved celeryconfig.py; now celery must be started with
    `celery worker --config openquake.engine.celeryconfig`
  * Added a default location `~/oqdata/dbserver.log` for the DbServer log
  * Added an early check on the SA periods supported by the GSIMs
  * Now the gsim_logic_tree file is parsed only once
  * Added a document about the architecture of the engine
  * The realizations are now exported as a CSV file
  * Escaped taxonomies in the datastore
  * The Web UI log tool is now escaping the HTML
  * Moved openquake.commonlib.commands -> openquake.commands and
    openquake.commonlib.valid -> openquake.risklib.valid to have a
    linear tower of internal dependencies
  * Supported all versions of Django >= 1.5
  * Provided a better error message in the absence of openquake.cfg
  * Removed the check on the export_dir when using the WebUI
  * Reduce the data transfer of the realization association object
  * If uniform_hazard_spectra is true, the UHS curves are generated
    even if hazard_maps is false; the hazard maps are not exported
  * Optimized the filtering of PointSources
  * Initial work on the UCERF event based hazard calculator
  * Added a test calculation crossing the International Date Line (Alaska)

  [Daniele Viganò]
  * Remove the dependency from the python 'pwd' package which is not
    available on Windows
  * Supervisord init scripts are now provided for the dbserver, celery
    and the webui. Celery is not started by default, other two are.

  [Michele Simionato]
  * Another export fix: made sure it is run by the current user
  * Fixed the export: if the export directory does not exists, it is created
  * Introduced the configuration variable `multi_user`, false for source
    installations and true for package installations
  * Fixed the WebUI export
  * Removed the .txt outputs from the WebUI page engine/<output_id>/outputs
    (they are useful only internally)
  * Fixed the export: first the xml exporter is tried and then the csv exporter;
    if both are available, only the first is used, not both of them
  * Optimized the case when the epsilons are not required, i.e. all the
    covariance coefficients are zero in the vulnerability functions
  * Added another test for event based risk (`case_miriam`)
  * Revisited the distribution mechanism and refined the weight of the
    ruptures in the event based calculators to avoid generating slow tasks
  * Added an automatic help for the subcommands of oq-lite and managed
    --version correctly
  * The event based risk calculator now use different seeds for different
    realizations; also, the performance has been substantially improved
  * Improved the .rst reports with data transfer information
  * Removed the RlzsAssoc object from the datastore
  * Fixed the number of tasks generated by the risk calculators
  * Refactored the serialization of CompositionInfo instances to HDF5
  * Used exponential notation with 5 decimal digits in most exported XML files
  * Refactored the sampling mechanics in the event based calculators
  * The event_based_risk calculator infers the minimum intensity of the GMFs
    from the vulnerability functions (if not specified in the job.ini)
  * Fixed the `avg_losses-stats`: they were not generated in absence of
    loss curves
  * Added a command `oq-lite info --exports`
  * Added filtering on the mininum intensity also in the event based
    hazard calculator; improved the performance and memory occupation
  * Added a view displaying the calculation times by source typology
  * Fixed the test of GMPETable after the correction in hazardlib
  * Optimized the saving of the asset loss table
  * Optimized the case of multiple assets of the same taxonomy on the
    same point and introduced a datastore view `assets_by_site`
  * Fixed HDF5 segmentation faults in the tests for Ubuntu 16.04

  [Daniele Viganò]
  * Add support for Ubuntu 16.04 (xenial) packages
  * Removed the openquake_worker.cfg file because it is not used anymore

  [Michele Simionato]
  * Replaced PostgreSQL with SQLite
  * Introduced a dbserver to mediate the interaction with the database
  * Restored the signal handler to manage properly `kill` signals so that
    the workers are revoked when a process is killed manually
  * Fixed in a more robust way the duplicated log bug
  * Made more robust the killing of processes by patching concurrent.futures
  * Fixed a critical bug with celery not being used even when `use_celery`
    was true.
  * Improved the validation of NRML files
  * Added a command `oq-engine --show-log <job_id>`

  [Daniele Viganò]
  * Use the 'postgresql' meta package as dependency of the .deb
    package to support newer versions of Postgres; this makes
    Trusty package installable on Ubuntu 16.04 and Debian 8

  [Daniele Viganò, Michele Simionato]
  * Fixed a bug in `oq-engine --export-outputs`

  [Daniele Viganò, Matteo Nastasi]
  * Allow installation of the binary package on Ubuntu derivatives

  [Matteo Nastasi]
  * Backport of libhdf5 and h5py for ubuntu 'precise' serie

  [Michele Simionato]
  * Removed openquake/engine/settings.py
  * Made the dependency on celery required only in cluster installations
  * Integrated the authentication database in the engine server database
  * Fixed the description in the Web UI (before it was temporarily set to
    the string "A job").
  * Introduced filtering on the minimum intensity of the ground shaking
  * Solved the issue of serializing large SES collections, over the HDF5 limit
  * The loss maps and curves XML exporters now export the coordinates
    of the assets, not the coordinates of the closest hazard site
  * Stored the job.ini parameters into a table in the datastore
  * Added a check on the IMTs coming from the risk models
  * Changed the aggregate loss table exporter to export the event tags,
    not the event IDs
  * Fixed a bug with the CSV export of the ground motion fields
  * Fixed a bug with the export of UHS curves with `--exports=xml`
  * Reduced substantially the data transfer and the memory occupation
    for event based calculations with a large number of assets: we
    can run the California exposure with half million assets now
  * Fixed a bug in the SESCollection exporter
  * Changed the asset<->epsilons association: before for a given taxonomy the
    assets were ordered by `asset_ref`, now they are ordered by `id`. This
    has a minor impact on the numbers sensitive to the epsilons, akin to a
    change of seeds
  * Added a test on the ordering of the epsilons
  * Accepted `.` and `|` as valid characters for source IDs
  * Changed the GMF calculator to use a single seed per unique rupture
  * Changed the SESCollection exporter: now a single file is exported, before
    we were exporting one file per source model path per tectonic region model
  * Changed the event based calculators to avoid duplicating ruptures
    occurring more than once
  * Changed the risk calculators to work in blocks of assets on the same site
  * Made it possible to set different integration distances for different
    tectonic region types
  * Optimized the aggregation by asset in the event based risk calculator
  * Reporting the source_id when the filtering fails

 -- Matteo Nastasi (GEM Foundation) <nastasi@openquake.org>  Tue, 21 Jun 2016 14:17:03 +0200

python-oq-engine (1.9.1-0~precise01) precise; urgency=low

  [Michele Simionato]
  * Fixed a bug in the Web UI when running a risk calculation starting
    from a previous calculation

 -- Matteo Nastasi (GEM Foundation) <nastasi@openquake.org>  Mon, 07 Mar 2016 11:11:59 +0100

python-oq-engine (1.9.0-0~precise01) precise; urgency=low

  [Michele Simionato]
  * Fixed a bug such that in some circumstances the logging stream handler
    was instantiated twice, resulting in duplicated logs
  * Changed the default job status to 'executing' (was 'pre_executing')
  * Fixed the ordering of the logs in the Web UI
  * Removed the dependency from PostGIS
  * Restored the monitoring which was accidentally removed
  * Removed the obsolete option `--hazard-output-id`
  * Printed the names of the files exported by the engine, even when there
    are multiple files for a single output
  * Introduced four new tables job, output, log, performance: all the other
    60+ database tables are not used anymore

 -- Matteo Nastasi (GEM Foundation) <nastasi@openquake.org>  Wed, 02 Mar 2016 14:33:38 +0100

python-oq-engine (1.8.0-0~precise01) precise; urgency=low

  [Michele Simionato]
  * Removed two `oq-engine` switches (`--export-stats` and `--list-inputs`)
    and fixed `--show-view`; unified `--delete-hazard-calculation` and
    `--delete-risk-calculation` into a single `--delete-calculation`
  * Updated `make_html_report.py` to extract the full report from the
    datastore
  * If `use_celery` is true, use celery to determine a good default for
    the parameter `concurrent_tasks`
  * Made celery required only in cluster situations
  * Fixed the duplication of exported result in the classical_damage
    calculator when there is more than one realization
  * Removed several obsolete or deprecated switches from the `oq-engine` command
  * Replaced all classical calculators with their lite counterparts
  * Fixed the site-ordering in the UHS exporter (by lon-lat)

  [Paolo Tormene]
  * Added API to validate NRML

  [Michele Simionato]
  * The engine can now zip files larger than 2 GB (used in the export)
  * Now the loss maps and curves are exported with a fixed ordering: first
    by lon-lat, then by asset ID
  * Replaced the old disaggregation calculator with the oq-lite one

 -- Matteo Nastasi (GEM Foundation) <nastasi@openquake.org>  Mon, 15 Feb 2016 12:06:54 +0100

python-oq-engine (1.7.0-0~precise01) precise; urgency=low

  [Michele Simionato]
  * Fixed an encoding bug in --lhc
  * Fixed an export bug: it is now possible to export the outputs generated
    by another user, if the read permissions are set correctly

 -- Matteo Nastasi (GEM Foundation) <nastasi@openquake.org>  Mon, 14 Dec 2015 10:40:26 +0100

python-oq-engine (1.6.0-0~precise01) precise; urgency=low

  [Daniele Viganò]
  * Added the oq_reset_db script. It removes and recreates the database and
    the datastore

  [Matteo Nastasi]
  * Demos moved to /usr/share/openquake/risklib

  [Michele Simionato]
  * Removed the 'view' button from the Web UI
  * Removed the epsilon_sampling configuration parameter
  * Made customizable the display_name of datastore outputs (before it was
    identical to the datastore key)
  * The zip files generated for internal use of the Web UI are now hidden
  * Made visible to the engine only the exportable outputs of the datastore
  * Closed explicitly the datastore after each calculation
  * Replaced the old scenario calculators with the HDF5-based calculators
  * Fixed a very subtle bug in the association queries: some sites outside
    of the region constraint were not discarded in some situations
  * Removed the self-termination feature `terminate_job_when_celery_is_down`
  * Removed the epsilon sampling "feature" from the scenario_risk calculator
  * Replaced the event based calculators based on Postgres with the new ones
    based on the HDF5 technology

 -- Matteo Nastasi (GEM Foundation) <nastasi@openquake.org>  Tue, 17 Nov 2015 11:29:47 +0100

python-oq-engine (1.5.1-0~precise01) precise; urgency=low

  [Michele Simionato]
  * Fixed a bug affecting exposures with multiple assets on the same site

 -- Matteo Nastasi (GEM Foundation) <nastasi@openquake.org>  Fri, 25 Sep 2015 14:22:08 +0200

python-oq-engine (1.5.0-0~precise01) precise; urgency=low

  [Michele Simionato]
  * The event based calculators in the engine are now officially deprecated
    and they raise a warning when used
  * Optimization: we do not generate the full epsilon matrix if all
    coefficients of variation are zero
  * Fixed two subtle bugs in the management of the epsilons: it means that
    all event based risk calculations with nonzero coefficients of variations
    will produce slightly different numbers with respect to before
  * Removed excessive checking on the exposure attributes 'deductible' and
    'insuredLimit' that made it impossible to run legitimate calculations
  * Changed the meaning of 'average_loss' for the aggregated curves: now it
    is the sum of the aggregated losses in the event loss table,
    before it was extracted from the aggregated loss curve
  * Changed the way the average losses (and insured average losses) are
    computed by the event based risk calculator: now they are extracted
    from the event loss table, before they were extracted from the loss curves
  * Set to NULL the stddev_losses and stddev_insured_losses for the event based
    risk calculator, since they were computed incorrectly
  * Introduced a new experimental command
    'oq-engine --show-view CALCULATION_ID VIEW_NAME'; the only view available
    for the moment is 'mean_avg_losses'
  * Negative calculation IDs are interpreted in a Pythonic way, i.e. -1
    means the last calculation, -2 the calculation before the last one, etc.
  * If a site parameter is more distant than 5 kilometers from its closest
    site, a warning is logged
  * Changed the splitting of fault sources to reduce the number of generated
    sources and avoid data transfer failures if rupture_mesh_spacing is too
    small
  * Changed the event loss table export: now the CSV file does not contain
    the magnitude and the rows are ordered by rupture tag first and loss second
  * Removed the calculator EventBasedBCR
  * Longitude and latitude are now rounded to 5 digits
  * Fixed a very subtle bug in the vulnerability functions, potentially
    affecting calculations with nonzero coefficients of variation and nonzero
    minIML; the numbers produced by the engine were incorrect; see
    https://bugs.launchpad.net/oq-engine/+bug/1459926
  * 'investigation_time' has been replaced by 'risk_investigation_time' in
    risk configuration files
  * Initial support for Django 1.7

  [Daniele Viganò]
  * Removed the bin/openquake wrapper: now only bin/oq-engine is
    available

  [Michele Simionato]
  * Added parameter parallel_source_splitting in openquake.cfg

  [Daniele Viganò]
  * setup.py improvements
  * Added MANIFEST.in
  * celeryconfig.py moved from /usr/openquake/engine to
    /usr/share/openquake/engine

  [Matteo Nastasi]
  * Packaging system improvement

 -- Matteo Nastasi (GEM Foundation) <nastasi@openquake.org>  Wed, 23 Sep 2015 15:48:01 +0200

python-oq-engine (1.4.1-0~precise01) precise; urgency=low

  [Michele Simionato]
  * Added a new 'ebr' hazard/risk calculator
  * Fixed the engine core export: now it can export datastore outputs as
    zip files
  * Now the parameter concurrent_tasks is read from the .ini file
  * Parallelized the source splitting procedure
  * Fixed a bug in the hazard calculators which were not using the parameter
    concurrent_tasks from the configuration file

 -- Matteo Nastasi (GEM Foundation) <nastasi@openquake.org>  Fri, 15 May 2015 10:06:26 +0200

python-oq-engine (1.4.0-2~precise01) precise; urgency=low

  [Daniele Viganò]
  * Fixed debian/control: add missing lsb-release to build deps

 -- Matteo Nastasi (GEM Foundation) <nastasi@openquake.org>  Fri, 08 May 2015 14:33:26 +0200

python-oq-engine (1.4.0-1~precise01) precise; urgency=low

  [Matteo Nastasi, Daniele Viganò]
  * Fixed dependencies version management

 -- Matteo Nastasi (GEM Foundation) <nastasi@openquake.org>  Thu, 07 May 2015 14:14:09 +0200

python-oq-engine (1.4.0-0~precise01) precise; urgency=low

  [Matteo Nastasi, Daniele Viganò]
  * Add binary package support for both Ubuntu 12.04 (Precise)
    and Ubuntu 14.04 (Trusty)

  [Michele Simionato]
  * Removed the SiteModel table: now the association between the sites and the
    site model is done by using hazardlib.geo.geodetic.min_distance

  [Daniele Viganò]
  * added authentication support to the 'engineweb' and the 'engineserver'

  [Michele Simionato]
  * the aggregate loss curves can be exported in CSV format

  [Matteo Nastasi]
  * added 'outtypes' attribute with list of possible output types for
    each output item in outputs list API command
  * added '/v1/calc/<id>/status' API command
  * added 'engineweb' django application as local web client for oq-engine

  [Michele Simionato]
  * Renamed the maximum_distance parameter of the risk calculators to
    asset_hazard_distance, to avoid confusion with the maximum_distance
    parameter of the hazard calculators, which has a different meaning;
    is it an error to set the maximum_distance in a job_risk.ini file
  * Added to the API an URL /v1/calc/:calc_id/remove to hide jobs
  * A new key is_running is added to the list of dictionaries returned by
    the URL /v1/calc/list
  * Replaced the mock tests for the engine server with real functional tests
  * Added a resource /v1/calc/:calc_id/traceback to get the traceback of a
    failed calculation
  * Now the logs are stored also in the database, both for the controller node
    and the worker nodes
  * Bypassed Django when deleting calculations from the database: this avoids
    running out of memory for large calculations
  * Fixed an issue in the scenario calculator: the GMFs were not filtered
    according to the distance to the rupture
  * Now critical errors appear in the log file
  * Added a --run command to run hazard and risk together
  * Fixed bug in the event based calculator; in the case
    number_of_logic_tree_samples > 0 it was generating incorrect hazard curves.
    Also improved (a lot) the performance in this case.
  * Fixed a tricky bug happening when some tectonic region type are filtered
    away.
  * The event based risk calculator now save only the non-zero losses in
    the table event_loss_asset.
  * Added a CSV exporter for the Stochastic Event Sets, for debugging purposes.
  * The GMF CSV exporter now sorts the output by rupture tag.

  [Matteo Nastasi]
  * Each pull request must be accompanied by an update of the debian
    changelog now.

 -- Matteo Nastasi (GEM Foundation) <nastasi@openquake.org>  Thu, 07 May 2015 11:33:24 +0200

python-oq-engine (1.3.0-1) precise; urgency=low

  [Matteo Nastasi]
  * gunzip xml demos files after copied into /usr/openquake/engine directory

 -- Matteo Nastasi (GEM Foundation) <nastasi@openquake.org>  Thu, 26 Feb 2015 16:35:20 +0100

python-oq-engine (1.3.0-0) precise; urgency=low

  [Michele Simionato]
  * Updated python-django dependency >= 1.6.1, (our repository already
    includes a backported version for Ubuntu 'precise' 12.04); this change
    makes unnecessary "standard_conforming_strings" postgresql configuration
    variable setting
  * The event based risk calculator is able to disaggregate the event loss
    table per asset. To enable this feature, just list the assets you are
    interested in in the job.ini file: "specific_assets = a1 a2 a3"
  * We have a new hazard calculator, which can be invoked by setting in the
    job.ini file: "calculation_mode = classical_tiling"
    This calculators is the same as the classical calculator (i.e. you will
    get the same numbers) but instead of considering all the hazard sites at
    once, it splits them in tiles and compute the hazard curves for each tile
    sequentially. The intended usage is for very large calculations that
    exceed the available memory. It is especially convenient when you have
    very large logic trees and you are interested only in the statistics (i.e.
    mean curves and quantile curves). In that case you should use it with the
    option individual_curves=false. Notice that this calculator is still in
    an experimental stage and at the moment is does not support UHS curves.
    Hazard maps and hazard curves are supported.
  * We have a new risk calculator, which can be invoked by setting in the
    job.ini file: "calculation_mode = classical_damage"
    This calculator is able to compute the damage distribution for each asset
    starting from the hazard curves produced by the classical
    (or classical_tiling) calculator and a set of fragility functions. Also
    this calculator should be considered in experimental stage.
  * A significant change has been made when the parameter
    number_of_logic_tree_samples is set to a non-zero value. Now, if a branch
    of the source model logic tree is sampled twice we will generate the
    ruptures twice; before the ruptures were generated once and counted twice.
    For the classical calculator there is no effect on the numbers (sampling
    the same branch twice will produce two copies of identical ruptures);
    however, for the event based calculator, sampling the same branch twice
    will produce different ruptures. For instance, in the case of a simple
    source model with a single tectonic region type, before we would have
    generated a single file with the stochastic event sets, now we generate
    number_of_logic_tree_samples files with different stochastic event sets.
    The previous behavior was an optimization-induced bug.
  * Better validation of the input files (fragility models, job.ini)
  * The ability to extract the sites from the site_model.xml file
  * Several missing QA tests have been added
  * The export mechanism has been enhanced and more outputs are being exported
    in CSV format
  * New parameter complex_fault_mesh_spacing
  * Some error messages have been improved
  * A lot of functionality has been ported from the engine to oq-lite,
    i.e.  a lite version of the engine that does not depend on
    PostgreSQL/PostGIS/Django nor from RabbitMQ/Celery. This version is
    much easier to install than the regular engine and it is meant for
    small/medium computation that do not require a cluster. The engine
    demos, have been moved to the oq-risklib repository, so that they can
    be run via the oq-lite command without installing the full engine.
  * Currently the following calculators have been ported (all are to be
    intended as experimental): classical hazard, classical tiling, event
    based hazard, scenario hazard, classical risk, scenario damage,
    classical damage.

 -- Matteo Nastasi (GEM Foundation) <nastasi@openquake.org>  Thu, 26 Feb 2015 10:44:03 +0100

python-oq-engine (1.2.2-0) precise; urgency=low

  * consistency in version management between debian/ubuntu package and
    library from git sources

 -- Matteo Nastasi (GEM Foundation) <nastasi@openquake.org>  Thu, 18 Dec 2014 16:25:05 +0100

python-oq-engine (1.2.1-2) precise; urgency=low

  * Fixed custom dependencies versions (again)

 -- Matteo Nastasi (GEM Foundation) <nastasi@openquake.org>  Tue, 16 Dec 2014 10:48:19 +0100

python-oq-engine (1.2.1-1) precise; urgency=low

  * Fixed custom dependencies versions

 -- Matteo Nastasi (GEM Foundation) <nastasi@openquake.org>  Tue, 16 Dec 2014 09:48:19 +0100

python-oq-engine (1.2.1-0) precise; urgency=low

  * Fixed the logging handler

 -- Matteo Nastasi (GEM Foundation) <nastasi@openquake.org>  Mon, 15 Dec 2014 10:17:30 +0100

python-oq-engine (1.2.0-3) precise; urgency=low

  * Add constraint on python-django dependency version

 -- Matteo Nastasi (GEM Foundation) <nastasi@openquake.org>  Thu, 11 Dec 2014 10:04:45 +0100

python-oq-engine (1.2.0-2) precise; urgency=low

  * More precise exception message

 -- Matteo Nastasi (GEM Foundation) <nastasi@openquake.org>  Wed, 10 Dec 2014 16:21:06 +0100

python-oq-engine (1.2.0-1) precise; urgency=low

  * Bugs fixed in 1.2 release: http://goo.gl/GjbF2r
  * Replace a reference to the 'openquake' command with 'oq-engine'
  * Moved the expected outputs of the ScenarioDamage QA tests in qa_tests_data
  * Moved the logic tree realizations into commonlib
  * It is now possible to compute the uniform spectra even when
    individual_curves is false
  * Reduced the precision when exporting GMFs to XML
  * Fixed test_job_from_file
  * Delayed the OqParam validation
  * Simplified the monitoring
  * Extract the QA tests data from the engine
  * Renamed commonlib.general -> baselib.general
  * Removed the dependency from oq-commonlib
  * Avoid warning no XML exporter for event_loss
  * Update packager and postinst to use the openquake2 db (new default one)
  * Use shallow-clone to improve CI builds speed
  * Download calculation results as files
  * Added an API to retrieve the engine version
  * Unified the export framework for hazard and risk
  * Fast export of the GMFs
  * Fast scenario export
  * Fixed test_is_readable_all_files_lack_permissions when run as root
  * Now 'test_script_lower_than_current_version' does not require an Internet
    connection
  * Warn the user if she asks for statistical outputs but using a single hazard
    output
  * Move the calculation of input/output weights into commonlib
  * Changed the export_dir in several tests
  * Now the packagers makes a HTML report with the performances of the demos
  * Remove hardcoded references to openquake2 in oq_create_db
  * Move JobStats creation inside job_from_file
  * Fixed precision
  * Align openquake_worker.cfg with openquake.cfg
  * Implement memory hard limit control
  * Using commonlib.readinput.get_source_models
  * Check that the hazard calculation mode is consistent with risk calculation
    mode
  * Rollback only if a transaction is on
  * Fixed a bug in export_risk
  * Daily html report
  * Reflected the API change in commonlib.readinput.get_oqparam
  * Updated the engine to cope with the changes in risklib and commonlib
  * Fixed the name of the SES file
  * Changed some hard-coded weights in general.py
  * Changed the import of the calc module
  * Drop risk calculation table
  * Simplified the risk calculators
  * Reflected the API change in hazardlib.calc.gmf.GmfComputer
  * Added a test for duplicated tags in import_gmf_scenario.py
  * Implemented losses per event per asset
  * Dependency check
  * Removed more risk unit tests
  * Removed another couple of redundant tests
  * Remove check on setup.py version since now it's taken from init
  * Fixed _calc_to_response_data
  * Fixed bug when running risk calculations from the platform
  * openquake wrapper script
  * Changed version number in setup.py too
  * Updated version to 1.2
  * Renamed nrml_version->commonlib_version
  * Fixed a bug in the engine server (wrong calculation_id)
  * Fix oq-engine command name in output list
  * Removed the dependency from nrmllib
  * Fixed two merge errors
  * Important fixes pre-2.0 copied from the better-risk branch
  * Renamed the command openquake->oq-engine
  * Change ses collection
  * Fixed the migration script 0007
  * Fixed a bug with the quantile_hazard_curves attribute
  * Removed EventBasedHazardCalculatorTestCase
  * Remove the hazard_calculation table
  * correct complex source for wrong order in edges points
  * missing file open fixed
  * Removed routing tests
  * Added the script correct_complex_sources
  * Complex surf validation
  * Insert the IMT in the db, if not already there
  * The intensity measure types are now sorted also in the scenario calculator
  * Simplified the QA test scenario_damage/case_4
  * Enable 'set -x' when $GEM_SET_DEBUG is true
  * Remove a try finally in engine server task.py
  * Simplification because now the maximum_distance is mandatory
  * Fixed a wrong source model used in the Event Based export test
  * Fixed the what_if_I_upgrade check
  * Added a table imt_taxonomy
  * Fixed the management of missing db upgrades
  * Now the engine is using the new validation mechanism for the hazard sources
  * Fixed the name of a field (risk_job_id->job_id)
  * Special case when the hazard is known at the exact sites of the assets
  * Moved the epsilons from the getters to the database
  * Update the database name in openquake_worker.cfg
  * Removed the old validation mechanism
  * The parameter concurrent_tasks must be available to the workers too
  * Solved the problem with UHS
  * Fixed master https://ci.openquake.org/job/master_oq-engine/1208
  * If individual_curves is set, multi-imt curves must not be generated
  * --what-if-I-upgrade functionality
  * Stats only
  * Short output summary
  * Removed task_no
  * Hazard curves from gmfs
  * Fixed a critical bug with --hazard-output-id
  * Fix the test check_limits_event_based
  * Changed the output_weight for the event based calculator
  * Introduced --hazard-job-id and made it possible to reuse exposures imported
    in the hazard part of the computation
  * Replaced the ScenarioGetter with the GroundMotionFieldGetter
  * Return loss matrix
  * Removed --schema-path from oq_create_db
  * Calculation limits
  * Fixed a bug on tablespace permissions
  * Make the event based calculator more debuggable
  * Added the column uniq_ruptures to the table source_info
  * Db migrations
  * Db migrations 2
  * Saved more sources in source_info
  * Perform means and quantiles in memory
  * Parallel filtering
  * Reintroduce the 'terminate_job_when_celery_is_down' config option
  * Fix risk disaggregation
  * Ordering the sources after filtering-splitting
  * Source ordering
  * Gmf from ruptures
  * Fixed a stupid bug with OQ_TERMINATE_JOB_WHEN_CELERY_IS_DOWN
  * Introduced a variable OQ_TERMINATE_JOB_WHEN_CELERY_IS_DOWN
  * The random seeds have now a default value of 42
  * Added a check for invalid quantile computations
  * Now hazard calculations can be deleted safely
  * Add a file openquake_worker.cfg to be read in the workers
  * Simplified the LOG_FORMAT by removing the name
  * Avoid an ugly error when no tasks are spawned
  * Added a view on the event loss table for convenience of analysis
  * Epsilon sampling feature
  * Distribute-by-rupture phase 2
  * Restored distribution-by-rupture in the event based calculator
  * Provide a good error message when a source model contains GSIMs not in the
    file gsim_logic_tree
  * Moved parse_config from the engine to commonlib
  * Added a test checking the existence of the __init__.py files and fixed the
    QA test classical/case_15
  * Refactored initialize_realizations and added a warning when
    num_samples > num_realizations
  * Fixed a missing import
  * Saving the rupture hypocenter fully into the database
  * Removed an offending ALTER OWNER
  * Source info table
  * Added a test for sampling a large source model logic tree
  * Hazard curves from gmfs
  * Removed num_sites and num_sources from job_stats
  * Removed redundant tests
  * Retrieved the correct output directly, not via an order by
  * Making use of commonlib.parallel in the engine
  * Enhanced qatest_1, so that it subsumes regression_1 and regression_2
  * Taking advantage of the new riskloaders in commonlib
  * Added a missing integer cast
  * Changed disagg/case_1 to use full enumeration
  * Fixed the ordering of the ruptures in the event based calculator
  * Fixed a bug in the GroundMotionValuesGetter
  * Reflected the API change in refactor-risk-model
  * Sent the tectonic region types with less sources first, and fixed
    an ordering bug in a QA test
  * Turn AMQPChannelExceptions into warnings
  * Hide the SES output from a scenario calculator
  * Add a debug flag to enable set -x in packager.sh
  * Better task spawning
  * Reflected the changes to the GmfComputer in hazardlib
  * Fixed the bug in the risk event based calculator with multiple realizations
  * Fix gmf duplication
  * Removed the need for logictree.enumerate_paths
  * Fixed a small bug
  * Removed a commonlib dependency breaking the oqcreate script
  * Now the indices of the filtered sites are stored in the
    ProbabilisticRupture table
  * Fixed another import
  * Fixed a wrong import
  * Moved logictree to commonlib and fixed all the tests
  * Removed the obsolete table hzrdr.ses and small refactoring
  * Tasks with fewer assets are submitted first
  * Better parallelization of the risk calculators
  * Reducing the celery timeout from 30s to 3s
  * Fixed a tricky bug in the scenario calculator with duplicate imts
  * Fixed the ScenarioExportTestCase by changing the position of the points
  * The scenario calculator is now block-size independent
  * Use only the relevant tectonic region types to build the GMPE logic tree
  * Fixed a broadcasting in the classical calculator
  * Saving memory on the controller node
  * Restored the source model sampling feature
  * Complex logic tree test
  * Solved the block size dependence in the risk calculators
  * Fixed a critical ordering bug
  * Changed the _do_run_calc signature
  * Avoid returning duplicated data in the classical calculator
  * Changed the order of the statements in 01-remove-cnode_stats.sql
  * Added a cache on the GSIMs for the probabilities of no exceedence in the
    classical calculator
  * Fix the export of GmfSets in the case of multiple source models
  * Fixed underflow error in postgres
  * Fixed a bug with celery ping
  * Avoid errors on signals when the engine is run through the server
  * Errors in a task are converted into a RuntimeError
  * Remove calculation unit
  * The IML must be extrapolated to zero for large poes
  * Log a warning when more than 80% of the memory is used
  * Refactored the hazard getters
  * Removed the SES table
  * Added a nice error message for far away sources
  * Add support in the engine for a local_settings.py
  * Send the site collection via rabbitmq, not via the database
  * Improvements to the CeleryNodeMonitor
  * Minimal tweaks to the risk calculators
  * Save the number of sites in JobStats as soon as it is available
  * Fix branch var to be compliant within the new CI git plugin
  * Restored the lost fine monitoring on the hazard getters
  * Cluster monitor
  * Celery check
  * Removed the obsolete table uiapi.cnode_stats
  * Make use of the light site collection introduced in hazardlib
  * Optimize the disaggregation calculator
  * Fix a memory leak of celery
  * Remove python-gdal and fix issue with postinst
  * Manual pickling/unpickling
  * Updates Copyright to 2014
  * The rupture tag must be unique
  * Turn SIGTERM into SIGINT
  * Remove another engine-server test script from pylint
  * Removed the dependency on the current working directory from
    utils_config_test
  * Replace README.txt with README.md in the packager script
  * Increase the tolerance in the disaggregation test
  * Readme merge
  * Avoid storing copies of the ruptures
  * Untrapped exceptions in oqtask give ugly error messages
  * Support for posting zipfiles to the engine-server
  * Using iter_native in celery
  * Added test for the loss_fraction exporter
  * Fixed a missing loss_type in export_loss_fraction_xml
  * Merging the engine server inside the engine repository
  * Removing ruptures phase 2
  * Restored qatest 1
  * Added tests for failing computations
  * Removed the progress handler from the engine
  * Better error and logging management
  * Exclude tests folder from pylint check
  * Fixing the build master_oq-engine #790
  * Ruptures are not read from the database anymore, only written
  * In development mode celery is automatically started/stopped together with
    the engine server
  * Remove common directory from risk demos
  * Remove duplication hazard risk
  * Removing the duplication run_hazard/run_risk in engine.py
  * Renamed directories and packages to be consistent with GEM conventions
  * Fixed test_initialize_sources
  * Getting a more uniform distribution of the tasks
  * Remove celery
  * Remove time_span from disaggregation calculator
  * Return the traceback from celery to the controller node
  * If there are no GMVs within the maximum distance for the given assets, the
    computation should not fail with an ugly error but print a warning
  * Better error management
  * Fixed a stupid error in compute_hazard_curves
  * Support for non-parametric sources
  * Fixed the issue of slow sources
  * Fixed the two upgrade scripts breaking the migration from 1.0 to 1.1
  * Add --export-hazard-outputs and --export-risk-outputs switches; also add
    geojson export for hazard curves
  * Light monitor
  * Set CELERY_MAX_CACHED_RESULTS = 1
  * Changed from relative path to full path
  * Fix the feature "import gmf scenario data from file"
  * version: remove warning for pkg install + git program installed case
  * Remove block_size and point_source_block_size
  * Move the unit tests inside the openquake.engine directory
  * Version visualization improvement
  * Added missing CASCADE on a DB migration script
  * Raised the tolerance in ClassicalHazardCase13TestCase
  * In the event based calculator split by ruptures, not by SES
  * BROKER_POOL_LIMIT is causing problem so set it to none
  * Split area sources
  * Force BROKER_POOL_LIMIT to 10
  * Fixed an upgrade script
  * Prefiltering sources in all calculators
  * Savaged the easy part of the work on the decouple-logic-trees branch
  * Changed the way hazard map are interpolated
  * Fixed a bug with static urls
  * Remove database related code
  * Removed hazard curve progress
  * Improved the IMT management in the engine by leveraging the new
    functionality in hazardlib
  * Configuration file for storing oq-platform connection parameters
  * Add loss type to risk outputs
  * Remove parsed source
  * Fix remove demos symlinks
  * gmf.lt_realization_id can be NULL
  * Fixed the _prep_geometry feature of Risk and Hazard calculations
  * Remove a reference to the removed view hzrdr.gmf_family
  * Engine-Server: support for multiple platform installations
  * Removed the complete_logic_tree flags
  * Fixed setup.py
  * Removed the SourceProgress table
  * New risk demos
  * Run a risk calculation
  * Remove validation on site models
  * Removed the rest of the stuff related to the supervisor
  * Removed the supervisor, redis, kombu and related stuff
  * Removed a wrong import
  * An import ordering issue is breaking Jenkins
  * Various small fixes for oq_create_db script
  * Do not register a progress handler if it is not passed
  * Engine Unit test fix
  * Geonode integration
  * Progress Bar support
  * Finally fixed the dependency from the blocksize in the event based
    calculator
  * A simple fix for engine_test.py
  * Replace numpy arrays with postgres array fields in output tables
  * Dump and restore Stochastic Event Set
  * Removed the old distribution and used parallelize as default distribution
    mechanism everywhere
  * Change the distribution in the risk calculators
  * Save in job_stats how much the database increased during the current
    computation
  * Removed calc_num task properly
  * Change dist classical
  * Improve the table job_stats
  * Now the CacheImporter infers the fields from the database, in the right
    order
  * Removed parsed_rupture_model from the db
  * The revoke command should not terminate the workers
  * Remove JobCompletedError
  * Override hazard investigation time in risk event based calculator
  * Companion of https://github.com/gem/oq-engine/pull/1298/
  * Companion of https://github.com/gem/oq-nrmllib/pull/116
  * Simplify schema
  * Filter the sources before storing them in the database
  * Improve the parallelize distribution
  * Fix disaggregation
  * Changed the distance in hazardlib
  * Improve memory consumption in the GMF calculation
  * The file with the exported disagg matrix must contain the poe in the name
  * The multiple sites QA test (classical/case_13) broke
  * Solve the dependency from the parameter concurrent_tasks
  * QA test for multiple sites
  * Cross domain ajax fix for view methods [r=matley] [f=*1234765]
  * Tweaks to make platform calcs work [r=matley] [f=*1234765]
  * Create job and calculation objects in a transaction
  * Make test fixtures optional
  * Get the list of the available magnitude scaling relationships at runtime
  * Save memory when exporting the GMF
  * Fixed a typo in an ordering query
  * Insured loss curves statistics
  * When exporting the GMF, we need to export the rupture tags, not the ids
  * Hazard Curve Parser import update [r=micheles] [f=*trivial]
  * To save space in the db and to avoid running into the text field size
    limit, change model_content.raw_content to store gzipped content
  * Add a tag to the ruptures
  * Change the dump/restore procedures to work with directories, not tarfiles
  * Fix risk QA tests fixtures
  * Documentation for the REST API
  * Fix hazard_curve_multi export path
  * Revise insured losses algorithm
  * Post-calculation migration
  * Correction of baseline DB revision
  * Review Risk demos
  * A couple of fixes to scenario tests
  * Compute standard deviation of losses
  * Validate time_event
  * Add 404 responses in the case of non-existent artifacts
  * Run calcs, part 2
  * Minor loss map export fix
  * Fix for installing source code via pip/git
  * Remove cache from HazardCurveGetterPerAsset
  * Changed an import from nrmllib
  * Pyflakes fixes to the calculators and engine module
  * Reading logic trees from DB - follow up (fix for a careless refactoring
    error)
  * Raise an error when no gmvs are available in a scenario computation
  * Small fix in dump_hazards.py: the filenames list contained duplicates
  * Add 'engine' functionality to disable the job supervisor
  * Read logic trees from DB (instead of the filesystem)
  * Extend forms.CharField to allow null values
  * Small fixes to the script restore_hazards.py
  * Update test fixtures used for risk scenario calculations
  * Trivial: Some small tweaks/cleanups
  * File parsing fix
  * Risk BaseCalculator refactoring
  * Run calculations via REST API (initial sketch)
  * Better input loading (update to 'engine' API)
  * Update Risk Event Based QA test
  * Fixed a very subtle bug with the ordering of sites
  * Added index to hzrdi.hazard_site
  * Updated tests to the new interface
    of 'openquake.engine.db.models.SiteCollection'
  * Compute ground motion values from Stochastic Event Set
    in a risk calculation
  * "List calc results" views
  * Misc. engine fixes to stabilize the build
  * Record all OQ software versions in oq_job
  * Export to path or file (not just path)
  * Minor fix to risk QA test collection
  * Engine API improvements
  * Hazard map GeoJSON export
  * Refactoring: moved risk calculation logic to risklib
  * GeoJSON loss map support
  * GeoJSON export prep
  * Include API version in URLs
  * 'calc info' views
  * Rough sketch of the 'list calculations' views
  * Export loss_fraction quantile fix
  * Fix 'hazard_curve_multi' export
  * Fix Risk QA test collection (nosetests)
  * Remove site_collection column from the database
  * Pack and risk demos LP: #1197737
  * Added more monitoring to the hazard calculators

 -- Matteo Nastasi (GEM Foundation) <nastasi@openquake.org>  Wed, 10 Dec 2014 11:17:03 +0100

python-oq-engine (1.0.0-1) precise; urgency=low

  * 'occupants' is now a float
  * Hazard curve import tool: updated NRML hazard curve parser
  * Made sure that the task_ids are stored in the performance table soon enough
    (LP: #1180271)
  * Added fixtures for risk tests
  * Some support to compute avg and std for the GMFs (LP: #1192413)
  * Renamed the GMF tables (LP: #1192512)
  * Kill running celery tasks on job failure (LP: #1180271)
  * Removed 'patches' folder
  * Event loss csv: fix delimiting character (LP: #1192179)
  * Fixed restore_hazards_test.py (LP: #1189772)
  * Fix restore hazards (LP: #1189772)
  * Fix risk/classical/case_3 (LP: #1190569)
  * Fix get_asset_chunk unit test
  * Added dumping of ses_collection/ses/ses_rupture (LP: #1189750)
  * Fixed the issue with sequences in restore_hazards.py (LP: #1189772)
  * Risk Probabilistic Event Based Calculator - QA Test
  * Fix the GMF export and tables (LP: #1169078,#1187413)
  * Some work to fix qa_tests/risk/event_based_bcr (LP: #1188497)
  * Run risk demos to test the package (LP: #1188117)
  * Update risk demos
  * renamed units -> number_of_units. Support for asset_category == "population"
    (LP: #1188104)
  * Fixed the z1pt0<->z2pt5 inversion problem (LP: #1186490)
  * Removed the special case for gmf_scenario
  * Exposure DB schema update (LP: #1185488)
  * Fix the site_data table to store one site per row; change gmf_agg to point
    to site_data (LP: #1184603)
  * Fix export of Benefit Cost Ratio calculator outputs. (LP: #1181182)
  * Inserted the GMFs with the CacheInserter instead of the BulkInserter
    (LP: #1184624)
  * Added better instrumentation to the hazard getters
  * Make the engine smart enough to infer the right block size (LP: #1183329)
  * New risk demos (LP: #1180698,#1181182)
  * Time event validation fix (LP: #1181235)
  * Unicode list cast fix
  * Implement distribution by SES in the event based hazard calculator
    (LP: #1040141)
  * Remove gmf scenario (LP: #1170628)
  * Purge gmf table (LP: #1170632)
  * Parallelize the queries of kind "insert into gmf agg" by using the standard
    mechanism (LP: #1178054)
  * Skipped hazard/event_based/case_4/test.py (LP: #1181908)
  * Remove the dependency from the gmf/gmf_set tables in the XML export
    procedure (LP: #1169078)
  * Saved memory in the hazard getters by returning only the distinct GMFs
    (LP: #1175941)
  * Fixed the case of no gmfcollections and cleaned up the post processing
    mechanism (LP: #1176887)
  * Filter the ruptures according to the maximum_distance criterium
    (LP: #1178571)
  * New hazard demos (LP: #1168756)
  * Parallelize insert into gmf_agg table (LP: #1178054)
  * Removed some verbose logs in debug mode (LP: #1170938)
  * lxc sandbox - improved CI with sandboxed source tests (LP: #1177319)
  * Report "calculation", not the job (LP: #1178583)
  * Fix performance_monitor_test.py on Mac OS X (LP: #1177403)
  * Remove config.gem files from demos
  * Vulnerability functions for contents, occupants and non-structural damage
    (LP: #1174231)
  * Improved the memory profiling (LP: #1175941)
  * Cleanup of the hazard getters and small improvements to help the performance
    analysis of risk calculators (LP: #1175941)
  * Add a facility to import hazard_curves from XML files (LP: #1175452)
  * Refactoring of risk calculators (LP: #1175702)
  * Added references to RiskCalculation model
  * --config-file option (LP: #1174316)
  * Update calls to risklib to the latest interface (LP: #1174301)
  * Event-Based Hazard: Better hazard curve / GMF validation (LP: #1167302)
  * Improved hazard doc
  * CONTRIBUTORS.txt
  * DB cleanup
  * --optimize-source-model pre-processing option (LP: #1096867)
  * Relax validation rules on interest rate for benefit-cost ratio analysis
    (LP: #1172324)
  * Support non-unique taxonomy -> IMT association across different
    vulnerability files (LP: #1171782)
  * Point source block size (LP: #1096867)
  * Use "hazard curve multi imt" also when all the realizations are considered
    (LP: #1171389)
  * Fix aggregate loss curve computation (LP: #1171361)
  * Add instrumentation via the EnginePerformanceMonitor to all the calculators
    (LP: #1171060)
  * Replaced run_job_sp with run_hazard_job (LP: #1153512)
  * Cleanup input reuse
  * Simplify hazard getter query
  * Add a forgotten constrain ON DELETE CASCADE on the table gmf_agg
    (LP: #1170637)
  * Mean loss curve computation updated (LP: #1168454,#1169886,#1170630)
  * Changed the generation of hazard_curves to use the gmf_agg table
    (LP: #1169703)
  * Add geospatial index on gmf_agg
  * Fix hazard map and UHS export filenames (include PoE) (LP: #1169988)
  * Lower the parameter ses_per_logic_tree_path in the event_based QA tests to
    make them much faster (LP: #1169883)
  * Fix Event based mean loss curve computation (LP: #1168454)
  * An attempt to solve the memory occupation issue for the event_based risk
    calculator (LP: #1169577)
  * Update event based mean/quantile loss curve computation (LP: #1168454)
  * Fix disagg export file name (LP: #1163276)
  * Include 'investigation_time' in exported UHS XML (LP: #1169106)
  * Raise warnings when invalid/unknown/unnecessary params are specified
    (LP: #1164324)
  * Fix characteristic fault rupture serialization (LP: #1169069)
  * Fixed a bug in event_based/core_test.py due to the version of mock used
    (LP: #1167310)
  * Make sure the generated XML are valid according to NRML (LP: #1169106)
  * Fix the tests of the event_based depending on random number details
    (LP: #1167310)
  * Scenario risk is using "default" connection on a cluster (LP: #1167969)
  * Add a mechanism to populate the db from CSV files, without the need to run
    a fake calculation (LP: #1167310,#1167693)
  * Source model NRML to hazardlib conversion now throws useful error messages
    (LP: #1154512)
  * Organization of hazard exports (LP: #1163276)
  * Some trivial optimizations in Risk Event Based calculator
  * Do not use 'default' user on raw cursors. (LP: #1167776)
  * Removed a bunch of old test fixtures
  * release updated
  * hazard curves in multiple imts (LP: #1160427)
  * Critical fix to disaggregation interpolation (LP: #1167245)
  * Fix setup.py version number
  * Fix char source logic tree validation (LP: #1166756)
  * Update version to 1.0
  * Reflect latest interface changes in risklib (LP: #1166252)
  * Event base performance (LP: #1168233)
  * Fix a "reproducibility" issue when getting hazard sites from exposure
    (LP: #1163818)
  * Disaggregation in event based risk calculator (LP: #1160993)
  * Read 'sites' from 'sites_csv' (LP: #1097618)
  * add debconf tool to manage postgresql.conf file modification
  * Issue 1160993 (LP: #1160993,#1160845)
  * Importing GMF from XML: step 2 (LP: #1160398)
  * Disaggregation of losses by taxonomy (LP: #1160845)
  * Vulnerability model validation (LP: #1157072)
  * Big docs cleanup
  * Mean and quantile Loss map support (LP: #1159865)
  * Event-Based Hazard: Save multi-surface ruptures (LP: #1144225)
  * Fix loss curve export (LP: #1157072)
  * Fix an incorrect parameter in event-based hazard QA tests, cases 2 and 4
  * end-to-end qa tests for Scenario Risk and Scenario Damage
  * Trivial fix for setup.py
  * New E2E regression tests
  * Updated QA tests due to change in risklib
  * Engine cleanup
  * Characteristic source logic tree support (LP: #1144225)
  * Added a script to dump the hazard outputs needed for the risk (LP: #1156998)
  * Remove complete logic tree flags when redundant (LP: #1155904)
  * Do not read risk inputs from fylesystem but from ModelContent
  * Remove --force-inputs feature (LP: #1154552)
  * UHS Export (LP: #1082312)
  * UHS post-processing (LP: #1082312)
  * Fragility model using structure dependent IMT (LP: #1154549)
  * Correct bin/openquake help string for --log-level
  * Hazard post-processing code cleanup (LP: #1082312)
  * Allow Event-Based hazard post-processing to run without celery
  * More event-based hazard QA tests (LP: #1088864)
  * Real errors are masked in the qa_test since the real computation runs in a
    subprocess (LP: #1153512)
  * Minor simplification of the hazard_getter query
  * Correlation model qa tests (LP: #1097646)
  * Vulnerability model using structure dependent intensity measure types
    (LP: #1149270)
  * Fix a broken scenario hazard export test
  * Support for Characteristic Fault Sources (LP: #1144225)
  * Added a missing KILOMETERS_TO_METERS conversion in the hazard_getters
  * Average Losses (LP: #1152237)
  * Improved the error message for unavailable gsims
  * Companion changes to https://github.com/gem/oq-risklib/pull/38
  * Fix 1144741 (LP: #1144741)
  * Fix 1144388 (LP: #1144388)
  * Fixed ordering bug in the XML export of gmf_scenario (LP: #1152172)
  * Don't save hazard curves to the DB which are all zeros (LP: #1096926)
  * Add hazard nose attribute to the hazard QA test
  * Avoid fully qualified name in the XML <uncertaintyModel> tag (LP: #1116398)
  * Fix Scenario Risk calculator
  * New CLI functionality: delete old calculations (LP: #1117052)
  * DB security cleanup (LP: #1117052)
  * Event-Based Hazard Spatial Correlation QA tests (LP: #1099467)
  * Correct OQ engine version in db script
  * Preloaded exposure (LP: #1132902)
  * 1132708 and 1132731 (LP: #1132731)
  * Stabilize classical hazard QA test case 11
  * DB schema bootstrap script now runs silently by default
  * Fix aggregate loss export test
  * Fix a broken disagg/core test
  * Easy hazard getters optimization (LP: #1132708)
  * Fix progress risk
  * Event loss tables (LP: #1132699)
  * Fix the memory occupation issue for the scenario_risk calculator
    (LP: #1132018,#1132017)
  * Performance monitor to measure times and memory occupation of bottleneck
    code (LP: #1132017)
  * Scenario insured losses
  * Version fix (already present fix in master, add a test to verify it)
  * Classical Hazard QA test, SA IMT case (LP: #1073591)
  * Optimize hazard curve insertion (LP: #1100332)
  * updates due to the latest risklib api changes
  * Fixed the bug introduced by change the location field from Geometry to
    Geography
  * "openquake --version broked" fix
  * Fixed bug in the distribution of the realizations logic
  * Simplified the hazard getters so that they are pickleable without effort
  * Update to disaggregation equation (LP: #1116262)
  * Scenario Aggregated Loss
  * Risk maximum distance (LP: #1095582)
  * Add timestamps to calculation summary output (LP: #1129271)
  * More efficient hazard curve update transactions. (LP: #1121825)
  * Scenario risk tests
  * Added parameter taxonomies_from_fragility_model (LP: #1122817)
  * Add a check for missing taxonomies in the scenario_damage calculator
    (LP: #1122817)
  * Add '_update_progress' for clearer profiling (LP: #1121825)
  * Removed many global dictionaries and adopted a convention-over-configuration
    approach
  * Generation of ground motion fields only within a certain distance from the
    rupture (LP: #1121940)
  * Link between Rupture / Stochastic Event Set and Ground motion field outputs
    (LP: #1119553)
  * Fixed the qa_test for scenario_damage
  * Fix HazardCalculation.get_imts()
  * Donot save absolute losses (LP: #1096881)
  * Scenario hazard: fix a reference to the site collection
  * Fixes scenario hazard correlation
  * Scenario risk
  * Changed DmgState to have a foreign key to OqJob, not to Output; also removed
    the CollapseMap special treatment (LP: #1100371)
  * Drop upload table
  * Remove several global dictionaries from the engine
  * Mean and quantile Loss curve computation (LP: #1101270)
  * Cache the SiteCollection to avoid redundant recreation (LP: #1096915)
  * Scenario hazard correlation model (LP: #1097646)

 -- Matteo Nastasi (GEM Foundation) <nastasi@openquake.org>  Mon, 24 Jun 2013 17:39:07 +0200

python-oq-engine (0.9.1-1) precise; urgency=low

  * upstream release

 -- Matteo Nastasi (GEM Foundation) <nastasi@openquake.org>  Mon, 11 Feb 2013 11:00:54 +0100

python-oq-engine (0.8.3-3) precise; urgency=low

  * Add missing monitor.py source

 -- Muharem Hrnjadovic <mh@foldr3.com>  Tue, 23 Oct 2012 10:16:18 +0200

python-oq-engine (0.8.3-2) precise; urgency=low

  * Use arch-independent JAVA_HOME env. variable values (LP: #1069804)

 -- Muharem Hrnjadovic <mh@foldr3.com>  Mon, 22 Oct 2012 15:30:39 +0200

python-oq-engine (0.8.3-1) precise; urgency=low

  * upstream release

 -- Muharem Hrnjadovic <mh@foldr3.com>  Fri, 19 Oct 2012 19:53:00 +0200

python-oq-engine (0.8.2-5) precise; urgency=low

  * Make sure the vs30_type param is capitalized (LP: #1050792)

 -- Muharem Hrnjadovic <mh@foldr3.com>  Fri, 21 Sep 2012 12:01:34 +0200

python-oq-engine (0.8.2-4) precise; urgency=low

  * fix JAVA_HOME value so it works in ubuntu 12.04 LTS (LP: #1051941)

 -- Muharem Hrnjadovic <mh@foldr3.com>  Mon, 17 Sep 2012 14:52:12 +0200

python-oq-engine (0.8.2-3) precise; urgency=low

  * Insured loss probabilistic event based calculator (LP: #1045318)

 -- Muharem Hrnjadovic <mh@foldr3.com>  Wed, 05 Sep 2012 09:22:36 +0200

python-oq-engine (0.8.2-2) precise; urgency=low

  * remove namespace/module ambiguity

 -- Muharem Hrnjadovic <mh@foldr3.com>  Tue, 04 Sep 2012 17:08:17 +0200

python-oq-engine (0.8.2-1) precise; urgency=low

  * Upstream release (LP: #1045214)

 -- Muharem Hrnjadovic <mh@foldr3.com>  Tue, 04 Sep 2012 08:52:53 +0200

python-oq-engine (0.8.1-5) precise; urgency=low

  * rm threaded serialization patch (since it increases overall run time)

 -- Muharem Hrnjadovic <mh@foldr3.com>  Wed, 25 Jul 2012 17:01:32 +0200

python-oq-engine (0.8.1-4) precise; urgency=low

  * Try threaded serialization in order to fix performance regression
    (LP: #1027874)

 -- Muharem Hrnjadovic <mh@foldr3.com>  Mon, 23 Jul 2012 13:21:32 +0200

python-oq-engine (0.8.1-3) precise; urgency=low

  * Fix import exception when DJANGO_SETTINGS_MODULE is not set (LP: #1027776)

 -- Muharem Hrnjadovic <mh@foldr3.com>  Mon, 23 Jul 2012 09:08:01 +0200

python-oq-engine (0.8.1-2) precise; urgency=low

  * Fix for region discretization bug (LP: #1027041)

 -- Muharem Hrnjadovic <mh@foldr3.com>  Sun, 22 Jul 2012 10:12:25 +0200

python-oq-engine (0.8.1-1) precise; urgency=low

  * new upstream release (LP: #1027030)

 -- Muharem Hrnjadovic <mh@foldr3.com>  Fri, 20 Jul 2012 15:06:18 +0200

python-oq-engine (0.7.0-4) precise; urgency=low

  * fix typo in oq_restart script (LP: #994565)

 -- Muharem Hrnjadovic <mh@foldr3.com>  Fri, 04 May 2012 15:01:54 +0200

python-oq-engine (0.7.0-3) precise; urgency=low

  * Correct the version displayed by OpenQuake (on demand).

 -- Muharem Hrnjadovic <mh@foldr3.com>  Fri, 04 May 2012 08:20:18 +0200

python-oq-engine (0.7.0-2) oneiric; urgency=low

  * Fix bug in the classical PSHA calculator (LP: #984055)

 -- Muharem Hrnjadovic <mh@foldr3.com>  Wed, 02 May 2012 22:00:59 +0200

python-oq-engine (0.7.0-1) oneiric; urgency=low

  * Upstream release, rev. 0.7.0

 -- Muharem Hrnjadovic <mh@foldr3.com>  Wed, 02 May 2012 21:34:03 +0200

python-oq-engine (0.6.1-9) oneiric; urgency=low

  * Fix db router config for the oqmif schema (LP: #993256)

 -- Muharem Hrnjadovic <mh@foldr3.com>  Wed, 02 May 2012 15:23:40 +0200

python-oq-engine (0.6.1-8) oneiric; urgency=low

  * Re-apply fix for ERROR: role "oq_ged4gem" does not exist (LP: #968056)

 -- Muharem Hrnjadovic <mh@foldr3.com>  Wed, 02 May 2012 10:23:40 +0200

python-oq-engine (0.6.1-7) oneiric; urgency=low

  * delete obsolete .pyc files in /usr/openquake (LP: #984912)

 -- Muharem Hrnjadovic <mh@foldr3.com>  Thu, 19 Apr 2012 10:28:45 +0200

python-oq-engine (0.6.1-6) oneiric; urgency=low

  * Remove spurious 'oqmif' db user from settings.py (LP: #980769)

 -- Muharem Hrnjadovic <mh@foldr3.com>  Fri, 13 Apr 2012 14:35:54 +0200

python-oq-engine (0.6.1-5) oneiric; urgency=low

  * Pass the postgres port to the 'createlang' command as well.

 -- Muharem Hrnjadovic <mh@foldr3.com>  Fri, 13 Apr 2012 10:37:26 +0200

python-oq-engine (0.6.1-4) oneiric; urgency=low

  * Fix psql invocation.

 -- Muharem Hrnjadovic <mh@foldr3.com>  Fri, 13 Apr 2012 06:01:12 +0200

python-oq-engine (0.6.1-3) oneiric; urgency=low

  * Support machines with multiple postgres versions (LP: #979881)

 -- Muharem Hrnjadovic <mh@foldr3.com>  Fri, 13 Apr 2012 05:49:41 +0200

python-oq-engine (0.6.1-2) oneiric; urgency=low

  * Fix oq_restart_workers script so it uses the correct db table (oq_job)

 -- Muharem Hrnjadovic <mh@foldr3.com>  Wed, 04 Apr 2012 11:29:36 +0200

python-oq-engine (0.6.1-1) oneiric; urgency=low

  * OpenQuake 0.6.1 upstream release (LP: #971541)

 -- Muharem Hrnjadovic <mh@foldr3.com>  Tue, 03 Apr 2012 08:52:39 +0200

python-oq-engine (0.6.0-15) oneiric; urgency=low

  * Support machines with multiple postgres versions (LP: #979881)

 -- Muharem Hrnjadovic <mh@foldr3.com>  Thu, 12 Apr 2012 18:56:58 +0200

python-oq-engine (0.6.0-14) oneiric; urgency=low

  * Improved version string, post-installation actions

 -- Muharem Hrnjadovic <mh@foldr3.com>  Fri, 30 Mar 2012 17:21:40 +0200

python-oq-engine (0.6.0-13) oneiric; urgency=low

  * proper fix for GMF serialization problem (LP: #969014)

 -- Muharem Hrnjadovic <mh@foldr3.com>  Fri, 30 Mar 2012 15:14:41 +0200

python-oq-engine (0.6.0-12) oneiric; urgency=low

  * Fix GMF serialization in the hazard event based calculator (LP: #969014)

 -- Muharem Hrnjadovic <mh@foldr3.com>  Fri, 30 Mar 2012 12:15:44 +0200

python-oq-engine (0.6.0-11) oneiric; urgency=low

  * Fix ERROR: role "oq_ged4gem" does not exist (LP: #968056)

 -- Muharem Hrnjadovic <mh@foldr3.com>  Thu, 29 Mar 2012 10:44:23 +0200

python-oq-engine (0.6.0-10) oneiric; urgency=low

  * Fix BaseHazardCalculator, so self.calc gets initialized.

 -- Muharem Hrnjadovic <mh@foldr3.com>  Fri, 23 Mar 2012 07:20:47 +0100

python-oq-engine (0.6.0-9) oneiric; urgency=low

  * Turn off accidental worker-side logic tree processing (LP: #962788)

 -- Muharem Hrnjadovic <mh@foldr3.com>  Fri, 23 Mar 2012 06:27:36 +0100

python-oq-engine (0.6.0-8) oneiric; urgency=low

  * Package tested and ready for deployment.

 -- Muharem Hrnjadovic <mh@foldr3.com>  Tue, 20 Mar 2012 15:54:31 +0100

python-oq-engine (0.6.0-7) oneiric; urgency=low

  * All demos pass, rebuild this package

 -- Muharem Hrnjadovic <mh@foldr3.com>  Wed, 07 Mar 2012 18:12:26 +0100

python-oq-engine (0.6.0-6) oneiric; urgency=low

  * Another db user fix

 -- Muharem Hrnjadovic <mh@foldr3.com>  Wed, 07 Mar 2012 17:18:31 +0100

python-oq-engine (0.6.0-5) oneiric; urgency=low

  * Fix database users

 -- Muharem Hrnjadovic <mh@foldr3.com>  Wed, 07 Mar 2012 16:39:49 +0100

python-oq-engine (0.6.0-4) oneiric; urgency=low

  * Fix distro series

 -- Muharem Hrnjadovic <mh@foldr3.com>  Wed, 07 Mar 2012 09:25:57 +0100

python-oq-engine (0.6.0-3) precise; urgency=low

  * Added license file

 -- Muharem Hrnjadovic <mh@foldr3.com>  Wed, 07 Mar 2012 08:35:12 +0100

python-oq-engine (0.6.0-2) oneiric; urgency=low

  * added sample celeryconfig.py file

 -- Muharem Hrnjadovic <mh@foldr3.com>  Mon, 05 Mar 2012 20:07:23 +0100

python-oq-engine (0.6.0-1) oneiric; urgency=low

  * OpenQuake rev. 0.6.0 upstream release (LP: #946879)
  * add postgresql-plpython-9.1 dependency (LP: #929429)

 -- Muharem Hrnjadovic <mh@foldr3.com>  Mon, 05 Mar 2012 11:05:22 +0100

python-oq-engine (0.5.1-2) oneiric; urgency=low

  * add postrm script (LP: #906613)

 -- Muharem Hrnjadovic <mh@foldr3.com>  Thu, 02 Feb 2012 13:00:06 +0100

python-oq-engine (0.5.1-1) oneiric; urgency=low

  * 0.5.1 upstream release (LP: #925339)

 -- Muharem Hrnjadovic <mh@foldr3.com>  Thu, 02 Feb 2012 10:11:58 +0100

python-oq-engine (0.5.0-9) oneiric; urgency=low

  * Fix error resulting from backporting code.

 -- Muharem Hrnjadovic <mh@foldr3.com>  Wed, 25 Jan 2012 16:27:49 +0100

python-oq-engine (0.5.0-8) oneiric; urgency=low

  * Fix hazard map serialization failure (LP: #921604)

 -- Muharem Hrnjadovic <mh@foldr3.com>  Wed, 25 Jan 2012 16:06:54 +0100

python-oq-engine (0.5.0-7) oneiric; urgency=low

  * Remove one last 'sudo' from db setup script

 -- Muharem Hrnjadovic <mh@foldr3.com>  Wed, 25 Jan 2012 12:17:35 +0100

python-oq-engine (0.5.0-6) oneiric; urgency=low

  * NRML files are written only once (LP: #914614)
  * optimize parallel results collection (LP: #914613)
  * fix "current realization" progress counter value (LP: #914477)

 -- Muharem Hrnjadovic <mh@foldr3.com>  Thu, 19 Jan 2012 15:16:51 +0100

python-oq-engine (0.5.0-5) oneiric; urgency=low

  * Revert to the usual database user names.

 -- Muharem Hrnjadovic <mh@foldr3.com>  Tue, 10 Jan 2012 10:49:49 +0100

python-oq-engine (0.5.0-4) oneiric; urgency=low

  * Remove "sudo" from db setup script (LP: #914139)

 -- Muharem Hrnjadovic <mh@foldr3.com>  Tue, 10 Jan 2012 08:18:14 +0100

python-oq-engine (0.5.0-3) oneiric; urgency=low

  * Fix demo files.

 -- Muharem Hrnjadovic <mh@foldr3.com>  Mon, 09 Jan 2012 21:10:08 +0100

python-oq-engine (0.5.0-2) oneiric; urgency=low

  * Calculation and serialization are to be carried out in parallel
    (LP: #910985)

 -- Muharem Hrnjadovic <mh@foldr3.com>  Mon, 09 Jan 2012 15:53:05 +0100

python-oq-engine (0.5.0-1) oneiric; urgency=low

  * Prepare rel. 0.5.0 of python-oq-engine (LP: #913540)
  * set JAVA_HOME for celeryd (LP: #911697)

 -- Muharem Hrnjadovic <mh@foldr3.com>  Mon, 09 Jan 2012 07:15:31 +0100

python-oq-engine (0.4.6-11) oneiric; urgency=low

  * Facilitate java-side kvs connection caching
    (LP: #894261, #907760, #907993).

 -- Muharem Hrnjadovic <mh@foldr3.com>  Mon, 02 Jan 2012 13:42:42 +0100

python-oq-engine (0.4.6-10) oneiric; urgency=low

  * Only use one amqp log handler per celery worker (LP: #907360).

 -- Muharem Hrnjadovic <mh@foldr3.com>  Mon, 02 Jan 2012 13:10:50 +0100

python-oq-engine (0.4.6-9) oneiric; urgency=low

  * add a debian/preinst script that makes sure we have no garbage
    from previous package installation lying around (LP: #906613).

 -- Muharem Hrnjadovic <mh@foldr3.com>  Tue, 20 Dec 2011 10:43:12 +0100

python-oq-engine (0.4.6-8) oneiric; urgency=low

  * Repackage 0.4.6-6 (no asynchronous classical PSHA code)
    for oneiric (also fix the postgres-9.1 issues).

 -- Muharem Hrnjadovic <mh@foldr3.com>  Fri, 16 Dec 2011 11:34:47 +0100

python-oq-engine (0.4.6-6) oneiric; urgency=low

  * Make sure /var/lib/openquake/disagg-results exists and has an
    appropriate owner and permissions (LP: #904659)

 -- Muharem Hrnjadovic <mh@foldr3.com>  Thu, 15 Dec 2011 12:26:28 +0100

python-oq-engine (0.4.6-5) natty; urgency=low

  * Make sure the demos that were broken in 0.4.6 are not installed
    (LP: #901112)

 -- Muharem Hrnjadovic <mh@foldr3.com>  Fri, 09 Dec 2011 16:40:50 +0100

python-oq-engine (0.4.6-4) natty; urgency=low

  * Tolerate the failure of chown and/or chmod on /var/lib/openquake
    (LP: #902083)

 -- Muharem Hrnjadovic <mh@foldr3.com>  Fri, 09 Dec 2011 10:38:46 +0100

python-oq-engine (0.4.6-3) natty; urgency=low

  * Remove UHS changes in order to fix python-java-bridge failures
    (LP: #900617)

 -- Muharem Hrnjadovic <mh@foldr3.com>  Fri, 09 Dec 2011 07:51:19 +0100

python-oq-engine (0.4.6-2) oneiric; urgency=low

  * Add missing dependency, python-h5py (LP: #900300)

 -- Muharem Hrnjadovic <mh@foldr3.com>  Mon, 05 Dec 2011 15:09:37 +0100

python-oq-engine (0.4.6-1) oneiric; urgency=low

  * Upstream release (LP: #898634)
  * Make postgres dependencies less version dependent (LP: #898622)

 -- Muharem Hrnjadovic <mh@foldr3.com>  Mon, 05 Dec 2011 10:51:46 +0100

python-oq-engine (0.4.4-19) oneiric; urgency=low

  * Functions called from celery tasks should not make use of logic trees
    (LP: #880743)

 -- Muharem Hrnjadovic <mh@foldr3.com>  Mon, 24 Oct 2011 14:37:41 +0200

python-oq-engine (0.4.4-18) oneiric; urgency=low

  * Add python-setuptools as a python-oq-engine dependency (LP: #877915)

 -- Muharem Hrnjadovic <mh@foldr3.com>  Sun, 23 Oct 2011 18:29:41 +0200

python-oq-engine (0.4.4-17) oneiric; urgency=low

  * Refresh the demos and make sure the newest ones are always installed
    under /usr/openquake/demos

 -- Muharem Hrnjadovic <mh@foldr3.com>  Sun, 23 Oct 2011 18:12:59 +0200

python-oq-engine (0.4.4-16) oneiric; urgency=low

  * Remove superfluous OPENQUAKE_ROOT import.

 -- Muharem Hrnjadovic <mh@foldr3.com>  Sun, 23 Oct 2011 16:42:17 +0200

python-oq-engine (0.4.4-15) oneiric; urgency=low

  * Added the python code needed for the new logic tree implementation
    (LP: #879451)

 -- Muharem Hrnjadovic <mh@foldr3.com>  Sun, 23 Oct 2011 12:27:15 +0200

python-oq-engine (0.4.4-14) oneiric; urgency=low

  * leave exceptions raised by celery tasks alone (LP: #878736)

 -- Muharem Hrnjadovic <mh@foldr3.com>  Thu, 20 Oct 2011 12:30:50 +0200

python-oq-engine (0.4.4-13) oneiric; urgency=low

  * Avoid failures while reraising exceptions (LP: #877992)

 -- Muharem Hrnjadovic <mh@foldr3.com>  Wed, 19 Oct 2011 15:03:58 +0200

python-oq-engine (0.4.4-12) natty; urgency=low

  * Impose upper limit on JVM memory usage (LP: #821002)

 -- Muharem Hrnjadovic <mh@foldr3.com>  Mon, 17 Oct 2011 17:35:40 +0200

python-oq-engine (0.4.4-11) oneiric; urgency=low

  * add python-oq-engine_0.4.4.orig.tar.gz to upload

 -- Muharem Hrnjadovic <mh@foldr3.com>  Fri, 14 Oct 2011 11:57:11 +0200

python-oq-engine (0.4.4-10) oneiric; urgency=low

  * Ubuntu 11.10 upload.

 -- Muharem Hrnjadovic <mh@foldr3.com>  Fri, 14 Oct 2011 11:37:17 +0200

python-oq-engine (0.4.4-9) natty; urgency=low

  * 'new_in_this_release' files apply to latest upgrade (LP: #873205)

 -- Muharem Hrnjadovic <mh@foldr3.com>  Thu, 13 Oct 2011 10:36:04 +0200

python-oq-engine (0.4.4-8) natty; urgency=low

  * Make sure all demo files are unzipped (LP: #872816)

 -- Muharem Hrnjadovic <mh@foldr3.com>  Thu, 13 Oct 2011 10:17:08 +0200

python-oq-engine (0.4.4-7) natty; urgency=low

  * More robust detection of the 'openquake' system group (LP #872814)

 -- Muharem Hrnjadovic <mh@foldr3.com>  Wed, 12 Oct 2011 14:37:40 +0200

python-oq-engine (0.4.4-6) natty; urgency=low

  * make the demo files writable by owner *and* group.

 -- Muharem Hrnjadovic <mh@foldr3.com>  Tue, 11 Oct 2011 16:09:51 +0200

python-oq-engine (0.4.4-5) natty; urgency=low

  * Remove unneeded database users (LP #872277)
  * fix smoketests (add DEPTHTO1PT0KMPERSEC, VS30_TYPE parameter defaults)

 -- Muharem Hrnjadovic <mh@foldr3.com>  Tue, 11 Oct 2011 15:48:20 +0200

python-oq-engine (0.4.4-4) natty; urgency=low

  * turn off -x flag in debian/postinst
  * unzip the example files in /usr/openquake/demos

 -- Muharem Hrnjadovic <mh@foldr3.com>  Tue, 11 Oct 2011 14:55:30 +0200

python-oq-engine (0.4.4-3) natty; urgency=low

  * fix lintian warning

 -- Muharem Hrnjadovic <mh@foldr3.com>  Tue, 11 Oct 2011 14:26:25 +0200

python-oq-engine (0.4.4-2) natty; urgency=low

  * Use dh_installexamples to include the smoketests in the package.

 -- Muharem Hrnjadovic <mh@foldr3.com>  Tue, 11 Oct 2011 12:23:06 +0200

python-oq-engine (0.4.4-1) natty; urgency=low

  * fix permissions for config files in /etc/openquake (LP #850766)
  * be more intelligent about pg_hba.conf files (LP #848579)
  * add smoke tests to the package (LP #810982)

 -- Muharem Hrnjadovic <mh@foldr3.com>  Tue, 11 Oct 2011 11:47:30 +0200

python-oq-engine (0.4.3-21) natty; urgency=low

  * Remove unneeded dependency on fabric (LP: #852004)

 -- Muharem Hrnjadovic <mh@foldr3.com>  Fri, 16 Sep 2011 20:47:49 +0000

python-oq-engine (0.4.3-20) natty; urgency=low

  * Shut down celery prior to restarting postgres and setting up the database
    (LP: #846388)

 -- Muharem Hrnjadovic <mh@foldr3.com>  Sat, 10 Sep 2011 19:47:56 +0200

python-oq-engine (0.4.3-19) natty; urgency=low

  * Close all db connections in order to prevent package upgrade failures
   (LP: 846279)

 -- Muharem Hrnjadovic <mh@foldr3.com>  Sat, 10 Sep 2011 09:37:34 +0200

python-oq-engine (0.4.3-18) natty; urgency=low

  * declare the "include_defaults" flag in the openquake script (LP: #845994)

 -- Muharem Hrnjadovic <mh@foldr3.com>  Fri, 09 Sep 2011 22:38:40 +0200

python-oq-engine (0.4.3-17) natty; urgency=low

  * package the correct software revision (LP: #845583)

 -- Muharem Hrnjadovic <mh@foldr3.com>  Fri, 09 Sep 2011 15:00:05 +0200

python-oq-engine (0.4.3-16) natty; urgency=low

  * Add all required db users to pg_hba.conf (LP: #845461)

 -- Muharem Hrnjadovic <mh@foldr3.com>  Fri, 09 Sep 2011 11:25:41 +0200

python-oq-engine (0.4.3-15) natty; urgency=low

  * Remove obsolete dependency on python-geoalchemy (LP: #845439)

 -- Muharem Hrnjadovic <mh@foldr3.com>  Fri, 09 Sep 2011 10:25:25 +0200

python-oq-engine (0.4.3-14) natty; urgency=low

  * turn off 'set -x' in debian/postinst

 -- Muharem Hrnjadovic <mh@foldr3.com>  Fri, 09 Sep 2011 07:18:34 +0200

python-oq-engine (0.4.3-13) natty; urgency=low

  * Better detection of postgresql-8.4

 -- Muharem Hrnjadovic <mh@foldr3.com>  Fri, 09 Sep 2011 07:16:11 +0200

python-oq-engine (0.4.3-12) natty; urgency=low

  * detect the absence of the rabbitmq and postgres services and refrain
    from the corresponding initialization actions  (LP: #845344)

 -- Muharem Hrnjadovic <mh@foldr3.com>  Fri, 09 Sep 2011 06:47:32 +0200

python-oq-engine (0.4.3-11) natty; urgency=low

  * Fix logging sink configuration file and location.

 -- Muharem Hrnjadovic <mh@foldr3.com>  Wed, 07 Sep 2011 14:31:51 +0200

python-oq-engine (0.4.3-10) natty; urgency=low

  * Fix database user/permissions for admin schema.

 -- Muharem Hrnjadovic <mh@foldr3.com>  Wed, 07 Sep 2011 14:07:30 +0200

python-oq-engine (0.4.3-9) natty; urgency=low

  * turn off 'set -x' in debian/postinst

 -- Muharem Hrnjadovic <mh@foldr3.com>  Tue, 06 Sep 2011 17:44:37 +0200

python-oq-engine (0.4.3-8) natty; urgency=low

  * Fixed database (user) setup and general breakage (LP: #842472)

 -- Muharem Hrnjadovic <mh@foldr3.com>  Tue, 06 Sep 2011 17:42:51 +0200

python-oq-engine (0.4.3-7) natty; urgency=low

  * Fix database (user) setup (LP: #842472)
  * Copy configuration file to /etc/openquake (LP: #842468)

 -- Muharem Hrnjadovic <mh@foldr3.com>  Tue, 06 Sep 2011 15:34:17 +0200

python-oq-engine (0.4.3-6) natty; urgency=low

  * Delay the import of openquake.engine.job to allow the user to see the version
    and/or help without errors (LP: #842604)

 -- Muharem Hrnjadovic <mh@foldr3.com>  Tue, 06 Sep 2011 14:37:06 +0200

python-oq-engine (0.4.3-5) natty; urgency=low

  * Copy configuration file to /usr/openquake (LP: #842468)

 -- Muharem Hrnjadovic <mh@foldr3.com>  Tue, 06 Sep 2011 11:45:55 +0200

python-oq-engine (0.4.3-4) natty; urgency=low

  * Fix 'Architecture' field in debian/control.

 -- Muharem Hrnjadovic <mh@foldr3.com>  Mon, 05 Sep 2011 21:35:10 +0200

python-oq-engine (0.4.3-3) natty; urgency=low

  * Add Django as a dependency (LP: #830974)

 -- Muharem Hrnjadovic <mh@foldr3.com>  Mon, 05 Sep 2011 21:33:01 +0200

python-oq-engine (0.4.3-2) natty; urgency=low

  * Make db error detection smarter (LP: #819710)

 -- Muharem Hrnjadovic <mh@foldr3.com>  Mon, 05 Sep 2011 21:30:16 +0200

python-oq-engine (0.4.3-1) natty; urgency=low

  * Upstream release (LP: #839424)

 -- Muharem Hrnjadovic <mh@foldr3.com>  Mon, 05 Sep 2011 18:13:42 +0200

python-oq-engine (0.4.1-12) natty; urgency=low

  * Better error detection for schema creation output (LP #819710)
  * Remove unneeded python-guppy dependency (LP #826487)

 -- Muharem Hrnjadovic <mh@foldr3.com>  Mon, 15 Aug 2011 03:16:43 +0200

python-oq-engine (0.4.1-11) natty; urgency=low

  * Add the cache garbage collector script (LP #817541)

 -- Muharem Hrnjadovic <mh@foldr3.com>  Thu, 28 Jul 2011 16:56:33 +0200

python-oq-engine (0.4.1-10) natty; urgency=low

  * The name of the default db should be 'openquake'

 -- Muharem Hrnjadovic <mh@foldr3.com>  Tue, 26 Jul 2011 15:47:18 +0200

python-oq-engine (0.4.1-9) natty; urgency=low

  * postgresql reload after pg_hba.conf modification was missing

 -- Muharem Hrnjadovic <mh@foldr3.com>  Tue, 26 Jul 2011 15:28:52 +0200

python-oq-engine (0.4.1-8) natty; urgency=low

  * log4j.properties needs to live in the openquake source code tree
    (LP #816397)

 -- Muharem Hrnjadovic <mh@foldr3.com>  Tue, 26 Jul 2011 14:52:20 +0200

python-oq-engine (0.4.1-7) natty; urgency=low

  * Fix obsolete celeryconfig.py file.

 -- Muharem Hrnjadovic <mh@foldr3.com>  Tue, 26 Jul 2011 14:24:25 +0200

python-oq-engine (0.4.1-6) natty; urgency=low

  * Move xml schemas to the openquake source code tree (LP #816375)

 -- Muharem Hrnjadovic <mh@foldr3.com>  Tue, 26 Jul 2011 13:52:56 +0200

python-oq-engine (0.4.1-5) natty; urgency=low

  * Fix mistake in postinst (db init output in now redirected correctly)

 -- Muharem Hrnjadovic <mh@foldr3.com>  Tue, 26 Jul 2011 12:16:20 +0200

python-oq-engine (0.4.1-4) natty; urgency=low

  * database initialisation is now checked for errors

 -- Muharem Hrnjadovic <mh@foldr3.com>  Tue, 26 Jul 2011 11:25:18 +0200

python-oq-engine (0.4.1-3) natty; urgency=low

  * when invoked from postinst the sudo commands in the create_oq_schema
    script break it (since the latter is run by the postgres user)

 -- Muharem Hrnjadovic <mh@foldr3.com>  Tue, 26 Jul 2011 07:58:31 +0200

python-oq-engine (0.4.1-2) natty; urgency=low

  * get_uiapi_writer_session() has defaults (LP #815912)
  * moved the db-rooted source code tree under openquake (LP #816232)

 -- Muharem Hrnjadovic <mh@foldr3.com>  Tue, 26 Jul 2011 06:35:03 +0200

python-oq-engine (0.4.1-1) natty; urgency=low

  * OpenQuake 0.4.1 release
  * add postgresql-8.4 as a recommended package (LP #810953)
  * configure the OpenQuake database if postgres is installed (LP #810955)
  * add dependencies (LP #813961)
  * add the sticky bit to /usr/openquake (LP #810985)

 -- Muharem Hrnjadovic <mh@foldr3.com>  Thu, 21 Jul 2011 11:48:36 +0200

python-oq-engine (0.3.9-6) natty; urgency=low

  * The rabbitmq-server and redis-server packages should be merely recommended
    since we may want to install the openquake package on worker machines but
    deploy the two daemons in question elsewhere.

 -- Muharem Hrnjadovic <mh@foldr3.com>  Tue, 14 Jun 2011 20:12:50 +0200

python-oq-engine (0.3.9-5) natty; urgency=low

  * The number of celery tasks is based on the number of CPUs/cores
    (when the HAZARD_TASKS parameter is not set).

 -- Muharem Hrnjadovic <mh@foldr3.com>  Thu, 09 Jun 2011 15:15:54 +0200

python-oq-engine (0.3.9-4) natty; urgency=low

  * Create /usr/openquake in postinst

 -- Muharem Hrnjadovic <mh@foldr3.com>  Tue, 07 Jun 2011 16:43:24 +0200

python-oq-engine (0.3.9-3) natty; urgency=low

  * Added java-oq dependency

 -- Muharem Hrnjadovic <mh@foldr3.com>  Tue, 07 Jun 2011 14:58:44 +0200

python-oq-engine (0.3.9-2) natty; urgency=low

  * Added the python-geoalchemy dependency.

 -- Muharem Hrnjadovic <mh@foldr3.com>  Tue, 07 Jun 2011 10:30:02 +0200

python-oq-engine (0.3.9-1) natty; urgency=low

  * Upstream OpenQuake python sources.

 -- Muharem Hrnjadovic <mh@foldr3.com>  Mon, 06 Jun 2011 11:42:24 +0200<|MERGE_RESOLUTION|>--- conflicted
+++ resolved
@@ -1,13 +1,10 @@
   [Michele Simionato]
-<<<<<<< HEAD
   * Made it possible to specify the `filter_distance` in the `job.ini`
-=======
   * Made rtree optional again and disabled it in macOS
   * Optimized the SiteCollection class and doubled the speed of distance
     calculations in most continental scale calculations
   * Fixed an ordering bug in event based risk from GMFs when using a
     vulnerability function with PMF
->>>>>>> 22c9ae82
   * Replaced Rtree with KDtree except in the source filtering
   * Parallelized the source prefiltering
   * Removed the tiling feature from the classical calculator
