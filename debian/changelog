  [Michele Simionato]
<<<<<<< HEAD
  * Fixed the ShakeMap downloader to find also unzipped `uncertaintly.xml`
    files
=======
  * Fixed the rupture exporters to export the rupture ID and not the
    rupture serial
>>>>>>> defed3c4
  * Removed the non-interesting `agg_maps` outputs
  * Changed the task distribution in the classical calculator and added
    a `task_multiplier` parameter

  [Marco Pagani]
  * Fixed a bug in the GenericGmpeAvgSA

  [Michele Simionato]
  * Added a `/v1/calc/validate_zip` endpoint to validate input archives
  * Deprecated inferring the intensity measure levels from the risk functions
  * Fixed a too strict check on the minimum intensities of parent an child
    calculations
  * Extended the ebrisk calculator to compute at the same time both the
    aggregate curves by tag and the total curves

  [Marco Pagani]
  * Implemented Morikawa and Fujiwara (2013) GMM

  [Michele Simionato]
  * Changed the seed algorithm in sampling with more than one source model,
    thus avoiding using more GMPEs than needed in some cases
  * If `ground_motion_fields=false` is set, the GMFs are not stored even
    if `hazard_curves_from_gmfs=true`
  * `oq show job_info` now works while the calculation is running
  * Reduced the sent data transfer in ebrisk calculations
  * Replaced the `pointsource_distance` concept with a `collapse_distance`
  * Deprecated the old syntax for the `reqv` feature
  * Added short aliases for hazard statistics `mean`, `max` and `std`
  * Reduced substantially the memory occupation in the task queue
  * Added an API `/extract/sources` and an experimental `oq plot sources`
  * Added a check on valid input keys in the job.ini
  * Fixed the check on dependent calculations
  * Specifying at the same time both a grid and individual sites is an error

  [Daniele Viganò]
  * Docker containers rebased on CentOS 8
  * Fixed an issue causing zombie `ssh` processes
    when using `zmq` as task distribution mechanism
  * Introduced support for RHEL/CentOS 8

  [Michele Simionato]
  * Added a check for no GMFs in event_based_risk
  * Avoided transferring the site collection
  * Storing the sources in TOML format

python3-oq-engine (3.7.0-1~xenial01) xenial; urgency=low

  [Michele Simionato]
  * Hiding calculations that fail before the pre-execute phase (for instance,
    because of missing files); they already give a clear error
  * Added an early check on truncation_level in presence of correlation model

  [Guillaume Daniel]
  * Implemented Ameri (2017) GMPE

  [Michele Simionato]
  * Changed the ruptures CSV exporter to use commas instead of tabs
  * Added a check forbidding `aggregate_by` for non-ebrisk calculators
  * Introduced a task queue
  * Removed the `cache_XXX.hdf5` files by using the SWMR mode of h5py

  [Kris Vanneste]
  * Updated the coefficients table for the atkinson_2015 to the actual
    values in the paper.

  [Michele Simionato]
  * Added an `/extract/agg_curves` API to extract both absolute and relative
    loss curves from an ebrisk calculation
  * Changed `oq reset --yes` to remove oqdata/user only in single-user mode
  * Now the engine automatically sorts the user-provided intensity_measure_types
  * Optimized the aggregation by tag
  * Fixed a bug with the binning when disaggregating around the date line
  * Fixed a prefiltering bug with complex fault sources: in some cases, blocks
    ruptures were incorrectly discarded
  * Changed the sampling algorithm for the GMPE logic trees: now it does
    not require building the full tree in memory
  * Raised clear errors for geometry files without quotes or with the wrong
    header in the multi_risk calculator
  * Changed the realizations.csv exporter to export '[FromShakeMap]' instead
    of '[FromFile]' when needed
  * Changed the agg_curves exporter to export all realizations in a single file
    and all statistics in a single file
  * Added rlz_id, rup_id and year to the losses_by_event output for ebrisk
  * Fixed a bug in the ruptures XML exporter: the multiplicity was multiplied
    (incorrectly) by the number of realizations
  * Fixed the pre-header of the CSV outputs to get proper CSV files
  * Replaced the 64 bit event IDs in event based and scenario calculations
    with 32 bit integers, for the happiness of Excel users

  [Daniele Viganò]
  * Numpy 1.16, Scipy 1.3 and h5py 2.9 are now required

  [Michele Simionato]
  * Changed the ebrisk calculator to read the CompositeRiskModel directly
    from the datastore, which means 20x less data transfer for Canada

  [Anirudh Rao]
  * Fixed a bug in the gmf CSV importer: the coordinates were being
    sorted and new site_ids assigned even though the user input sites
    csv file had site_ids defined

  [Michele Simionato]
  * Fixed a bug in the rupture CSV exporter: the boundaries of a GriddedRupture
    were exported with lons and lats inverted
  * Added some metadata to the CSV risk outputs
  * Changed the distribution mechanism in ebrisk to reduce the slow tasks

  [Graeme Weatherill]
  * Updates Kotha et al. (2019) GMPE to July 2019 coefficients
  * Adds subclasses to Kotha et al. (2019) to implement polynomial site
    response models and geology+slope site response model
  * Adds QA test to exercise all of the SERA site response calculators

  [Michele Simionato]
  * Internal: there is not need to call ``gsim.init()`` anymore

  [Graeme Weatherill]
  * Adds parametric GMPE for cratonic regions in Europe

  [Michele Simionato]
  * In the agglosses output of scenario_risk the losses were incorrectly
    multiplied by the realization weight
  * Removed the output `sourcegroups` and added the output `events`

  [Graeme Weatherill]
  * Adds new meta ground motion models to undertake PSHA using design code
    based amplification coefficients (Eurocode 8, Pitilakis et al., 2018)
  * Adds site amplification model of Sandikkaya & Dinsever (2018)

  [Marco Pagani]
  * Added a new rupture-site metric: the azimuth to the closest point on the
    rupture

  [Michele Simionato]
  * Fixed a regression in disaggregation with nonparametric sources, which
    were effectively discarded
  * The site amplification has been disabled by default in the ShakeMap
    calculator, since it is usually already taken into account by the USGS

  [Daniele Viganò]
  * Deleted calculations are not removed from the database anymore
  * Removed the 'oq dbserver restart' command since it was broken

  [Richard Styron]
  * Fixed `YoungsCoppersmith1985MFD.from_total_moment_rate()`: due to numeric
    errors it was producing incorrect seismicity rates

  [Michele Simionato]
  * Now we generate the output `disagg_by_src` during disaggregation even in the
    case of multiple realizations
  * Changed the way the random seed is set for BT and PM distributions
  * The filenames generated by disagg_by_src exporter now contains the site ID
    and not longitude and latitude, consistently with the other exporters
  * Accepted again meanLRs greater than 1 in vulnerability functions of kind LN
  * Fixed a bug in event based with correlation and a filtered site collection
  * Fixed the CSV exporter for the realizations in the case of scenarios
    with parametric GSIMs
  * Removed some misleading warnings for calculations with a site model
  * Added a check for missing `risk_investigation_time` in ebrisk
  * Reduced drastically (I measured improvements over 40x) memory occupation,
    data transfer and data storage for multi-sites disaggregation
  * Sites for which the disaggregation PoE cannot be reached are discarded
    and a warning is printed, rather than killing the whole computation
  * `oq show performance` can be called in the middle of a computation again
  * Filtered out the far away distances and reduced the time spent in
    saving the performance info by orders of magnitude in large disaggregations
  * Reduced the data transfer by reading the data directly from the
    datastore in disaggregation calculations
  * Reduced the memory consumption sending disaggregation tasks incrementally
  * Added an extract API disagg_layer
  * Moved `max_sites_disagg` from openquake.cfg into the job.ini
  * Fixed a bug with the --config option: serialize_jobs could not be overridden
  * Implemented insured losses

 -- Matteo Nastasi (GEM Foundation) <nastasi@openquake.org>  Thu, 26 Sep 2019 08:51:44 +0000

python3-oq-engine (3.6.0-1~xenial01) xenial; urgency=low

  [Michele Simionato]
  * In some cases `applyToSources` was giving a fake error about the source
    not being in the source model even if it actually was

  [Chris Van Houtte]
  * Adds the Van Houtte et al. (2018) significant duration model for New
    Zealand

  [Michele Simionato]
  * Added a way to compute and plot the MFD coming from an event based
  * Storing the MFDs in TOML format inside the datastore

  [Robin Gee]
  * Moves b4 constant into COEFFS table for GMPE Sharma et al., 2009

  [Graeme Weatherill]
  * Adds functionality to Cauzzi et al. (2014) and Derras et al. (2014)
    calibrated GMPEs for Germany to use either finite or point source distances

  [Michele Simionato]
  * Restored the ability to associate site model parameters to a grid of sites
  * Made it possible to set `hazard_curves_from_gmfs=true` with
    `ground_motion_fields=false` in the event based hazard calculator
  * Introduced a mechanism to split the tasks based on an estimated duration
  * Integrated `oq plot_memory` into `oq plot`
  * Removed `NaN` values for strike and dip when exporting griddedRuptures
  * Fixed `oq reset` to work in multi-user mode
  * Extended the source_id-filtering feature in the job.ini to multiple sources
  * Supported WKT files for the binary perils in the multi_risk calculator
  * Added an early check on the coefficients of variation and loss ratios of
    vulnerability functions with the Beta distribution
  * Made sure that `oq engine --dc` removes the HDF5 cache file too
  * Removed the flag `optimize_same_id_sources` because it is useless now
  * Introduced a soft limit at 65,536 sites for event_based calculations
  * Fixed a performance regression in ucerf_classical that was filtering
    before splitting, thus becoming extra-slow
  * Improved the progress log, that was delayed for large classical calculations
  * Exported the ruptures as 3D multi-polygons (instead of 2D ones)
  * Changed the `aggregate_by` exports for consistency with the others
  * Changed the losses_by_event exporter for ebrisk, to make it more
    consistent with scenario_risk and event_based_risk
  * Changed the agglosses and losses_by_event exporters in scenario_risk,
    by adding a column with the realization index
  * Changed the generation of the hazard statistics to consume very little
    memory
  * Fixed a bug with concurrent_tasks being inherited from the parent
    calculation instead of using the standard default
  * Removed the dependency from mock, since it is included in unittest.mock
  * For scenario, replaced the `branch_path` with the GSIM representation in
    the realizations output
  * Added a check for suspiciously large source geometries
  * Deprecated the XML disaggregation exporters in favor of the CSV exporters
  * Turned the disaggregation calculator into a classical post-calculator
    to use the precomputed distances and speedup the computation even more
  * Fixed the disaggregation calculator by discarding the ruptures outside
    the integration distance
  * Optimized the speed of the disaggregation calculator by moving a statistical
    functions outside of the inner loop
  * Changed the file names of the exported disaggregation outputs
  * Fixed an export agg_curves issue with pre-imported exposures
  * Fixed an export agg_curves issue when the hazard statistics are different
    from the risk statistics
  * Removed the disaggregation statistics: now the engine disaggregates only on
    a single realization (default: the closest to the mean)
  * Forbidden disaggregation matrices with more than 1 million elements
  * Reduced the data transfer when computing the hazard curves
  * Optimized the reading of large CSV exposures
  * Fixed the --hc functionality across users
  * Optimized the reduction of the site collection on the exposure sites
  * Made more robust the gsim logic tree parser: lines like
    `<uncertaintyModel gmpe_table="../gm_tables/Woffshore_low_clC.hdf5">`
    are accepted again
  * Added a check against duplicated values in nodal plane distributions and
    hypocenter depth distributions
  * Changed the support for zipped exposures and source models: now the
    name of the archive must be written explicitly in the job.ini
  * Added support for numpy 1.16.3, scipy 1.3.0, h5py 2.9.0
  * Removed the special case for event_based_risk running two calculations

  [Graeme Weatherill]
  * Adds the Tromans et al. (2019) adjustable GMPE for application to PSHA
    in the UK

  [Michele Simionato]
  * Optimized src.sample_ruptures for (multi)point sources and are sources
  * Fixed a mutability bug in the DistancesContext and made all context
    arrays read-only: the fix may affect calculations using the GMPEs
    berge_thierry_2003, cauzzi_faccioli_2008 and zhao_2006;
  * Fixed a bug with the minimum_distance feature
  * Fixed a bug in the exporter of the aggregate loss curves: now the loss
    ratios are computed correctly even in presence of occupants
  * Removed the (long time deprecated) capability to read hazard curves and
    ground motion fields from XML files: you must use CSV files instead

  [Marco Pagani]
  * Implemented a modified GMPE that add between and within std to GMPEs only
    supporting total std

  [Michele Simionato]
  * Added the ability to use a taxonomy_mapping.csv file
  * Fixed a bug in classical_damage from CSV: for hazard intensity measure
    levels different from the fragility levels, the engine was giving incorrect
    results
  * Serialized also the source model logic tree inside the datastore
  * Added a check on missing intensity_measure_types in event based
  * Fixed `oq prepare_site_model` in the case of an empty datadir
  * Added a comment line with useful metadata to the engine CSV outputs
  * Removed the long time deprecated event loss table exporter for event based
    risk and enhanced the losses_by_event exporter to export the realization ID
  * Removed the long time deprecated GMF XML exporter for scenario
  * IMT-dependent weights in the gsim logic tree can be zero, to discard
    contributions outside the range of validity of (some of the) GSIMs
  * Now it is possible to export individual hazard curves from an event
  * Added a view gmvs_to_hazard

 -- Matteo Nastasi (GEM Foundation) <nastasi@openquake.org>  Tue, 16 Jul 2019 08:42:10 +0000

python3-oq-engine (3.5.2-1~xenial01) xenial; urgency=low

  [Daniele Viganò]
  * Fixed packaging issue, the .hdf5 tables for Canada were missing

  [Michele Simionato]
  * Fixed regression in the gsim logic tree parser for the case
    of .hdf5 tables

 -- Matteo Nastasi (GEM Foundation) <nastasi@openquake.org>  Fri, 31 May 2019 08:01:08 +0000

python3-oq-engine (3.5.1-1~xenial01) xenial; urgency=low

  [Michele Simionato]
  * Added a `rlzi` column to to sig_eps.csv output
  * Accepted GMF CSV files without a `rlzi` column
  * Accepted a list-like syntax like `return_periods=[30, 60, 120, 240, 480]`
    in the job.ini, as written in the manual
  * Fixed a bug in the asset_risk exporter for uppercase tags

  [Paul Henshaw]
  * Fixed an encoding bug while reading XML files on Windows

 -- Matteo Nastasi (GEM Foundation) <nastasi@openquake.org>  Mon, 20 May 2019 13:49:25 +0000

python3-oq-engine (3.5.0-1~xenial01) xenial; urgency=low

  [Giovanni Lanzano]
  * Lanzano and Luzi (2019) GMPE for volcanic zones in Italy

  [Michele Simionato]
  * Now it is possible to export individual hazard curves from an event
    based calculation by setting `hazard_curves_from_gmfs = true` and
    `individual_curves = true (before only the statistics were saved)
  * Made it possible to download remote source models
  * Removed the branching level concept in the logic trees
  * Made it possible to produce individual loss maps and curves with the
    ebrisk calculator with a single line `aggregate_by=id`
  * Added a limit of 2**32 events in event based calculations


 [Michele Simionato]
  * Now it is possible to export individual hazard curves from an event
    based calculation by setting `hazard_curves_from_gmfs = true` and
    `individual_curves = true (before only the statistics were saved)

  [Graeme Weatherill]
  * Adds adaptation of Abrahamson et al. (2016) 'BC Hydro' GMPEs calibrated
    to Mediterranean data and with epistemic adjustment factors

  [Chris Van Houtte]
  * Added new class to bradley_2013b.py for hazard maps
  * Modified test case_37 to test multiple sites

  [Marco Pagani]
  * Fixed a bug in the logic tree parser and added a check to forbid logic
    trees with applyToSources without applyToBranches, unless there is a
    single source model branch

  [Michele Simionato]
  * Removed the experimental parameter `prefilter_sources`

  [Daniele Viganò]
  * Multiple DbServer ZMQ connections are restored to avoid errors under heavy
    load and/or on slower machines

  [Michele Simionato]
  * Removed the ugly registration of custom signals at import time: now they
    are registered only if `engine.run_calc` is called
  * Removed the dependency from rtree
  * Removed all calls to ProcessPool.shutdown to speed up the tests and to
    avoid non-deterministic errors in atexit._run_exitfuncs

  [Marco Pagani]
  * Added tabular GMPEs as provided by Michal Kolaj, Natural Resources Canada

  [Michele Simionato]
  * Extended the ebrisk calculator to support coefficients of variations

  [Graeme Weatherill]
  * Adds Kotha et al (2019) shallow crustal GMPE for SERA
  * Adds 'ExperimentalWarning' to possible GMPE warnings
  * Adds kwargs to check_gsim function

  [Michele Simionato]
  * Fixed problems like SA(0.7) != SA(0.70) in iml_disagg
  * Exposed the outputs of the classical calculation in event based
    calculations with `compare_with_classical=true`
  * Made it possible to serialize together all kind of risk functions,
    including consequence functions that before were not HDF5-serializable
  * Fixed a MemoryError when counting the number of bytes stored in large
    HDF5 datasets
  * Extended `asset_hazard_distance` to a dictionary for usage with multi_risk
  * Extended oq prepare_site_model to work with sites.csv files
  * Optimized the validation of the source model logic tree: now checking
    the sources IDs is 5x faster
  * Went back to the old logic in sampling: the weights are used for the
    sampling and the statistics are computed with identical weights
  * Avoided to transfer the epsilons by storing them in the cache file
    and changed the event to epsilons associations
  * Reduced the data transfer in the computation of the hazard curves, causing
    in some time huge speedups (over 100x)
  * Implemented a flag `modal_damage_state` to display only the most likely
    damage state in the output `dmg_by_asset` of scenario damage calculations
  * Reduced substantially the memory occupation in classical calculations
    by including the prefiltering phase in the calculation phase

  [Daniele Viganò]
  * Added a 'serialize_jobs' setting to the openquake.cfg
    which limits the maximum number of jobs that can be run in parallel

  [Michele Simionato]
  * Fixed two exporters for the ebrisk calculator (agg_curves-stats and
    losses_by_event)
  * Fixed two subtle bugs when reading site_model.csv files
  * Added /extract/exposure_metadata and /extract/asset_risk
  * Introduced an experimental multi_risk calculator for volcanic risk

  [Guillaume Daniel]
  * Updating of Berge-Thierry (2003) GSIM and addition of several alternatives
    for use with Mw

  [Michele Simionato]
  * Changed the classical_risk calculator to use the same loss ratios for all
    taxonomies and then optimized all risk calculators
  * Temporarily removed the `insured_losses` functionality
  * Extended `oq restore` to download from URLs
  * Removed the column 'gsims' from the output 'realizations'
  * Better parallelized the source splitting in classical calculations
  * Added a check for missing hazard in scenario_risk/scenario_damage
  * Improved the GsimLogicTree parser to get the line number information, a
    feature that was lost with the passage to Python 3.5
  * Added a check against mispellings in the loss type in the risk keys
  * Changed the aggregation WebAPI from
    aggregate_by/taxonomy,occupancy/avg_losses?kind=mean&loss_type=structural to
    aggregate/avg_losses?kind=mean&loss_type=structural&tag=taxonomy&tag=occupancy
  * Do not export the stddevs in scenario_damage in the case of 1 event
  * Fixed export bug for GMFs imported from a file
  * Fixed an encoding error when storing a GMPETable
  * Fixed an error while exporting the hazard curves generated by a GMPETable
  * Removed the deprecated feature aggregate_by/curves_by_tag

 -- Matteo Nastasi (GEM Foundation) <nastasi@openquake.org>  Mon, 13 May 2019 09:27:18 +0000

python3-oq-engine (3.4.0-2~xenial01) xenial; urgency=low

  [Michele Simionato]
  * Compatibility with 'decorator' version >= 4.2

  [Giovanni Lanzano]
  * Contributed a GMPE SkarlatoudisEtAlSSlab2013

  [Michele Simionato]
  * Changed the event loss table exporter to export also rup_id and year
  * Extended the ebrisk calculator to compute loss curves and maps

  [Rodolfo Puglia]
  * Spectral acceleration amplitudes at 2.5, 2.75 and 4 seconds added

  [Marco Pagani]
  * Improved the event based calculator to account for cluster-based models

  [Michele Simionato]
  * Removed the now redundant command `oq extract hazard/rlzs`

  [Daniele Viganò]
  * Fixed 'oq abort' to always mark killed jobs as 'aborted'

  [Michele Simionato]
  * Made it possible to use in the Starmap tasks without a monitor argument
  * Stored the sigma and epsilon parameters for each event in event based
    and scenario calculations and extended the gmf_data exporter consequently
  * Fixed the realizations CSV exporter which was truncating the names of the
    GSIMs
  * Deprecated the XML exporters for hcurves, hmaps, uhs
  * Introduced a `sap.script` decorator
  * Used the WebExtractor in `oq importcalc`
  * Restored validation of the source_model_logic_tree.xml file
  * Raised an early error for missing occupants in the exposure
  * Added a check to forbid duplicate file names in the `uncertaintyModel` tag
  * Made it possible to store the asset loss table in the ebrisk calculator
    by specifying `asset_loss_table=true` in the job.ini
  * Added a flag `oq info --parameters` to show the job.ini parameters
  * Removed the `source_name` column from the disagg by source output

  [Rao Anirudh]
  * Fixed wrong investigation_time in the calculation of loss maps from
    loss curves

  [Robin Gee]
  * Added capability to optionally specify a `time_cutoff` parameter to
    declustering time window

  [Michele Simionato]
  * Merged the commands `oq plot_hmaps` and `oq plot_uhs` inside `oq plot`
  * Changed the storage of hazard curves and hazard maps to make it consistent
    with the risk outputs and Extractor-friendly

  [Chris Van Houtte]
  * Added necessary gsims to run the Canterbury Seismic Hazard Model
    in Gerstenberger et al. (2014)
  * Added a new gsim file mcverry_2006_chch.py to have the Canterbury-
    specific classes.
  * Added a new gsim file bradley_2013b.py to implement the
    Christchurch-specific modifications to the Bradley2013 base model.

  [Michele Simionato]
  * Added a check on the intensity measure types and levels in the job.ini,
    to make sure they are ordered by period
  * Reduced the number of client sockets to the DbServer that was causing
    (sporadically) the hanging of calculations on Windows
  * Extended the WebAPI to be able to extract specific hazard curves, maps
    and UHS (i.e. IMT-specific and site specific)
  * Removed the realization index from the event loss table export, since
    is it redundant
  * Forced all lowercase Python files in the engine codebase
  * Removed the dependency from nose

  [Robin Gee]
  * Updated GMPE of Yu et al. (2013)

  [Michele Simionato]
  * Added an `Extractor` client class leveraging the WebAPI and enhanced
    `oq plot_hmaps` to display remote hazard maps
  * Added a check when disaggregation is attempted on a source model
    with atomic source groups
  * Implemented serialization/deserialization of GSIM instances to TOML
  * Added a check against mispelled rupture distance names and fixed
    the drouet_alpes_2015 GSIMs
  * Changed the XML syntax used to define dictionaries IMT -> GSIM
  * Now GSIM classes have an `.init()` method to manage notrivial
    initializations, i.e. expensive initializations or initializations
    requiring access to the filesystem
  * Fixed a bug in event based that made it impossible to use GMPETables
  * Associated the events to the realizations even in scenario_risk: this
    involved changing the generation of the epsilons in the case of asset
    correlation. Now there is a single aggregate losses output for all
    realizations
  * Removed the rlzi column from the GMF CSV export
  * Introduced a new parameter `ebrisk_maxweight` in the job.ini
  * For classical calculations with few sites, store information about the
    realization closest to the mean hazard curve for each site
  * Removed the max_num_sites limit on the event based calculator

  [Valerio Poggi]
  * Added an AvgSA intensity measure type and a GenericGmpeAvgSA which is
    able to use it

  [Michele Simionato]
  * Introduced the ability to launch subtasks from tasks
  * Stored rupture information in classical calculations with few sites

  [Chris Van Houtte]
  * Adding conversion from geometric mean to larger horizontal component in
    bradley_2013.py

  [Michele Simionato]
  * Fixed a bug in applyToSources for the case of multiple sources
  * Moved the prefiltering on the workers to save memory
  * Exported the aggregated loss ratios in avg losses and agg losses
  * Removed the variables quantile_loss_curves and mean_loss_curves: they
    were duplicating quantile_hazard_curves and mean_hazard_curves
  * Only ruptures boundingbox-close to the site collection are stored

  [Marco Pagani]
  * Added cluster model to classical PSHA calculator

  [Michele Simionato]
  * Fixed a bug in scenario_damage from ShakeMap with noDamageLimit=0
  * Avoided the MemoryError in the controller node by speeding up the saving
    of the information about the sources
  * Turned utils/reduce_sm into a proper command
  * Fixed a wrong coefficient in the ShakeMap amplification
  * Fixed a bug in the hazard curves export (the filename did not contain
    the period of the IMT thus producing duplicated files)
  * Parallelized the reading of the exposure

  [Marco Pagani]
  * Fixed the implementation on mutex ruptures

  [Michele Simionato]
  * Changed the aggregated loss curves exporter
  * Added an experimental calculator ebrisk
  * Changed the ordering of the events (akin to a change of seed in the
    asset correlation)

  [Robin Gee]
  * Fixed bug in tusa_langer_2016.py BA08SE model - authors updated b2 coeff
  * Fixed bug in tusa_langer_2016.py related to coeffs affecting Repi models

  [Michele Simionato]
  * Added a check to forbid to set `ses_per_logic_tree_path = 0`
  * Added an API `/extract/event_info/eidx`
  * Splitting the sources in classical calculators and not in event based
  * Removed `max_site_model_distance`
  * Extended the logic used in event_based_risk - read the hazard sites
    from the site model, not from the exposure - to all calculators
  * In classical_bcr calculations with a CSV exposure the retrofitted field
    was not read. Now a missing retrofitted value is an error

 -- Matteo Nastasi (GEM Foundation) <nastasi@openquake.org>  Mon, 18 Mar 2019 10:32:00 +0000

python3-oq-engine (3.3.0-1~xenial01) xenial; urgency=low

  [Graeme Weatherill]
  * Adds GMPE suite for national PSHA for Germany

  [Daniele Viganò]
  * Added a warning box when an unsupported browser is used to view the WebUI
  * Updated Docker containers to support a multi-node deployment
    with a shared directory
  * Moved the Docker containers source code from oq-builders
  * Updated the documentation related to the shared directory
    which is now mandatory for multi-node deployments

  [Matteo Nastasi]
  * Removed tests folders

  [Stéphane Drouet]
  * Added Drouet & Cotton (2015) GMPE including 2017 erratum

  [Michele Simionato]
  * Optimized the memory occupation in classical calculations (Context.poe_map)
  * Fixed a wrong counting of the ruptures in split fault sources with
    an hypo_list/slip_list causing the calculation to fail
  * Made the export of uniform hazard spectra fast
  * Made the `std` hazard output properly exportable
  * Replaced the `~` in the header of the UHS csv files with a `-`
  * Restored the `individual_curves` flag even for the hazard curves
  * Implemented dGMPE weights per intensity measure type
  * Extended `--reuse-hazard` to all calculators
  * Fixed a bug in event_based_risk from GMFs with coefficients of variations

  [Graeme Weatherill]
  * Adds magnitude scaling relation for Germany

  [Michele Simionato]
  * Used floats for the the GSIM realization weights, not Python Decimals
  * Added a flag `fast_sampling`, by default False
  * Added an API `/extract/src_loss_table/<loss_type>`
  * Removed the rupture filtering from `sample_ruptures` and optimized it in
    the `RuptureGetter` by making use of the bounding box
  * Raised the limit on `ses_per_logic_tree_path` from 2**16 to 2**32;
  * Added a parameter `max_num_sites` to increase the number of sites accepted
    by an event based calculation up to 2 ** 32 (the default is still 2 ** 16)
  * Added a command `oq compare` to compare hazard curves and maps within
    calculations
  * Extended the engine to read transparently zipped source models and exposures
  * Restored the check for invalid source IDs in applyToSources
  * Extended the command `oq zip` to zip source models and exposures
  * Parallelized the associations event ID -> realization ID
  * Improved the message when assets are discarded in scenario calculations
  * Implemented aggregation by multiple tags, plus a special case for the
    country code in event based risk

  [Marco Pagani]
  * Added two modified versions of the Bindi et al. (2011) to be used in a
    backbone approach to compute hazard in Italy
  * Added a modified version of Berge-Thierry et al. 2003 supporting Mw

  [Michele Simionato]
  * Changed the way loss curves and loss maps are stored in order to unify
    the aggregation logic with the one used for the average losses
  * Now it is possible to compute the ruptures without specifying the sites
  * Added an early check for the case of missing intensity measure types
  * Deprecated the case of exposure, site model and region_grid_spacing all
    set at the same time
  * Implemented multi-exposure functionality in event based risk
  * Changed the event based calculator to store the ruptures incrementally
    without keeping them all in memory
  * Refactored the UCERF event based calculator to work as much as possible
    the regular calculator
  * Optimized the management and storage of the aggregate losses in the event
    based risk calculation; also, reduced the memory consumption
  * Changed the default for `individual_curves` to "false", which is the right
    default for large calculations
  * Optimized the saving of the events
  * Removed the `save_ruptures` flag in the job.ini since ruptures must be saved
    always
  * Optimized the rupture generation in case of sampling and changed the
    algorithm and seeds
  * Fixed a bug with the IMT `SA(1)` considered different from `SA(1.0)`
  * Removed the long-time deprecated GMF exporter in XML format for event_based
  * Added a re-use hazard feature in event_based_risk in single-file mode
  * Made the event ID unique also in scenario calculations with
    multiple realizations
  * Removed the annoying hidden .zip archives littering the export directory
  * Added an easy way to read the exposure header
  * Added a way to run Python scripts using the engine libraries via `oq shell`
  * Improved the minimum_magnitude feature
  * Fixed the check on missing hazard IMTs
  * Reduced substantially the memory occupation in event based risk
  * Added the option `spatial_correlation=no correlation` for risk calculations
    from ShakeMaps
  * Removed the experimental calculator `ucerf_risk`
  * Optimized the sampling of time-independent sources for the case of
   `prefilter_sources=no`
  * Changed the algorithm associating events to SESs and made the event based
    hazard calculator faster in the case of many SESs
  * Reduced substantially the memory consumption in event based risk
  * Made it possible to read multiple site model files in the same calculation
  * Implemented a smart single job.ini file mode for event based risk
  * Now warnings for invalid parameters are logged in the database too
  * Fixed `oq export avg_losses-stats` for the case of one realization
  * Added `oq export losses_by_tag` and `oq export curves_by_tag`
  * Extended `oq export` to work in a multi-user situation
  * Forbidden event based calculations with more than `max_potential_paths`
    in the case of full enumeration
  * Saved a large amount of memory in event_based_risk calculations
  * Added a command `oq export losses_by_tag/<tagname> <calc_id>`
  * Extended `oq zip` to zip the risk files together with the hazard files
  * Changed the building convention for the event IDs and made them unique
    in the event loss table, even in the case of full enumeration
  * Optimized the splitting of complex fault sources
  * Fixed the ShakeMap download procedure for `uncertainty.zip` archives
    with an incorrect structure (for instance for ci3031111)
  * Disabled the spatial correlation in risk-from-ShakeMap by default
  * Optimized the rupture sampling where there is a large number of SESs
  * Extended the `reqv` feature to multiple tectonic region types and
    removed the spinning/floating for the TRTs using the feature
  * Reduced the GMPE logic tree upfront for TRTs missing in the source model
  * Fixed the ShakeMap downloader to use the USGS GeoJSON feed
  * Improved the error message when there are more than 65536 distinct tags
    in the exposure
  * Turned `vs30measured` into an optional parameter

  [Chris Van Houtte]
  * Added `siteclass` as a site parameter, and `reference_site_class` as
    a site parameter than can be specified by the user in the ini file
  * Added new classes to mcverry_2006.py to take siteclass as a predictor
  * Updated comments in mcverry_2006.py
  * Added new mcverry_2006 test tables to account for difference in site
    parameter
  * Added qa_test_data classical case_32

  [Michele Simionato]
  * Fixed the rupture exporter for Canada
  * Extended the `oq prepare_site_model` to optionally generate the
    fields z1pt0, z2pt5 and vs30measured
  * It is now an error to specify both the sites and the site model in the
    job.ini, to avoid confusion with the precedency
  * Implemented a reader for site models in CSV format
  * Made the export_dir relative to the input directory
  * Better error message for ShakeMaps with zero stddev
  * Added a source_id-filtering feature in the job.ini
  * Added a check on non-homogeneous tectonic region types in a source group
  * Fixed the option `oq engine --config-file` that broke a few releases ago
  * Replaced `nodal_dist_collapsing_distance` and
     `hypo_dist_collapsing_distance` with `pointsource_distance` and made
     use of them in the classical and event based calculators

  [Graeme Weatherill]
  * Fixes to hmtk completeness tables for consistent rates and addition of
    more special methods to catalogue

  [Michele Simionato]
  * Restricted ChiouYoungs2008SWISS01 to StdDev.TOTAL to avoid a bug
    when computing the GMFs with inter/intra stddevs
  * Raised an error if assets are discarded because too far from the hazard
    sites (before it was just a warning)
  * Added an attribute .srcidx to every event based rupture and stored it
  * Fixed an issue with the Byte Order Mark (BOM) for CSV exposures prepared
    with Microsoft Excel
  * Reduced the site collection instead of just filtering it; this fixes
    a source filtering bug and changes the numbers in case of GMF-correlation
  * Added a command `oq prepare_site_model` to prepare a sites.csv file
    containing the vs30 and changed the engine to use it
  * Added a cutoff when storing a PoE=1 from a CSV file, thus avoiding NaNs
    in classical_damage calculations
  * Reduced the data transfer in the risk model by only considering the
    taxonomies relevant for the exposure
  * Extended `oq engine --run` to accept a list of files
  * Optimized the saving of the risk results in event based in the case of
    many sites and changed the command `oq show portfolio_loss` to show
    mean and standard deviation of the portfolio loss for each loss type

  [Marco Pagani]
  * Added a first and preliminary version of the GMM for the Canada model
    represented in an analytical form.
  * Added a modified version of Atkinson and Macias to be used for the
    calculation of hazard in NSHMP2014.
  * Added support for PGA to the Si and Midorikawa (1999).

  [Michele Simionato]
  * Made it possible to run the risk over an hazard calculation of another user
  * Worked around the OverflowError: cannot serialize a bytes object larger
    than 4 GiB in event based calculations
  * Started using Python 3.6 features
  * Fixed the check on vulnerability function ID uniqueness for NRML 0.5
  * Ruptures and GMFs are now computed concurrently, thus mitigating the
    issue of slow tasks
  * Changed the name of the files containing the disaggregation outputs:
    instead of longitude and latitude they contain the site ID now
  * If a worker runs close to out of memory, now a warning appears in the
    main log
  * 'lons' and 'lats' are now spelled 'lon' and 'lat' in
    the REQUIRES_SITES_PARAMETERS to be consistent with site_model.xml

  [Daniele Viganò]
  * Fixed a bug about 'The openquake master lost its controlling terminal'
    when running with 'nohup' from command line

  [Michele Simionato]
  * The `export_dir` is now created recursively, i.e. subdirectories are
    automatically created if needed
  * Fixed a bug with the minimum_magnitude feature and extended it to be
    tectonic region type dependent
  * Changed the rupture generation to yield bunches of ruptures, thus avoiding
    the 4GB pickle limit
  * Parallelized the splitting of the sources, thus making the preprocessing
    faster

  [Marco Pagani]
  * Implemented two additional versions of the Silva et al. 2002 GMPE
  * Added the possibility of setting rake to 'undefined'
  * Added first 'modified GMPE' implementing the site term for Canada 2015 model
  * Fixed a bug in the disaggregation calculation due to wrong binning of magnitudes

  [Michele Simionato]
  * Now the combination uniform_hazard_spectra=true and mean_hazard_curves=false
    is accepted again, as requested by Laurentiu Danciu

  [Daniele Viganò]
  * Support for Ubuntu Trusty is removed
  * Replaced supervisord with systemd in Ubuntu packages

  [Michele Simionato]
  * Changed the way the rupture geometries are stored to be consistent with
    the source geometries
  * We are now saving information about the source geometries in the datastore
    (experimentally)
  * Fixed a bug in event based with sampling causing incorrect GMFs
  * Unified all distribution mechanisms to returns the outputs via zmq
  * Added a check for inconsistent IMTs between hazard and risk
  * Replaced the forking processpool with a spawning processpool

 -- Matteo Nastasi (GEM Foundation) <nastasi@openquake.org>  Mon, 07 Jan 2019 13:51:24 +0000

python3-oq-engine (3.2.0-1~xenial01) xenial; urgency=low

  [Kendra Johnson]
  * Implemented a version of Munson and Thurber (1997) for use with the
    USGS Hawaii hazard model
  * Implemented PGA for Campbell (1997)

  [Matteo Nastasi]
  * specified 'amd64' as the only architecture supported by ubuntu packages

  [Michele Simionato]
  * Changed the source writer: now the `srcs_weights` are written in the XML
    file only if they are nontrivial
  * Changed the algorithm assigning the seeds: they are now generated before
    the source splitting; also, a seed-related bug in the splitting was fixed
  * For event based, moved the rupture generation in the prefiltering phase

  [Daniele Viganò]
  * Fixed a bug with CTRL-C when using the `processpool` distribution

  [Robin Gee]
  * Raised the source ID length limit in the validation from 60 to 75 characters
    to allow sources with longer IDs

  [Michele Simionato]
  * Introduced a `multi_node` flag in `openquake.cfg` and used it to
    fully parallelize the prefiltering in a cluster
  * Used the rupture seed as rupture ID in event based calculations
  * Changed the deprecation mechanism of GSIMs to use a class attribute
    `superseded_by=NewGsimClass`
  * Solved the pickling bug in event based hazard by using generator tasks
  * Improved the distribution of the risk tasks by changing the weight

  [Pablo Heresi]
  * Contributed the HM2018CorrelationModel

  [Michele Simionato]
  * Restored the `individual_curves` flag that for the moment is used for the
    risk curves
  * Introduced two experimental new parameters `floating_distance` and
    `spinning_distance` to reduce hypocenter distributions and nodal plane
    distributions of ruptures over the corresponding distances
  * Optimized the parsing of the logic tree when there is no "applyToSources"
  * Made the IMT classes extensible in client code
  * Reduced the hazard maps from 64 to 32 bit, to be consistent with the
    hazard curves and to reduce by half the download time

  [Graeme Weatherill]
  * Implements a fix of Montalva et al (2016) for new coefficients (now
    Montalva et al. (2017))

  [Michele Simionato]
  * Parallelized the reading of the source models
  * Optimized `oq info --report` by not splitting the sources in that case
  * Speedup the download of the hazard curves, maps and uhs
  * Honored `concurrent_tasks` in the prefiltering phase too
  * It is now legal to compute uniform hazard spectra for a single period
  * Added command `oq plot_memory`
  * Introduced a MultiGMPE concept
  * Saved the size of the datastore in the database and used it in the WebUI

  [Graeme Weatherill]
  * Adds geotechnical related IMTs

  [Michele Simionato]
  * Renamed /extract/agglosses -> /extract/agg_losses and same for aggdamages
  * Supported equivalent epicentral distance with a `reqv_hdf5` file
  * Fixed the risk from ShakeMap feature in the case of missing IMTs
  * Changed the way gmf_data/indices and ruptures are stored
  * Added experimental support for dask
  * Added 11 new site parameters for geotechnic hazard
  * Changed the SiteCollection to store only the parameters required by the
    GSIMs

  [Robin Gee]
  * The number of sites is now an argument in the method _get_stddevs()
    in the GMPE of Kanno, 2006

  [Michele Simionato]
  * Changed the serialization of ruptures to HDF5: the geometries are now
    stored in a different dataset
  * Bug fix: the asset->site association was performed even when not needed
  * Made it possible to serialize to .hdf5 multipoint sources and
    nonparametric gridded sources
  * Added a check on source model logic tree files: the uncertaintyModel
    values cannot be repeated in the same branchset
  * Added a flag `std_hazard_curves`; by setting it to `true` the user can
    compute the standard deviation of the hazard curves across realizations

  [Marco Pagani]
  * Added Thingbaijam et al. (2017) magnitude-scaling relationship

  [Michele Simionato]
  * Added an /extract/ API for event_based_mfd
  * Fixed a bug in the classical_damage calculators: multiple loss types
    were not treated correctly

  [Marco Pagani]
  * Adding tests to the method computing decimal time

  [Michele Simionato]
  * Removed the event_based_rupture calculator and three others
  * Added a field `size_mb` to the `output` table in the database and made
    it visible in the WebUI as a tooltip
  * Added a command `oq check_input job.ini` to check the input files
  * Made the loss curves and maps outputs from an event based risk calculation
    visible to the engine and the WebUI (only the stats)
  * Added a check on duplicated branchIDs in GMPE logic trees

  [Daniele Viganò]
  * Fixed a bug when reading exposure with utf8 names on systems with non-utf8
    terminals (Windows)
  * Changed the openquake.cfg file and added a dbserver.listen parameter
  * Added the hostname in the WebUI page. It can be customize by the user
    via the `local_settings.py` file

  [Michele Simionato]
  * Added a Content-Length to the outputs downloadable from the WebUI
  * Fixed a bug when extracting gmf_data from a hazard calculation with a
    filtered site collection
  * Stored an attributed `events.max_gmf_size`
  * Added a check on exposures with missing loss types
  * Added a LargeExposureGrid error to protect the user by tricky exposures
    (i.e. France with assets in the Antilles)
  * Changed the event_based_risk calculator to compute the loss curves and
    maps directly; removed the asset_loss_table
  * Changed the event_based_risk calculator to distribute by GMFs always
  * Optimized the memory consumption in the UCERF classical calculator
  * Added a parameter `minimum_magnitude` in the job.ini
  * Added an utility `utils/combine_mean_curves.py`

 -- Matteo Nastasi (GEM Foundation) <nastasi@openquake.org>  Thu, 06 Sep 2018 12:27:53 +0000

python3-oq-engine (3.1.0-1~xenial01) xenial; urgency=low

  [Marco Pagani and Changlong Li]
  * Added a version of the Yu et al. (2013) GMPE supporting Mw

  [Michele Simionato]
  * Reduced the data transfer in the UCERF calculators
  * Stored the zipped input files in the datastore for reproducibility
  * Fixed a regression when reading GMFs from an XML in absence of a sites.csv
    file

  [Robin Gee]
  * Extend `oq to_shapefile` method to also work with `YoungsCoppersmithMFD`
    and `arbitraryMFD` MFD typologies.

  [Michele Simionato]
  * Now the hazard statistics can be computed efficiently even in a single
    calculation, i.e. without the `--hc` option
  * Added a check on the Python version in the `oq` command
  * Reduced the data transfer when sending the site collection
  * Changed the default `filter_distance`

  [Daniele Viganò]
  * Fixed a bug where the PID was not saved into the database
    when using the command line interface
  * Made it impossible to fire  multiple `CTRL-C` in sequence
    to allow processes teardown and tasks revocation when Celery is used

  [Michele Simionato]
  * Used `scipy.spatial.distance.cdist` in `Mesh.get_min_distance`
  * Prefiltered sites and assets in scenario calculations
  * Made it possible to specify the `filter_distance` in the `job.ini`
  * Made rtree optional again and disabled it in macOS
  * Optimized the SiteCollection class and doubled the speed of distance
    calculations in most continental scale calculations
  * Fixed an ordering bug in event based risk from GMFs when using a
    vulnerability function with PMF
  * Replaced Rtree with KDtree except in the source filtering
  * Parallelized the source prefiltering
  * Removed the tiling feature from the classical calculator
  * Undeprecated `hazardlib.calc.stochastic.stochastic_event_set` and
    made its signature right
  * Removed the source typology from the ruptures and reduced the rupture
    hierarchy
  * Removed the mesh spacing from PlanarSurfaces
  * Optimized the instantiation of the rtree index
  * Replaced the old prefiltering mechanism with the new one

  [Daniele Viganò]
  * Managed the case of a dead controlling terminal (SIGHUP)

  [Michele Simionato]
  * Removed Decimal numbers from the PMF distribution in hazardlib
  * Fixed another tricky bug with rtree filtering across the international
    date line
  * Added a parameter `prefilter_sources` with values `rtree|numpy|no`
  * Removed the prefiltering on the workers, resulting in a huge speedup
    for gridded ruptures at the cost of a larger data transfer
  * Changed the `losses_by_event` output to export a single .csv file with
    all realizations
  * Added a `cross_correlation` parameter used when working with shakemaps
  * Now sites and exposure can be set at the same time in the job.ini
  * Introduced a `preclassical` calculator
  * Extended the scenario_damage calculator to export `dmg_by_event`
    outputs as well as `losses_by_event` outputs if there is a consequence
    model
  * Unified `region` and `region_constraint` parameters in the job.ini
  * Added a check to forbid duplicated GSIMs in the logic tree
  * Introduced some changes to the `realizations` exporter (renamed field
    `uid` -> `branch_path` and removed the `model` field)
  * Added a command `oq celery inspect`
  * Reduced the check on too many realizations to a warning, except for
    event based calculations
  * Improved the hazard exporter to exports only data for the filtered
    site collection and not the full site collection
  * Extended the BCR exporter to export the asset tags

  [Catalina Yepes]
  * Revised/enhanced the risk demos

  [Michele Simionato]
  * Added a warning about the option `optimize_same_id_sources` when the user
    should take advantage of it

  [Daniele Viganò]
  * `celery-status` script converted into `oq celery status` command
  * Removed Django < 1.10 backward compatibility
  * Updated Python dependices (numpy 1.14, scipy 1.0.1,
    Django 1.10+, Celery 4+)

  [Michele Simionato]
  * Implemented scenario_risk/scenario_damage from shakemap calculators
  * Exported the asset tags in the asset based risk outputs
  * Fixed a numeric issue for nonparametric sources causing the hazard curves
    to saturate at high intensities
  * Added an utility to download shakemaps
  * Added an XML exporter for the site model
  * Slight change to the correlation module to fix a bug in the SMTK
  * Added a distribution mechanism `threadpool`

 -- Matteo Nastasi (GEM Foundation) <nastasi@openquake.org>  Fri, 01 Jun 2018 09:02:01 +0000

python3-oq-engine (3.0.0-1~precise01) precise; urgency=low

  [Michele Simionato]
  * Fixed a bug with newlines in the logic tree path breaking the CSV exporter
    for the realizations output
  * When setting the event year, each stochastic event set is now considered
    independent
  * Fixed a bug in the HMTK plotting libraries and added the ability to
    customize the figure size
  * Fixed bug in the datastore: now we automatically look for the attributes
    in the parent dataset, if the dataset is missing in the child datastore
  * Extended extract_losses_by_asset to the event based risk calculator
  * Stored in source_info the number of events generated per source
  * Added a script utils/reduce_sm to reduce the source model of a calculation
    by removing all the sources not affecting the hazard
  * Deprecated `openquake.hazardlib.calc.stochastic.stochastic_event_set`
  * Fixed the export of ruptures with a GriddedSurface geometry
  * Added a check for wrong or missing `<occupancyPeriods>` in the exposure
  * Fixed the issue of slow tasks in event_based_risk from precomputed GMFs
    for sites without events
  * Now the engine automatically associates the exposure to a grid if
    `region_grid_spacing` is given and the sites are not specified otherwise
  * Extracting the site mesh from the exposure before looking at the site model
  * Added a check on probs_occur summing up to 1 in the SourceWriter
  * `oq show job_info` now shows the received data amount while the
    calculation is progressing

  [Daniele Viganò]
  * Removed support for Python 2 in `setup.py`
  * Removed files containing Python 2 dependencies
  * Added support for WebUI groups/permissions on the
    export outputs and datastore API endpoints

  [Michele Simionato]
  * Fixed `oq show` for multiuser with parent calculations
  * Fixed `get_spherical_bounding_box` for griddedSurfaces
  * Implemented disaggregation by source only for the case
    of a single realization in the logic tree (experimental)
  * Replaced celery with celery_zmq as distribution mechanism
  * Extended `oq info` to work on source model logic tree files
  * Added a check against duplicated fields in the exposure CSV
  * Implemented event based with mutex sources (experimental)
  * Add an utility to read XML shakemap files in hazardlib
  * Added a check on IMTs for GMFs read from CSV

  [Daniele Viganò]
  * Changed the default DbServer port in Linux packages from 1908 to 1907

  [Michele Simionato]
  * Logged rupture floating factor and rupture spinning factor
  * Added an extract API for losses_by_asset
  * Added a check against GMF csv files with more than one realization
  * Fixed the algorithm setting the event year for event based with sampling
  * Added a command `oq importcalc` to import a remote calculation in the
    local database
  * Stored avg_losses-stats in event based risk if there are multiple
    realizations
  * Better error message in case of overlapping sites in sites.csv
  * Added a an investigation time attribute to source models with
    nonparametric sources
  * Bug fix: in some cases the calculator `event_based_rupture` was generating
    too few tasks and the same happened for classical calculation with
    `optimize_same_id_sources=true
  * Changed the ordering of the epsilons in scenario_risk
  * Added the ability to use a pre-imported risk model
  * Very small result values in scenario_damage (< 1E-7) are clipped to zero,
    to hide numerical artifacts
  * Removed an obsolete PickleableSequence class
  * Fixed error in classical_risk when num_statistics > num_realizations
  * Fixed a TypeError when reading CSV exposures with occupancy periods
  * Extended the check on duplicated source IDs to models in format NRML 0.5
  * Added a warning when reading the sources if .count_ruptures() is
    suspiciously slow
  * Changed the splitting logic: now all sources are split upfront
  * Improved the splitting of complex fault sources
  * Added a script to renumber source models with non-unique source IDs
  * Made the datastore of calculations using GMPETables relocatable; in
    practice you can run the Canada model on a cluster, copy the .hdf5 on
    a laptop and do the postprocessing there, a feat previously impossible.

  [Valerio Poggi]
  * Included a method to export data directly from the Catalogue() object into
    standard HMTK format.

  [Michele Simionato]
  * Now the parameter `disagg_outputs` is honored, i.e. only the specified
    outputs are extracted from the disaggregation matrix and stored
  * Implemented statistical disaggregation outputs (experimental)
  * Fixed a small bug: we were reading the source model twice in disaggregation
  * Added a check to discard results coming from the wrong calculation
    for the distribution mode `celery_zmq`
  * Removed the long time deprecated commands
    `oq engine --run-hazard` and `oq engine --run-risk`
  * Added a distribution mode `celery_zmq`
  * Added the ability to use a preimported exposure in risk calculations
  * Substantial cleanup of the parallelization framework
  * Fixed a bug with nonparametric sources producing negative probabilities

 -- Matteo Nastasi (GEM Foundation) <nastasi@openquake.org>  Mon, 09 Apr 2018 09:52:32 +0200

python3-oq-engine (2.9.0-1~precise01) precise; urgency=low

  [Michele Simionato]
  * Deprecated the NRML format for the GMFs

  [Matteo Nastasi]
  * Debian package moved to Python 3.5

  [Graeme Weatherill]
  * Small bug fix for Derras et al (2014) GMPE when Rjb = 0.0

  [Michele Simionato]
  * Improved the .rst reports for classical calculations with tiling
  * Reduced the data transfer in the event based risk calculator by
    reading the event IDs directly from the workers
  * Integrated the gmf_ebrisk calculator inside the event based calculator
  * Improved the weighting algorithm for the sources in the event based
    rupture calculator
  * Improved error message for source model files declared as nrml/0.5 when
    they actually are nrml/0.4
  * Optimized the classical_bcr calculator for the case of many realizations
  * Extended the exposure CSV importer to manage the `retrofitted` field

  [Marco Pagani, Changlong Li]
  * Adds the Yu et al. (2013) GMPEs

  [Michele Simionato]
  * Fixed a bug in the hazard outputs: they were displayed in the WebUI even
    if they were missing
  * Implemented splitting of nonparametric sources

  [Marco Pagani]
  * Fixed the 'get_closest_points' method for the
    `openquake.hazardlib.geo.surface.gridded.GriddedSurface` class

  [Michele Simionato]
  * Now the source model paths are relative to the source model logic tree file
  * Fixed an international date line bug when using rtree for prefiltering
  * Deprecated `nrml.parse`, it is now called `nrml.to_python`
  * Improved the task distribution by splitting the AreaSources upfront
    and by improving the weighting algorithm

  [Daniele Viganò]
  * TMPDIR can be customized via the `openquake.cfg` file
  * Updated dependencies compatibility in setup.py

  [Michele Simionato]
  * If the hazard is precomputed, setting the `site_model_file`,
    `gsim_logic_tree_file` or `source_model_logic_tree_file` gives a warning
  * Removed the obsolete API `/extract/qgis-` and added `extract/hcurves`,
    `extract/hmaps`, `extract/uhs` for use with the QGIS plugin
  * Removed the deprecated GeoJSON exporters
  * Fixed a bug with `oq engine --run job.ini --exports npz`
  * Fixed the ordering of the IMTs in hazardlib
  * `oq engine --delete-calculation` now aborts the calculation first
  * Added some documentation about how to access the datastore
  * Introduced a minimum_distance for the GSIMs
  * Fixed several small issues with the UCERF calculators; now ucerf_hazard
    can be used as a precalculator of gmf_ebrisk
  * Initial support for disaggregation by source
  * Added the ability to import large exposures as CSV (experimental)
  * Changed the source weights to be proportional to the number of GSIMs
    relevant for the tectonic region type, thus improving the task distribution

  [Daniele Viganò]
  * The RPM python3-oq-engine package replaced python-oq-engine
  * RPM packages moved to Python 3.5

  [Michele Simionato]
  * Added the ability to dump a specific calculation
  * Changed the signature of the extract command to `oq extract what calc_id`,
    where `what` is a path info plus query string;

  [Graeme Weatherill]
  * Implements significant duration GMPEs of Bommer et al. (2009) and Afshari &
    Stewart (2016)
  * Adds significant duration IMT definitions to support IMTs

  [Michele Simionato]
  * Run the DbServer as a detached process
  * Improved the test coverage for event based with GMF correlation
  * Optimized the event based risk calculator from ruptures: now the ruptures
    are instantiated in the workers and not in the controller if possible
  * Exported the parameter `ses_per_logic_tree_path` in the ruptures.csv file
  * Improved the display names for the risk outputs
  * Added a /v1/:calc_id/abort route to the engine server and Abort buttons
    to the WebUI
  * Fixed the seeds properly in the case of vulnerability functions with PMFs:
    now even if the ground motion fields are all equal, the risk numbers
    will be different since there is a different seed per each field
  * Stored a rupture loss table in event based risk calculations
  * Made sure that the number of effective ruptures is stored in csm_info
  * Fixed the HMTK tests to work with numpy from 1.11 to 1.14
  * Added a command `oq shell` to open an embedded (I)Python shell
  * Turned the 'realizations' output into a dynamic output

  [Matteo Nastasi]
  * Split package from python-oq-engine to python-oq-engine,
    python-oq-engine-master and python-oq-engine-worker
  * Implemented an API `/v1/on_same_fs` to check filesystem accessibility
    between engine and a client application

  [Michele Simionato]
  * Reduced the data transfer when computing the hazard curves in postprocessing
  * Removed the FilteredSiteCollection class

  [Nick Ackerley]
  * Some improvements to the plotting routines of the HMTK

  [Michele Simionato]
  * Removed the ability to run `oq engine --run job_h.ini,job_r.ini`
  * Forbidden the site model in gmf_ebrisk calculations
  * When the option `--hc` is given the ruptures can now be read directly
    from the workers, thus saving some startup time
  * Optimized the storage of the ruptures: the site IDs are not saved anymore
  * Added a check for missing `risk_investigation_time`
  * Reduced the data transfer in the gmf_ebrisk calculator
  * Now the gmf_ebrisk calculator builds the aggregate loss curves too
  * Extended the gmf_ebrisk calculator to use the GMFs produced by an event
    based hazard calculation, both via CSV and via the --hc option
  * Fixed a performance bug in the computations of the aggregate loss curves
    by reading the full event loss table at once
  * Fixed `oq zip` to work with gmf_ebrisk calculations
  * Fixed a serious bug in the gmf_ebrisk calculator: the results were in most
    cases wrong and dependent on the number of spawned tasks
  * Now the `master_seed` controls the generation of the epsilons in all
    situations (before in event_based_risk without `asset_correlation` it was
    managed by `random_seed`)
  * Changed the management of the epsilons in the gmf_ebrisk calculator to
    be the same as in the event_based_risk calculator
  * Added a check on the input files: the listed paths must be relative paths
  * Fixed a bug when storing the disagg-bins in the case the lenghts of the
    arrays are not the same for all sites
  * In the case of a single tile the prefiltering was applied twice: fixed the
    problem and generally improved the filtering/weighting of the sources
  * Fixed the CSV exporter for disaggregation outputs when iml_disagg is set

  [Graeme Weatherill]
  * Fixed ASK14 GMPE behaviour to remove ValueError
  * Implements comprehensive suite of NGA East ground motion models for
    central and eastern United States
  * Minor modification of check_gsim functions to permit instantiated classes
    to be passed

 -- Matteo Nastasi (GEM Foundation) <nastasi@openquake.org>  Mon, 26 Feb 2018 08:53:58 +0100

python3-oq-engine (2.8.0-0~precise01) precise; urgency=low

  [Michele Simionato]
  * `iml_disagg` and `poes_disagg` cannot coexist in the job.ini file
  * Added a check on `conditional_loss_poes` in the event_based_risk calculator:
    now it requires `asset_loss_table` to be set

  [Anirudh Rao]
  * Sorted taxonomies before comparison in the BCR calculator

  [Michele Simionato]
  * Optimized the disaggregation calculation by performing the PMF extraction
    only once at the end of the calculation and not in the workers
  * Added an `oq zip` command
  * Avoided running an useless classical calculation if `iml_disagg` is given

  [Valerio Poggi]
  * Implemented subclasses for ZhaoEtAl2006Asc and AtkinsonBoore2006 to account
    for the distance filter used by SGS in their PSHA model for Saudi Arabia.
    Distance threshold is hard coded to 5km in this implementation.

  [Michele Simionato]
  * Added a warning if the aggregated probability of exceedence (poe_agg) in
    a disaggregation output is very dissimilar from poes_disagg
  * Removed the flag `split_sources`
  * Optimized the operation `arrange_data_in_bins` in the disaggregation
    calculator and reduced the data transfer by the number of tectonic
    region types
  * Improved the sending of the sources to the workers, especially for the
    MultiPointSources
  * Better error message if the user sets a wrong site_id in the sites.csv file
  * Now the distance and lon lat bins for disaggregation are built directly
    from the integration distance
  * Used uniform bins for disaggregation (before they were potentially
    different across realizations / source models)
  * Improved the error message if the user forgets both sites and sites.csv
    in a calculation starting from predetermined GMFs
  * Improved the error message if the user specifies a non-existing file in
    the job.ini
  * Change the ordering of the TRT bins in disaggregation: now they are
    ordered lexicographically
  * Added more validity checks on the job.ini file for disaggregation
  * Changed the .hdf5 format generated by `oq extract -1 hazard/rlzs`; you can
    still produce the old format by using `oq extract -1 qgis-hazard/rlzs`
  * Optimized the disaggregation calculator by instantiating
    `scipy.stats.truncnorm` only once per task and not once per rupture
  * Optimized the disaggregation calculator when `iml_disagg` is specified,
    by caching duplicated results
  * Made sure that `oq dbserver stop` also stops the zmq workers if the zmq
    distribution is enabled
  * Added a check when disaggregating for a PoE too big for the source model
  * If `iml_disagg` is given, forbid `intensity_measure_types_and_levels`
  * Fixed the disaggregation outputs when `iml_disagg` is given: the PoE has
    been removed by the name of the output and correct PoE is in the XML file
  * Fixed `oq export loss_curves/rlzs` for event_based_risk/case_master
  * Removed the obsolete parameter `loss_curve_resolution`
  * Fixed a Python 3 unicode error with `oq engine --run job.zip`
  * Added a command `oq abort <calc_id>`
  * Stored the avg_losses in classical risk in the same way as in
    event_based_risk and made them exportable with the same format
  * Removed the outputs losses_by_tag from the event based risk calculators
    and changed the default for the avg_losses flag to True
  * WebUI: now every job runs in its own process and has name oq-job-<ID>
  * Refactored the WebUI tests to use the DbServer and django.test.Client
  * Added an experimental feature `optimize_same_id_sources`
  * Fixed a bug in gmf_ebrisk when there are zero losses and added more
    validity checks on the CSV file
  * The parameter `number_of_ground_motion_fields` is back to being optional in
    scenario calculators reading the GMFs from a file, since it can be inferred
  * Removed the deprecated risk outputs dmg_by_tag, dmg_total,
    losses_by_tag, losses_total
  * Deprecated the .geojson exporters for hazard curves and maps
  * We now keep the realization weights in case of logic tree sampling (before
    they were rescaled to 1 / R and considered all equals)
  * Optimized sampling for extra-large logic trees
  * Added a check on missing `source_model_logic_tree`
  * Fix to the gmf_ebrisk calculator: the realization index in the event loss
    table was incorrect and too many rows were saved
  * Added a way to restrict the source logic model tree by setting a sm_lt_path
    variable in the job.ini (experimental)
  * Fixed the precedence order when reading openquake.cfd

 -- Matteo Nastasi (GEM Foundation) <nastasi@openquake.org>  Wed, 29 Nov 2017 14:33:05 +0100

python-oq-engine (2.7.0-0~precise01) precise; urgency=low

  [Michele Simionato]
  * Fixed the risk exporters for tags containing non-ASCII characters

  [Valerio Poggi]
  * Implemented the Pankow and Pechmann 2004 GMPE (not verified)

  [Graeme Weatherill]
  * Added Derras et al. (2014) GMPE
  * Implemented the Zhao et al. (2016) GMPE for active shallow crustal,
    subduction interface and subduction slab events
  * Adds 'rvolc' (volcanic path distance) to the distance context

  [Michele Simionato]
  * The outputs loss_curves-rlzs and loss_curves-stats are now visible again
    as engine outputs (before they were hidden)
  * Added a debug command `oq plot_assets` and fixed `oq plot_sites`
  * Added a flag `--multipoint` to the command `oq upgrade_nrml`
  * Deprecated several outputs: hcurves-rlzs, agg_loss_table, losses_total,
    dmg_by_tag, dmg_total, losses_by_tag, losses_by_tag-rlzs
  * Extended the command `oq extract job_id` to check the database
  * Optimized the scenario damage calculator by vectorizing the calculation
    of the damage states
  * Extended the FragilityFunctions to accept sequences/arrays of intensity
    levels, as requested by Hyeuk Ryu

  [Daniele Viganò]
  * Added support for groups in the WebUI/API server

  [Michele Simionato]
  * Added an experimental distribution mode of kind "zmq"
  * Implemented an API `/extract/agglosses/loss_type?tagname1=tagvalue1&...`
    with the ability to select all tagvalues (`*`) for a given tagname
  * Deprecated reading hazard curves from CSV, since it was an experimental
    features and nobody is using it
  * Changed the exporter of the event loss table to export all realizations
   into a single file

  [Graeme Weatherill]
  * Adds the Bindi et al. (2017) GMPEs for Joyner-Boore and Hypocentral
    Distance

  [Michele Simionato]
  * Made it mandatory to specify the sites for all calculators reading the
    GMFs from a CSV file
  * Tested also the case of calculators requiring a shared_dir
  * Improved the error checking when parsing vulnerability functions with PMF

  [Daniele Viganò]
  * Fixed a bug in `oq reset` command which was not stopping
    the DbServer properly

  [Michele Simionato]
  * Implemented an API `/extract/aggcurves/loss_type?tagname1=tagvalue1&...`
  * Implemented an API `/extract/aggdamages/loss_type?tagname1=tagvalue1&...`
  * Every time a new calculation starts, we check if there is a newer version
    of the engine available on GitHub
  * Changed the search logic for the configuration file `openquake.cfg`
  * Implemented an API `/extract/agglosses/loss_type?tagname1=tagvalue1&...`
  * Fixed several bugs in the gmf_ebrisk calculator, in particular in presence
    of asset correlation and missing values on some sites
  * Fixed a bug with logging configured a WARN level instead of INFO level
    if rtree was missing (affecting only `oq run`)
  * Changed the ScenarioDamage demo to use two GSIMs
  * Added a node `<tagNames>` in the exposure
  * Added a web API to extract the attributes of a datastore object
  * Fixed `oq to_shapefile` and `oq from_shapefile` to work with NRML 0.5
    (except MultiPointSources)
  * Added information about the loss units to the `agg_curve` outputs
  * `oq extract hazard/rlzs` now extracts one realization at the time
  * The rupture filtering is now applied during disaggregation
  * Changed the /extract wen API to return a compressed .npz file
  * Fixed a bug with multi-realization disaggregation, celery and no
    shared_dir: now the calculation does not hang anymore

 -- Matteo Nastasi (GEM Foundation) <nastasi@openquake.org>  Thu, 19 Oct 2017 13:53:08 +0200

python-oq-engine (2.6.0-0~precise01) precise; urgency=low

  [Michele Simionato]
  * Fixed the GMF .npz export when the GMFs are extracted from a file
  * Stored the number of nonzero losses per asset and realization in
    event_based_risk calculations with asset_loss_table=True

  [Daniele Viganò]
  * Fixed 'openquake' user creation in RPM when SELinux is in enforcing mode
  * Changed the behaviour during RPM upgrades:
    the old openquake.cfg configuration file is left untouched and the new one
    installed as openquake.cfg.rpmnew

  [Michele Simionato]
  * Added a check on `number_of_ground_motion_fields` when the GMFs are
    extracted from a NRML file
  * Added a command `oq extract` able to extract hazard outputs into HDF5 files
  * Fixed a bug when reading GMFs from a NRML file: the hazard sites were
    read from the exposure (incorrectly) and not from the GMFs
  * Fixed a bug in MultiMFDs of kind `arbitraryMFD`

  [Valerio Poggi]
  * Implemented the Atkinson (2010) GMPE as subclass `Atkinson2010Hawaii`
    of `BooreAtkinson2008`

  [Michele Simionato]
  * Used the new loss curves algorithm for the asset loss curves and loss maps
  * Added a generic `extract` functionality to the web API
  * Fixed a bug when computing the rjb distances with multidimensional meshes
  * Changed the GMF CSV exporter to export the sites too; unified it with the
    event based one

  [Daniele Viganò]
  * Changed the 'CTRL-C' behaviour to make sure that all children
    processes are killed when a calculation in interrupted

  [Michele Simionato]
  * Fixed a bug in the statistical loss curves exporter for classical_risk
  * Replaced the agg_curve outputs with losses by return period outputs
  * Turned the DbServer into a multi-threaded server
  * Used zmq in the DbServer
  * Fixed correct_complex_sources.py
  * Fixed `oq export hcurves-rlzs -e hdf5`
  * Changed the source weighting algorithm: now it is proportional to the
    the number of affected sites
  * Added a command `oq show dupl_sources` and enhances `oq info job.ini`
    to display information about the duplicated sources
  * Added a flag `split_sources` in the job.ini (default False)
  * Updated the demos to the format NRML 0.5

  [Valerio Poggi]
  * Implemented the Munson and Thurber 1997 (Volcanic) GMPE

  [Graeme Weatherill]
  * Adapts CoeffsTable to be instantiated with dictionaries as well as strings

  [Daniele Viganò]
  * Extended the 'oq reset' command to work on multi user installations

  [Michele Simionato]
  * Fixed a bug: if there are multiple realizations and no hazard stats,
    it is an error to set hazard_maps=true or uniform_hazard_spectra=true
  * Implemented aggregation by asset tag in the risk calculators
  * Fixed a small bug in the HMTK (in `get_depth_pmf`)
  * Extended the demo LogicTreeCase1ClassicalPSHA to two IMTs and points
  * Added a documentation page `oq-commands.md`
  * Removed the automatic gunzip functionality and added an automatic
    checksum functionality plus an `oq checksum` command
  * Made the demo LogicTreeCase2ClassicalPSHA faster
  * Fixed the export by realization of the hazard outputs
  * Changed the generation of loss_maps in event based risk, without the option
    `--hc`: now it is done in parallel, except when reading the loss ratios
  * Renamed `--version-db` to `--db-version`, to avoid
    confusions between `oq --version` and `oq engine -version`
  * Fixed bug in the exported outputs: a calculation cannot export the results
    of its parent
  * Extended the `sz` field in the rupture surface to 2 bytes, making it
    possible to use a smaller mesh spacing
  * Changed the ordering of the fields in the loss curves and loss maps
    generated by the event based risk calculator; now the insured fields
    are at the end, before they were intermixed with each loss type
  * Changed the format of array `all_loss_ratios/indices`
  * The size in bytes of the GMFs was saved incorrectly
  * Added an exporter gmf_scenario/rup-XXX working also for event based
  * First version of the calculator gmf_ebrisk
  * Implemented risk statistics for the classical_damage calculator
  * Added a .csv importer for the ground motion fields
  * Implemented risk statistics for the classical_bcr calculator

  [Armando Scarpati]
  * Show to the user the error message when deleting a calculation
    in the WebUI fails

  [Michele Simionato]
  * Better error message when running a risk file in absence of hazard
    calculation
  * Changed the sampling logic in event based calculators
  * Imported GMFs from external file into the datastore

  [Daniele Viganò]
  * Added the 'celery-status' script in 'utils' to check the
    task distribution in a multi-node celery setup

  [Michele Simionato]
  * Removed an excessive check from the WebUI: now if an output exists,
    it can be downloaded even if the calculation was not successful

  [Armando Scarpati]
  * Visualized the calculation_mode in the WebUI

  [Michele Simionato]
  * Made the upgrade_manager transactional again
  * Changed the storage of the GMFs; as a consequence the exported .csv
    has a different format

  [Daniele Viganò]
  * Fixed a bug introduced by a change in Django 1.10 that was causing
    the HTTP requests log to be caught by our logging system and
    then saved in the DbServer
  * Updated requirements to allow installation of Django 1.11 (LTS)

  [Michele Simionato]
  * Added two commands `oq dump` and `oq restore`
  * Added a check that on the number of intensity measure types when
    generating uniform hazard spectra (must be > 1)

 -- Matteo Nastasi (GEM Foundation) <nastasi@openquake.org>  Mon, 25 Sep 2017 15:05:45 +0200

python-oq-engine (2.5.0-0~precise01) precise; urgency=low

  [Armando Scarpati]
  * Added a confirmation dialog when trying to remove a calculation via the
    WebUI

  [Michele Simionato]
  * Hazard maps were not exposed to the engine in event based calculations
  * Fixed the check on the DbServer instance: it was failing in presence
    of symbolic links
  * Optimized MultiMFD objects for the case of homogeneous parameters
  * Added an .npz exporter for the scenario_damage output `dmg_by_asset`
  * Removed the pickled CompositeSourceModel from the datastore
  * Improved the error message when the rupture mesh spacing is too small
  * Unified the versions of baselib, hazardlib and engine
  * Raised a clear error if the user does not set the `calculation_mode`
  * Made it is possible to pass the hdf5 full path to the DataStore class
  * Made it possible to use CELERY_RESULT_BACKEND != 'rpc://'

  [Michele Simionato, Daniele Viganò]
  * Merged the `oq-hazardlib` repository into `oq-engine`.
    The `python-oq-hazardlib` package is now provided by `python-oq-engine`

  [Michele Simionato]
  * Added CSV exports for the agg_curve outputs
  * Fixed a bug in `oq export hcurves-rlzs --exports hdf5`
  * Restored the parameter sites_per_tile with a default of 20,000, i.e.
    tiling starts automatically if there are more than 20,000 sites
  * Better error message for invalid exposures
  * Removed the deprecated XML outputs of the risk calculators
  * Added an end point `v1/calc/XXX/oqparam` to extract the calculation
    parameters as a JSON dictionary
  * Fixed the excessive logic tree reduction in event based calculators
  * Improved the command `oq db`
  * Fixed an encoding bug when logging a filename with a non-ASCII character
  * Fixed a bug when exporting a GMF with `ruptureId=0`
  * Added a parameter `disagg_outputs` to specify the kind of disaggregation
    outputs to export
  * Raised an early error if the consequence model is missing some taxonomies
  * Restored the tiling functionality in the classical calculator; to enable
    it, set `num_tiles` in the job.ini file
  * If there are no statistical hazard curves to compute, do not transfer
    anything
  * Fixed a small bug in `oq plot` and added a test

  [Daniele Viganò]
  * Added `collectstatic` and `createsuperuser` subcommands to the
    `oq webui` command
  * Added a `local_settings.py.pam` template to use PAM as the authentication
    provider for API and WebUI
  * Now the command `oq webui start` tries to open a browser tab
    with the WebUI loaded

 -- Daniele Viganò (GEM Foundation) <daniele@openquake.org>  Wed, 14 Jun 2017 10:32:28 +0200

python-oq-engine (2.4.0-0~precise01) precise; urgency=low

  [Michele Simionato]
  * Now the command `oq export loss_curves/rlz-XXX` works both for the
    `classical_risk` calculator and the `event_based_risk` calculator

  [Daniele Viganò]
  * Remove the default 30 day-old view limit in the WebUI calculation list

  [Michele Simionato]
  * Fixed a broken import affecting the command `oq upgrade_nrml`
  * Made it possible to specify multiple file names in <uncertaintyValue/>
    in the source_model_logic_tree file
  * Reduced the data transfer in the object `RlzsAssoc` and improved the
    postprocessing of hazard curves when the option `--hc` is given
  * Changed the `ruptures.xml` exporter to export unique ruptures
  * Fixed a bug when downloading the outputs from the WebUI on Windows
  * Made `oq info --report` fast again by removing the rupture fine filtering
  * Improved the readibility of the CSV export `dmg_total`
  * Removed the column `eid` from the CSV export `ruptures`; also
    renamed the field `serial` to `rup_id` and reordered the fields
  * Changed the event loss table exporter: now it exports an additional
    column with the `rup_id`
  * Changed scenario npz export to export also the GMFs outside the maximum
    distance
  * Fixed scenario npz export when there is a single event
  * Replaced the event tags with numeric event IDs
  * The mean hazard curves are now generated by default
  * Improved the help message of the command `oq purge`
  * Added a `@reader` decorator to mark tasks reading directly from the
    file system
  * Removed the .txt exporter for the GMFs, used internally in the tests
  * Fixed a bug with relative costs which affected master for a long time,
    but not the release 2.3. The insured losses were wrong in that case.
  * Added an .hdf5 exporter for the asset loss table
  * Loss maps and aggregate losses are computed in parallel or sequentially
    depending if the calculation is a postprocessing calculation or not
  * Deprecated the XML risk exporters
  * Removed the .ext5 file
  * Restored the parameter `asset_loss_table` in the event based calculators
  * Added a full .hdf5 exporter for `hcurves-rlzs`
  * Removed the `individual_curves` flag: now by default only the statistical
    hazard outputs are exported
  * Saved *a lot* of memory in the computation of the hazard curves and stats
  * Renamed the parameter `all_losses` to `asset_loss_table`
  * Added an experimental version of the event based risk calculator which
    is able to use GMFs imported from an external file
  * Added a `max_curve` functionality to compute the upper limit of the
    hazard curves amongst realizations
  * Raised an error if the user specifies `quantile_loss_curves`
    or `conditional_loss_poes` in a classical_damage calculation
  * Added a CSV exporter for the benefit-cost-ratio calculator
  * The classical_risk calculator now reads directly the probability maps,
    not the hazard curves
  * Turned the loss curves into on-demand outputs
    for the event based risk calculator
  * The loss ratios are now stored in the datastore and not in an
    external .ext5 file
  * The engine outputs are now streamed by the WebUI
  * Used a temporary export directory in the tests, to avoid conflicts
    in multiuser situations
  * Added an .npz exporter for the loss maps
  * Raised an error early when using a complex logic tree in scenario
    calculations
  * Changed the CSV exporter for the loss curves: now it exports all the
    curves for a given site for the classical_risk calculator
  * Fixed the save_ruptures procedure when there are more than 256
    surfaces in the MultiSurface
  * Renamed the `csq_` outputs of the scenario_damage to `losses_`
  * Changed the way scenario_damage are stored internally to be more
    consistent with the other calculators
  * Removed the GSIM from the exported file name of the risk outputs
  * New CSV exporter for GMFs generated by the event based calculator
  * The event IDs are now unique and a constraint on the maximum
    number of source groups (65,536) has been added
  * Added an output `losses_by_event` to the scenario_risk calculator
  * Changed the output `ruptures.csv` to avoid duplications
  * Added an output `losses_by_taxon` to the scenario_risk calculator
  * Fixed a performance bug in `get_gmfs`: now the scenario risk and damage
    calculators are orders of magnitude faster for big arrays
  * Added an export test for the event loss table in the case of multiple TRTs
  * Removed the experimental `rup_data` output
  * Added an .npz export for the output `losses_by_asset`
  * Exported the scenario_risk aggregate losses in a nicer format

  [Daniele Viganò]
  * The 'oq webui' command now works on a multi-user installation
  * Splitted RPM packages into python-oq-engine (single node)and
    python-oq-engine-master/python-oq-engine-worker (multi-node)

  [Paolo Tormene]
  * The 'Continue' button in the Web UI is now available also for risk
    calculations

  [Michele Simionato]
  * Fixed a Python 3 bug in the WebUI when continuing a calculation: the
    hazard_calculation_id was passed as a string and not as an integer
  * Changed to rupture storage to use variable length-arrays, with a speedup
    of two orders of magnitude
  * Avoided storing twice the rupture events
  * Optimized the serialization of ruptures on HDF5 by using a `sids` output
  * Changed the Web UI button from "Run Risk" to "Continue"
  * The `avg` field in the loss curves is computed as the integral of the curve
    again, and it is not extracted from the avg_losses output anymore
  * Made the `fullreport` exportable
  * Fixed the `rup_data` export, since the boundary field was broken
  * Restored the output `losses_by_taxon` in the event_based_risk calculator
  * Fixed the calculator event based UCERF so that average losses can
    be stored

  [Daniele Viganò]
  * Added a check to verify that an 'oq' client is talking to the
    right DbServer instance
  * Introduced an optional argument for 'oq dbserver' command line
    to be able to override its default interface binding behaviour

  [Michele Simionato]
  * Optimized the event based calculators by reducing the number of calls
    to the GmfComputer and by using larger arrays
  * Added a check on missing vulnerability functions for some loss type
    for some taxonomy
  * Now we save the GMFs on the .ext5 file, not the datastore
  * Fixed bug in event_based_risk: it was impossible to use vulnerability
    functions with "PM" distribution
  * Fixed bug in event_based_risk: the ebrisk calculator is required as
    precalculator of event_based_risk, not others
  * Fixed bug in scenario_risk: the output `all_losses-rlzs` was aggregated
    incorrectly
  * Now the ucerf_risk calculators transfer only the events, not the ruptures,
    thus reducing the data transfer of several orders of magnitude
  * Added a view `get_available_gsims` to the WebUI and fixed the API docs
  * Introduced a configuration parameter `max_site_model_distance` with default
    of 5 km
  * Implemented sampling in the UCERF event based hazard calculator

  [Daniele Viganò]
  * Use threads instead of processes in DbServer because SQLite3
    isn't fork-safe on macOS Sierra

  [Michele Simionato]
  * Fixed a TypeError when deleting a calculation from the WebUI
  * Extended the command `oq to_hdf5` to manage source model files too
  * Improved significantly the performance of the event based calculator
    when computing the GMFs and not the hazard curves
  * Stored information about the mean ground motion in the datastore
  * Saved the rupture mesh with 32 floats instead of 64 bit floats
  * Raised the limit on the event IDs from 2^16 to 2^32 per task
  * Fixed classical_risk: there was an error when computing the statistics
    in the case of multiple assets of the same taxonomy on the same site
  * Changed the UCERF event based calculators to parallelize by SES
  * Fixed a site model bug: when the sites are extracted from the site model
    there is no need to perform geospatial queries to get the parameters
  * Added a command `oq normalize` to produce good `sites.csv` files
  * Introduced a `ses_seed` parameter to specify the seed used to generate
    the stochastic event sets; `random_seed` is used for the sampling only
  * Changed the `build_rcurves` procedure to read the loss ratios directly from
    the workers

 -- Matteo Nastasi (GEM Foundation) <nastasi@openquake.org>  Tue, 23 May 2017 10:46:56 +0200

python-oq-engine (2.3.0-0~precise01) precise; urgency=low

  [Michele Simionato]
  * `oq info --report` now filters the ruptures and reports the correct
    number of effective ruptures even for classical calculators
  * Stripped the TRT information from the event loss table CSV export
    and optimized its performance
  * Fixed a bug when storing the GMPE logic tree file in the datastore
  * Added a command `oq run_tiles` (experimental)
  * Fixed the event based calculator so that it can run UCERF ruptures
  * Fixed a bug in the scenario_risk calculator in case of multiple assets
    of the same taxonomy on the same site with no insurance losses
  * Now the event IDs are generated in the workers in the event based calculator
    and there is a limit of 65536 tasks with 65536 ruptures each
  * Changed the UCERF classical calculators to compute one branch at the time
  * Fixed the header `occupants:float32` in the CSV risk exports involving
    occupants
  * Fixed the name of the zipped files downloaded by the Web UI: there
    was a spurious dot
  * Fixed the UCERF classical calculator in the case of sampling
  * Reduced the size of the event tags in the event based calculators, thus
    saving GB of disk space in UCERF calculations
  * Fixed the name of the files downloaded by the Web UI: they must not
    contain slashes
  * Now deleting a calculation from the Web UI really deletes it, before
    if was only hiding it

  [Daniele Viganò]
  * Moved the OpenQuake Engine manual sources inside doc/manual

  [Michele Simionato]
  * Introduced an experimental classical time dependent UCERF calculator
  * Added a dynamic output for source group information
  * Changed the UCERF rupture calculator to fully store the ruptures
  * Fixed a bug in `combine_maps`: realizations with zero probability were
    discarded, thus breaking the computation of the statistics
  * Added a command `oq reset` to reset database and datastores
  * Reduced the data transfer back and disk space occupation for UCERF
    event based risk calculations
  * Tasks meant to be used with a shared directory are now marked with a
    boolean attribute `.shared_dir_on`
  * Added a warning when running event based risk calculations with sampling
  * Made sure that the openquake.cfg file is read only once

  [Daniele Viganò]
  * Moved the openquake.cfg config file inside the python package
    under openquake/engine/openquake.cfg
  * Removed support to OQ_LOCAL_CFG_PATH and OQ_SITE_CFG_PATH vars;
    only the OQ_CONFIG_FILE enviroment variable is read

  [Michele Simionato]
  * If there is a single realization, do not compute the statistics
  * Changed the separator from comma to tab for the output `ruptures`
  * If there are no conditional_loss_poes, the engine does not try to
    export the loss maps anymore
  * Fixed `oq engine --make-html-report` when using Python 3
  * Fixed bug when running `oq info job.ini` with NRML 0.5 source models

 -- Matteo Nastasi (GEM Foundation) <nastasi@openquake.org>  Thu, 23 Feb 2017 14:37:44 +0100

python-oq-engine (2.2.0-0~precise01) precise; urgency=low

  [Michele Simionato]
  * Fixed an HDF5 bug by not using a `vstr` array for the asset references
  * Fixed a wrong error message generated by `oq purge`
  * Added information about the rupture in the event loss table exports
  * Fixed a bug and added a test calculation with nonparametric sources
  * Fixed the classical UCERF calculator when there is more than one branch
  * Added .npz exporter for gmf_data for event based calculations

  [Daniele Viganò]
  * Port WebUI/API server to Django 1.9 and 1.10
  * Add dependencies to setup.py
  * Update Copyright to 2017

  [Michele Simionato]
  * Increased the splitting of ComplexFaultSources
  * Added a way to reuse the CompositeSourceModel from a previous computation
  * Turned the loss maps into dynamically generated outputs
  * Extended the source model writer to serialize the attributes
    src_interdep, rup_interdep, srcs_weights
  * Fixed a bug when exporting the uniform hazard spectra in presence of
    IMTs non spectral acceleration
  * Fixed a bug when computing the loss maps in presence of insurance,
    temporarily introduced in master
  * Made the datastore for event based risk calculations much lighter
    by computing the statistical outputs at export time
  * Now it is possible to post process event based risk outputs with the
    `--hc` option
  * Added a command `oq to_hdf5` to convert .npz files into .hdf5 files
  * Moved commonlib.parallel into baselib
  * Merged the experimental calculator ebrisk into event_based_risk and
    used correctly the random_seed for generating the GMFs (not the master_seed)
  * Added a flag `ignore_covs` to ignore the coefficients of variation
  * Changed the GMF scenario exporter to avoid generating composite arrays with
    a large number of fields
  * Exporting in .npz format rather than HDF5
  * Introduced a `shared_dir` parameter in openquake.cfg
  * Fixed a serialization bug for planar surfaces
  * Removed the flag `asset_loss_table`: the loss ratios are
    saved if and only if the `loss_ratios` dictionary is non-empty
  * Added a CSV exporter for the GMFs in the event based calculator
  * Added a CSV exporter for the rup_data output
  * Added a CSV exporter for the disaggregation output
  * Stored the disaggregation matrices directly (no pickle)
  * Turned the CompositeRiskModel into a HDF5-serializable object
  * Fixed all doctests for Python 3

  [Daniele Viganò]
  * Removed the 'oq-engine' wrapper (command already deprecated)

  [Michele Simionato]
  * Assigned a year label to each seismic event in the event based calculator
  * Now the ebrisk calculator supports the case of asset_correlation=1 too
  * Made it possible to export the losses generated by a specific event
  * Lowered the limit on the length of source IDs to 60 chars
  * Fixed excessive strictness when validating `consequenceFunction.id`
  * Added an `ucerf_rupture` calculator able to store seismic events and
    rupture data and reduced the data transfer

  [Daniele Viganò]
  * MANIFEST now includes all files, with any extension located in the
    tests folders. It is now possible to run tests from an installation
    made with packages

  [Michele Simionato]
  * Improved error message when the user gives a source model file instead of
    a source model logic tree file
  * Fixed the management of negative calculation IDs
  * Relaxed the tolerance so that the tests pass on Mac OS X
  * Implemented csv exporter for the ruptures
  * Optimized the epsilon generation in the ebrisk calculator for
    asset_correlation=0
  * Improved the performance of the scenario risk calculators
  * Now by default we do not save the ruptures anymore
  * Fixed a memory leak recently introduced in parallel.py
  * Simplified classical_risk (the numbers can be slightly different now)
  * Serialized the ruptures in the HDF5 properly (no pickle)
  * Introduced a parameter `iml_disagg` in the disaggregation calculator
  * Fixed `oq reduce` to preserve the NRML version
  * Fixed a bug when splitting the fault sources by magnitude

 -- Matteo Nastasi (GEM Foundation) <nastasi@openquake.org>  Mon, 23 Jan 2017 14:36:48 +0100

python-oq-engine (2.1.0-0~precise01) precise; urgency=low

  [Michele Simionato]
  * There is now a flag `save_ruptures` that can be turned off on demand;
    by default the ruptures are always saved in the event based calculators
  * Optimized the memory consumption when using a ProcessPoolExecutor (i.e
    fork before reading the source model) by means of a `wakeup` task
  * Reduced the splitting of the fault sources
  * Added a view `task_slowest` displaying info about the slowest task
    (only for classical calculations for the moment)
  * concurrent_tasks=0 disable the concurrency
  * Optimized the saving time of the GMFs
  * Changed the default number of concurrent tasks and increased the
    relative weight of point sources and area sources
  * Fixed the UCERF event loss table export and added a test for it
  * Optimized the computation of the event loss table
  * Introduced two new calculators ucerf_risk and ucerf_risk_fast

  [Paolo Tormene]
  * Added to the engine server the possibility to log in and out
    programmatically by means of HTTP POST requests

  [Michele Simionato]
  * Optimized the memory consumption of the event based risk calculators
  * Extended the `oq show` command to work in a multi-user environment
  * Improved the test coverage of the exports in the WebUI
  * Removed the SourceManager: now the sources are filtered in the workers
    and we do not split in tiles anymore
  * Made the full datastore downloadable from the WebUI
  * Added a command "oq db" to send commands the engine database
    (for internal usage)
  * By default the WebUI now displays only the last 100 calculations
  * Added more validity checks to the disaggregation parameters; split the
    sources even in the disaggregation phase
  * Added an optimized event based calculator computing the total losses by
    taxonomy and nothing else
  * Filtered the sources up front when there are few sites (<= 10)
  * Reduced the number of tasks generated when filter_sources is False
  * Saved engine_version and hazardlib_version as attributes of the datastore
  * Avoided saving the ruptures when ground_motion_fields is True
  * Finalized the HDF5 export for hazard curves, hazard maps and uniform
    hazard spectra
  * Restored a weight of 1 for each rupture in the event based calculator
  * Removed the MultiHazardCurveXMLWriter
  * Improved the saving of the ruptures in event based calculations
  * Reduced the data transfer due to the `rlzs_by_gsim` parameter
  * Added an HDF5 export for scenario GMFs
  * If `filter_sources` if false, the light sources are not filtered, but the
    heavy sources are always filtered
  * Now the dbserver can be stopped correctly with CTRL-C
  * Parallelized the splitting of heavy sources
  * Changed the event loss table exporter: now a single file per realization
    is exported, containing all the loss types
  * Removed the dependency from the Django ORM
  * Now the WebUI restarts the ProcessPoolExecutor at the end of each job,
    to conserve resources
  * Optimized the computation of hazard curves and statistics, especially
    for the memory consumption
  * Reduced the data transfer due to the `rlzs_assoc` and `oqparam` objects
  * Fixed a bug in the disaggregation calculator when a source group has
    been filtered away by the maximum distance criterium
  * Fixed an encoding error in the reports when the description contains a
    non-ASCII character
  * Changed the distribution framework: celery is supported in a way more
    consistent with the other approaches; moreover, ipyparallel is supported
  * Hazard maps are now a fake output, dynamically generated at export time
  * Made the number of produced tasks proportional to the number of tiles
  * Raised an error for event_based_risk producing no GMFs
  * Added a view for the slow sources
  * Transmitted the attributes of a SourceGroup to the underlying sources
  * Fixed the names of exported files for hazard maps in .geojson format
  * Added an header with metadata to the exported hazard curves and maps
  * Avoid storing filtered-away probability maps, thus fixing a bug
  * Restored the precalculation consistency check that was disabled during the
    transition to engine 2.0
  * Fixed a bug with `oq engine --delete-calculation`
  * Hazard curves/maps/uniform spectra can now be recomputed
  * Restored the early check on missing taxonomies
  * Raise an early error if an user forget the `rupture_mesh_spacing` parameter
  * Fixed a bug while deleting jobs from the db in Ubuntu 12.04
  * Ported the shapefile converter from the nrml_converters
  * Added source model information in the file `realizations.csv`
  * `oq engine --run job.ini --exports csv` now also exports the realizations
  * Introduced the format NRML 0.5 for source models
  * Added a check on the version in case of export errors
  * Extended `oq purge` to remove calculations from the database too
  * Fixed `--make-html-report`: the view task_info was not registered
  * Stored several strings as HDF5-variable-length strings
  * Fixed an export bug for the hazard curves in .geojson format
  * Removed the array cost_types from the datastore
  * Taxonomies with chars not in the range a-z0-9 were incorrectly rejected
  * Improved the XML parsing utilities in speed, memory, portability and
    easy of use
  * Forbidden the reuse of exposure because is was fragile and error prone
  * Fixed a bug with the `realizations` array, which in hazard calculations
    was empty in the datastore

 -- Matteo Nastasi (GEM Foundation) <nastasi@openquake.org>  Fri, 14 Oct 2016 11:07:26 +0200

python-oq-engine (2.0.0-0~precise01) precise; urgency=low

  [Michele Simionato]
  * Quoted the taxonomies in the CSV exports
  * Fixed a bug in classical_damage and added a master test for it
  * Fixed the escaping of the taxonomies in the datastore
  * Fixed the names of the exported risk files
  * Fixed a segfault in the WebUI when exporting files with h5py >= 2.4
  * Added a command `oq dbserver` to start/stop the database server
  * The engine exports the hazard curves one file per IMT
  * Exported lon and lat with 5 digits after the decimal point
  * Added a command `oq info --build-reports`
  * Introduced experimental support for exporting .hdf5 files

  [Daniele Viganò]
  * Reworked substantially the engine documentation: removed obsolete pages,
    updated to engine 2.0 and added instructions for Windows and Mac OS X
  * Remove oq_create_db script, db is created by the DbServer
  * Move oq_reset_db into utils and clean old code

  [Michele Simionato]
  * Now the DbServer automatically upgrades the database if needed
  * Renamed oq-lite -> oq and added a subcommand `oq engine`
  * Added a CSV reader for the hazard curves
  * Having time_event=None in the hazard part of a calculation is now valid
  * Added an exporter for the rupture data, including the occurrence rate
  * Refactored the CSV exporters
  * Moved celeryconfig.py; now celery must be started with
    `celery worker --config openquake.engine.celeryconfig`
  * Added a default location `~/oqdata/dbserver.log` for the DbServer log
  * Added an early check on the SA periods supported by the GSIMs
  * Now the gsim_logic_tree file is parsed only once
  * Added a document about the architecture of the engine
  * The realizations are now exported as a CSV file
  * Escaped taxonomies in the datastore
  * The Web UI log tool is now escaping the HTML
  * Moved openquake.commonlib.commands -> openquake.commands and
    openquake.commonlib.valid -> openquake.risklib.valid to have a
    linear tower of internal dependencies
  * Supported all versions of Django >= 1.5
  * Provided a better error message in the absence of openquake.cfg
  * Removed the check on the export_dir when using the WebUI
  * Reduce the data transfer of the realization association object
  * If uniform_hazard_spectra is true, the UHS curves are generated
    even if hazard_maps is false; the hazard maps are not exported
  * Optimized the filtering of PointSources
  * Initial work on the UCERF event based hazard calculator
  * Added a test calculation crossing the International Date Line (Alaska)

  [Daniele Viganò]
  * Remove the dependency from the python 'pwd' package which is not
    available on Windows
  * Supervisord init scripts are now provided for the dbserver, celery
    and the webui. Celery is not started by default, other two are.

  [Michele Simionato]
  * Another export fix: made sure it is run by the current user
  * Fixed the export: if the export directory does not exists, it is created
  * Introduced the configuration variable `multi_user`, false for source
    installations and true for package installations
  * Fixed the WebUI export
  * Removed the .txt outputs from the WebUI page engine/<output_id>/outputs
    (they are useful only internally)
  * Fixed the export: first the xml exporter is tried and then the csv exporter;
    if both are available, only the first is used, not both of them
  * Optimized the case when the epsilons are not required, i.e. all the
    covariance coefficients are zero in the vulnerability functions
  * Added another test for event based risk (`case_miriam`)
  * Revisited the distribution mechanism and refined the weight of the
    ruptures in the event based calculators to avoid generating slow tasks
  * Added an automatic help for the subcommands of oq-lite and managed
    --version correctly
  * The event based risk calculator now use different seeds for different
    realizations; also, the performance has been substantially improved
  * Improved the .rst reports with data transfer information
  * Removed the RlzsAssoc object from the datastore
  * Fixed the number of tasks generated by the risk calculators
  * Refactored the serialization of CompositionInfo instances to HDF5
  * Used exponential notation with 5 decimal digits in most exported XML files
  * Refactored the sampling mechanics in the event based calculators
  * The event_based_risk calculator infers the minimum intensity of the GMFs
    from the vulnerability functions (if not specified in the job.ini)
  * Fixed the `avg_losses-stats`: they were not generated in absence of
    loss curves
  * Added a command `oq-lite info --exports`
  * Added filtering on the mininum intensity also in the event based
    hazard calculator; improved the performance and memory occupation
  * Added a view displaying the calculation times by source typology
  * Fixed the test of GMPETable after the correction in hazardlib
  * Optimized the saving of the asset loss table
  * Optimized the case of multiple assets of the same taxonomy on the
    same point and introduced a datastore view `assets_by_site`
  * Fixed HDF5 segmentation faults in the tests for Ubuntu 16.04

  [Daniele Viganò]
  * Add support for Ubuntu 16.04 (xenial) packages
  * Removed the openquake_worker.cfg file because it is not used anymore

  [Michele Simionato]
  * Replaced PostgreSQL with SQLite
  * Introduced a dbserver to mediate the interaction with the database
  * Restored the signal handler to manage properly `kill` signals so that
    the workers are revoked when a process is killed manually
  * Fixed in a more robust way the duplicated log bug
  * Made more robust the killing of processes by patching concurrent.futures
  * Fixed a critical bug with celery not being used even when `use_celery`
    was true.
  * Improved the validation of NRML files
  * Added a command `oq-engine --show-log <job_id>`

  [Daniele Viganò]
  * Use the 'postgresql' meta package as dependency of the .deb
    package to support newer versions of Postgres; this makes
    Trusty package installable on Ubuntu 16.04 and Debian 8

  [Daniele Viganò, Michele Simionato]
  * Fixed a bug in `oq-engine --export-outputs`

  [Daniele Viganò, Matteo Nastasi]
  * Allow installation of the binary package on Ubuntu derivatives

  [Matteo Nastasi]
  * Backport of libhdf5 and h5py for ubuntu 'precise' serie

  [Michele Simionato]
  * Removed openquake/engine/settings.py
  * Made the dependency on celery required only in cluster installations
  * Integrated the authentication database in the engine server database
  * Fixed the description in the Web UI (before it was temporarily set to
    the string "A job").
  * Introduced filtering on the minimum intensity of the ground shaking
  * Solved the issue of serializing large SES collections, over the HDF5 limit
  * The loss maps and curves XML exporters now export the coordinates
    of the assets, not the coordinates of the closest hazard site
  * Stored the job.ini parameters into a table in the datastore
  * Added a check on the IMTs coming from the risk models
  * Changed the aggregate loss table exporter to export the event tags,
    not the event IDs
  * Fixed a bug with the CSV export of the ground motion fields
  * Fixed a bug with the export of UHS curves with `--exports=xml`
  * Reduced substantially the data transfer and the memory occupation
    for event based calculations with a large number of assets: we
    can run the California exposure with half million assets now
  * Fixed a bug in the SESCollection exporter
  * Changed the asset<->epsilons association: before for a given taxonomy the
    assets were ordered by `asset_ref`, now they are ordered by `id`. This
    has a minor impact on the numbers sensitive to the epsilons, akin to a
    change of seeds
  * Added a test on the ordering of the epsilons
  * Accepted `.` and `|` as valid characters for source IDs
  * Changed the GMF calculator to use a single seed per unique rupture
  * Changed the SESCollection exporter: now a single file is exported, before
    we were exporting one file per source model path per tectonic region model
  * Changed the event based calculators to avoid duplicating ruptures
    occurring more than once
  * Changed the risk calculators to work in blocks of assets on the same site
  * Made it possible to set different integration distances for different
    tectonic region types
  * Optimized the aggregation by asset in the event based risk calculator
  * Reporting the source_id when the filtering fails

 -- Matteo Nastasi (GEM Foundation) <nastasi@openquake.org>  Tue, 21 Jun 2016 14:17:03 +0200

python-oq-engine (1.9.1-0~precise01) precise; urgency=low

  [Michele Simionato]
  * Fixed a bug in the Web UI when running a risk calculation starting
    from a previous calculation

 -- Matteo Nastasi (GEM Foundation) <nastasi@openquake.org>  Mon, 07 Mar 2016 11:11:59 +0100

python-oq-engine (1.9.0-0~precise01) precise; urgency=low

  [Michele Simionato]
  * Fixed a bug such that in some circumstances the logging stream handler
    was instantiated twice, resulting in duplicated logs
  * Changed the default job status to 'executing' (was 'pre_executing')
  * Fixed the ordering of the logs in the Web UI
  * Removed the dependency from PostGIS
  * Restored the monitoring which was accidentally removed
  * Removed the obsolete option `--hazard-output-id`
  * Printed the names of the files exported by the engine, even when there
    are multiple files for a single output
  * Introduced four new tables job, output, log, performance: all the other
    60+ database tables are not used anymore

 -- Matteo Nastasi (GEM Foundation) <nastasi@openquake.org>  Wed, 02 Mar 2016 14:33:38 +0100

python-oq-engine (1.8.0-0~precise01) precise; urgency=low

  [Michele Simionato]
  * Removed two `oq-engine` switches (`--export-stats` and `--list-inputs`)
    and fixed `--show-view`; unified `--delete-hazard-calculation` and
    `--delete-risk-calculation` into a single `--delete-calculation`
  * Updated `make_html_report.py` to extract the full report from the
    datastore
  * If `use_celery` is true, use celery to determine a good default for
    the parameter `concurrent_tasks`
  * Made celery required only in cluster situations
  * Fixed the duplication of exported result in the classical_damage
    calculator when there is more than one realization
  * Removed several obsolete or deprecated switches from the `oq-engine` command
  * Replaced all classical calculators with their lite counterparts
  * Fixed the site-ordering in the UHS exporter (by lon-lat)

  [Paolo Tormene]
  * Added API to validate NRML

  [Michele Simionato]
  * The engine can now zip files larger than 2 GB (used in the export)
  * Now the loss maps and curves are exported with a fixed ordering: first
    by lon-lat, then by asset ID
  * Replaced the old disaggregation calculator with the oq-lite one

 -- Matteo Nastasi (GEM Foundation) <nastasi@openquake.org>  Mon, 15 Feb 2016 12:06:54 +0100

python-oq-engine (1.7.0-0~precise01) precise; urgency=low

  [Michele Simionato]
  * Fixed an encoding bug in --lhc
  * Fixed an export bug: it is now possible to export the outputs generated
    by another user, if the read permissions are set correctly

 -- Matteo Nastasi (GEM Foundation) <nastasi@openquake.org>  Mon, 14 Dec 2015 10:40:26 +0100

python-oq-engine (1.6.0-0~precise01) precise; urgency=low

  [Daniele Viganò]
  * Added the oq_reset_db script. It removes and recreates the database and
    the datastore

  [Matteo Nastasi]
  * Demos moved to /usr/share/openquake/risklib

  [Michele Simionato]
  * Removed the 'view' button from the Web UI
  * Removed the epsilon_sampling configuration parameter
  * Made customizable the display_name of datastore outputs (before it was
    identical to the datastore key)
  * The zip files generated for internal use of the Web UI are now hidden
  * Made visible to the engine only the exportable outputs of the datastore
  * Closed explicitly the datastore after each calculation
  * Replaced the old scenario calculators with the HDF5-based calculators
  * Fixed a very subtle bug in the association queries: some sites outside
    of the region constraint were not discarded in some situations
  * Removed the self-termination feature `terminate_job_when_celery_is_down`
  * Removed the epsilon sampling "feature" from the scenario_risk calculator
  * Replaced the event based calculators based on Postgres with the new ones
    based on the HDF5 technology

 -- Matteo Nastasi (GEM Foundation) <nastasi@openquake.org>  Tue, 17 Nov 2015 11:29:47 +0100

python-oq-engine (1.5.1-0~precise01) precise; urgency=low

  [Michele Simionato]
  * Fixed a bug affecting exposures with multiple assets on the same site

 -- Matteo Nastasi (GEM Foundation) <nastasi@openquake.org>  Fri, 25 Sep 2015 14:22:08 +0200

python-oq-engine (1.5.0-0~precise01) precise; urgency=low

  [Michele Simionato]
  * The event based calculators in the engine are now officially deprecated
    and they raise a warning when used
  * Optimization: we do not generate the full epsilon matrix if all
    coefficients of variation are zero
  * Fixed two subtle bugs in the management of the epsilons: it means that
    all event based risk calculations with nonzero coefficients of variations
    will produce slightly different numbers with respect to before
  * Removed excessive checking on the exposure attributes 'deductible' and
    'insuredLimit' that made it impossible to run legitimate calculations
  * Changed the meaning of 'average_loss' for the aggregated curves: now it
    is the sum of the aggregated losses in the event loss table,
    before it was extracted from the aggregated loss curve
  * Changed the way the average losses (and insured average losses) are
    computed by the event based risk calculator: now they are extracted
    from the event loss table, before they were extracted from the loss curves
  * Set to NULL the stddev_losses and stddev_insured_losses for the event based
    risk calculator, since they were computed incorrectly
  * Introduced a new experimental command
    'oq-engine --show-view CALCULATION_ID VIEW_NAME'; the only view available
    for the moment is 'mean_avg_losses'
  * Negative calculation IDs are interpreted in a Pythonic way, i.e. -1
    means the last calculation, -2 the calculation before the last one, etc.
  * If a site parameter is more distant than 5 kilometers from its closest
    site, a warning is logged
  * Changed the splitting of fault sources to reduce the number of generated
    sources and avoid data transfer failures if rupture_mesh_spacing is too
    small
  * Changed the event loss table export: now the CSV file does not contain
    the magnitude and the rows are ordered by rupture tag first and loss second
  * Removed the calculator EventBasedBCR
  * Longitude and latitude are now rounded to 5 digits
  * Fixed a very subtle bug in the vulnerability functions, potentially
    affecting calculations with nonzero coefficients of variation and nonzero
    minIML; the numbers produced by the engine were incorrect; see
    https://bugs.launchpad.net/oq-engine/+bug/1459926
  * 'investigation_time' has been replaced by 'risk_investigation_time' in
    risk configuration files
  * Initial support for Django 1.7

  [Daniele Viganò]
  * Removed the bin/openquake wrapper: now only bin/oq-engine is
    available

  [Michele Simionato]
  * Added parameter parallel_source_splitting in openquake.cfg

  [Daniele Viganò]
  * setup.py improvements
  * Added MANIFEST.in
  * celeryconfig.py moved from /usr/openquake/engine to
    /usr/share/openquake/engine

  [Matteo Nastasi]
  * Packaging system improvement

 -- Matteo Nastasi (GEM Foundation) <nastasi@openquake.org>  Wed, 23 Sep 2015 15:48:01 +0200

python-oq-engine (1.4.1-0~precise01) precise; urgency=low

  [Michele Simionato]
  * Added a new 'ebr' hazard/risk calculator
  * Fixed the engine core export: now it can export datastore outputs as
    zip files
  * Now the parameter concurrent_tasks is read from the .ini file
  * Parallelized the source splitting procedure
  * Fixed a bug in the hazard calculators which were not using the parameter
    concurrent_tasks from the configuration file

 -- Matteo Nastasi (GEM Foundation) <nastasi@openquake.org>  Fri, 15 May 2015 10:06:26 +0200

python-oq-engine (1.4.0-2~precise01) precise; urgency=low

  [Daniele Viganò]
  * Fixed debian/control: add missing lsb-release to build deps

 -- Matteo Nastasi (GEM Foundation) <nastasi@openquake.org>  Fri, 08 May 2015 14:33:26 +0200

python-oq-engine (1.4.0-1~precise01) precise; urgency=low

  [Matteo Nastasi, Daniele Viganò]
  * Fixed dependencies version management

 -- Matteo Nastasi (GEM Foundation) <nastasi@openquake.org>  Thu, 07 May 2015 14:14:09 +0200

python-oq-engine (1.4.0-0~precise01) precise; urgency=low

  [Matteo Nastasi, Daniele Viganò]
  * Add binary package support for both Ubuntu 12.04 (Precise)
    and Ubuntu 14.04 (Trusty)

  [Michele Simionato]
  * Removed the SiteModel table: now the association between the sites and the
    site model is done by using hazardlib.geo.geodetic.min_distance

  [Daniele Viganò]
  * added authentication support to the 'engineweb' and the 'engineserver'

  [Michele Simionato]
  * the aggregate loss curves can be exported in CSV format

  [Matteo Nastasi]
  * added 'outtypes' attribute with list of possible output types for
    each output item in outputs list API command
  * added '/v1/calc/<id>/status' API command
  * added 'engineweb' django application as local web client for oq-engine

  [Michele Simionato]
  * Renamed the maximum_distance parameter of the risk calculators to
    asset_hazard_distance, to avoid confusion with the maximum_distance
    parameter of the hazard calculators, which has a different meaning;
    is it an error to set the maximum_distance in a job_risk.ini file
  * Added to the API an URL /v1/calc/:calc_id/remove to hide jobs
  * A new key is_running is added to the list of dictionaries returned by
    the URL /v1/calc/list
  * Replaced the mock tests for the engine server with real functional tests
  * Added a resource /v1/calc/:calc_id/traceback to get the traceback of a
    failed calculation
  * Now the logs are stored also in the database, both for the controller node
    and the worker nodes
  * Bypassed Django when deleting calculations from the database: this avoids
    running out of memory for large calculations
  * Fixed an issue in the scenario calculator: the GMFs were not filtered
    according to the distance to the rupture
  * Now critical errors appear in the log file
  * Added a --run command to run hazard and risk together
  * Fixed bug in the event based calculator; in the case
    number_of_logic_tree_samples > 0 it was generating incorrect hazard curves.
    Also improved (a lot) the performance in this case.
  * Fixed a tricky bug happening when some tectonic region type are filtered
    away.
  * The event based risk calculator now save only the non-zero losses in
    the table event_loss_asset.
  * Added a CSV exporter for the Stochastic Event Sets, for debugging purposes.
  * The GMF CSV exporter now sorts the output by rupture tag.

  [Matteo Nastasi]
  * Each pull request must be accompanied by an update of the debian
    changelog now.

 -- Matteo Nastasi (GEM Foundation) <nastasi@openquake.org>  Thu, 07 May 2015 11:33:24 +0200

python-oq-engine (1.3.0-1) precise; urgency=low

  [Matteo Nastasi]
  * gunzip xml demos files after copied into /usr/openquake/engine directory

 -- Matteo Nastasi (GEM Foundation) <nastasi@openquake.org>  Thu, 26 Feb 2015 16:35:20 +0100

python-oq-engine (1.3.0-0) precise; urgency=low

  [Michele Simionato]
  * Updated python-django dependency >= 1.6.1, (our repository already
    includes a backported version for Ubuntu 'precise' 12.04); this change
    makes unnecessary "standard_conforming_strings" postgresql configuration
    variable setting
  * The event based risk calculator is able to disaggregate the event loss
    table per asset. To enable this feature, just list the assets you are
    interested in in the job.ini file: "specific_assets = a1 a2 a3"
  * We have a new hazard calculator, which can be invoked by setting in the
    job.ini file: "calculation_mode = classical_tiling"
    This calculators is the same as the classical calculator (i.e. you will
    get the same numbers) but instead of considering all the hazard sites at
    once, it splits them in tiles and compute the hazard curves for each tile
    sequentially. The intended usage is for very large calculations that
    exceed the available memory. It is especially convenient when you have
    very large logic trees and you are interested only in the statistics (i.e.
    mean curves and quantile curves). In that case you should use it with the
    option individual_curves=false. Notice that this calculator is still in
    an experimental stage and at the moment is does not support UHS curves.
    Hazard maps and hazard curves are supported.
  * We have a new risk calculator, which can be invoked by setting in the
    job.ini file: "calculation_mode = classical_damage"
    This calculator is able to compute the damage distribution for each asset
    starting from the hazard curves produced by the classical
    (or classical_tiling) calculator and a set of fragility functions. Also
    this calculator should be considered in experimental stage.
  * A significant change has been made when the parameter
    number_of_logic_tree_samples is set to a non-zero value. Now, if a branch
    of the source model logic tree is sampled twice we will generate the
    ruptures twice; before the ruptures were generated once and counted twice.
    For the classical calculator there is no effect on the numbers (sampling
    the same branch twice will produce two copies of identical ruptures);
    however, for the event based calculator, sampling the same branch twice
    will produce different ruptures. For instance, in the case of a simple
    source model with a single tectonic region type, before we would have
    generated a single file with the stochastic event sets, now we generate
    number_of_logic_tree_samples files with different stochastic event sets.
    The previous behavior was an optimization-induced bug.
  * Better validation of the input files (fragility models, job.ini)
  * The ability to extract the sites from the site_model.xml file
  * Several missing QA tests have been added
  * The export mechanism has been enhanced and more outputs are being exported
    in CSV format
  * New parameter complex_fault_mesh_spacing
  * Some error messages have been improved
  * A lot of functionality has been ported from the engine to oq-lite,
    i.e.  a lite version of the engine that does not depend on
    PostgreSQL/PostGIS/Django nor from RabbitMQ/Celery. This version is
    much easier to install than the regular engine and it is meant for
    small/medium computation that do not require a cluster. The engine
    demos, have been moved to the oq-risklib repository, so that they can
    be run via the oq-lite command without installing the full engine.
  * Currently the following calculators have been ported (all are to be
    intended as experimental): classical hazard, classical tiling, event
    based hazard, scenario hazard, classical risk, scenario damage,
    classical damage.

 -- Matteo Nastasi (GEM Foundation) <nastasi@openquake.org>  Thu, 26 Feb 2015 10:44:03 +0100

python-oq-engine (1.2.2-0) precise; urgency=low

  * consistency in version management between debian/ubuntu package and
    library from git sources

 -- Matteo Nastasi (GEM Foundation) <nastasi@openquake.org>  Thu, 18 Dec 2014 16:25:05 +0100

python-oq-engine (1.2.1-2) precise; urgency=low

  * Fixed custom dependencies versions (again)

 -- Matteo Nastasi (GEM Foundation) <nastasi@openquake.org>  Tue, 16 Dec 2014 10:48:19 +0100

python-oq-engine (1.2.1-1) precise; urgency=low

  * Fixed custom dependencies versions

 -- Matteo Nastasi (GEM Foundation) <nastasi@openquake.org>  Tue, 16 Dec 2014 09:48:19 +0100

python-oq-engine (1.2.1-0) precise; urgency=low

  * Fixed the logging handler

 -- Matteo Nastasi (GEM Foundation) <nastasi@openquake.org>  Mon, 15 Dec 2014 10:17:30 +0100

python-oq-engine (1.2.0-3) precise; urgency=low

  * Add constraint on python-django dependency version

 -- Matteo Nastasi (GEM Foundation) <nastasi@openquake.org>  Thu, 11 Dec 2014 10:04:45 +0100

python-oq-engine (1.2.0-2) precise; urgency=low

  * More precise exception message

 -- Matteo Nastasi (GEM Foundation) <nastasi@openquake.org>  Wed, 10 Dec 2014 16:21:06 +0100

python-oq-engine (1.2.0-1) precise; urgency=low

  * Bugs fixed in 1.2 release: http://goo.gl/GjbF2r
  * Replace a reference to the 'openquake' command with 'oq-engine'
  * Moved the expected outputs of the ScenarioDamage QA tests in qa_tests_data
  * Moved the logic tree realizations into commonlib
  * It is now possible to compute the uniform spectra even when
    individual_curves is false
  * Reduced the precision when exporting GMFs to XML
  * Fixed test_job_from_file
  * Delayed the OqParam validation
  * Simplified the monitoring
  * Extract the QA tests data from the engine
  * Renamed commonlib.general -> baselib.general
  * Removed the dependency from oq-commonlib
  * Avoid warning no XML exporter for event_loss
  * Update packager and postinst to use the openquake2 db (new default one)
  * Use shallow-clone to improve CI builds speed
  * Download calculation results as files
  * Added an API to retrieve the engine version
  * Unified the export framework for hazard and risk
  * Fast export of the GMFs
  * Fast scenario export
  * Fixed test_is_readable_all_files_lack_permissions when run as root
  * Now 'test_script_lower_than_current_version' does not require an Internet
    connection
  * Warn the user if she asks for statistical outputs but using a single hazard
    output
  * Move the calculation of input/output weights into commonlib
  * Changed the export_dir in several tests
  * Now the packagers makes a HTML report with the performances of the demos
  * Remove hardcoded references to openquake2 in oq_create_db
  * Move JobStats creation inside job_from_file
  * Fixed precision
  * Align openquake_worker.cfg with openquake.cfg
  * Implement memory hard limit control
  * Using commonlib.readinput.get_source_models
  * Check that the hazard calculation mode is consistent with risk calculation
    mode
  * Rollback only if a transaction is on
  * Fixed a bug in export_risk
  * Daily html report
  * Reflected the API change in commonlib.readinput.get_oqparam
  * Updated the engine to cope with the changes in risklib and commonlib
  * Fixed the name of the SES file
  * Changed some hard-coded weights in general.py
  * Changed the import of the calc module
  * Drop risk calculation table
  * Simplified the risk calculators
  * Reflected the API change in hazardlib.calc.gmf.GmfComputer
  * Added a test for duplicated tags in import_gmf_scenario.py
  * Implemented losses per event per asset
  * Dependency check
  * Removed more risk unit tests
  * Removed another couple of redundant tests
  * Remove check on setup.py version since now it's taken from init
  * Fixed _calc_to_response_data
  * Fixed bug when running risk calculations from the platform
  * openquake wrapper script
  * Changed version number in setup.py too
  * Updated version to 1.2
  * Renamed nrml_version->commonlib_version
  * Fixed a bug in the engine server (wrong calculation_id)
  * Fix oq-engine command name in output list
  * Removed the dependency from nrmllib
  * Fixed two merge errors
  * Important fixes pre-2.0 copied from the better-risk branch
  * Renamed the command openquake->oq-engine
  * Change ses collection
  * Fixed the migration script 0007
  * Fixed a bug with the quantile_hazard_curves attribute
  * Removed EventBasedHazardCalculatorTestCase
  * Remove the hazard_calculation table
  * correct complex source for wrong order in edges points
  * missing file open fixed
  * Removed routing tests
  * Added the script correct_complex_sources
  * Complex surf validation
  * Insert the IMT in the db, if not already there
  * The intensity measure types are now sorted also in the scenario calculator
  * Simplified the QA test scenario_damage/case_4
  * Enable 'set -x' when $GEM_SET_DEBUG is true
  * Remove a try finally in engine server task.py
  * Simplification because now the maximum_distance is mandatory
  * Fixed a wrong source model used in the Event Based export test
  * Fixed the what_if_I_upgrade check
  * Added a table imt_taxonomy
  * Fixed the management of missing db upgrades
  * Now the engine is using the new validation mechanism for the hazard sources
  * Fixed the name of a field (risk_job_id->job_id)
  * Special case when the hazard is known at the exact sites of the assets
  * Moved the epsilons from the getters to the database
  * Update the database name in openquake_worker.cfg
  * Removed the old validation mechanism
  * The parameter concurrent_tasks must be available to the workers too
  * Solved the problem with UHS
  * Fixed master https://ci.openquake.org/job/master_oq-engine/1208
  * If individual_curves is set, multi-imt curves must not be generated
  * --what-if-I-upgrade functionality
  * Stats only
  * Short output summary
  * Removed task_no
  * Hazard curves from gmfs
  * Fixed a critical bug with --hazard-output-id
  * Fix the test check_limits_event_based
  * Changed the output_weight for the event based calculator
  * Introduced --hazard-job-id and made it possible to reuse exposures imported
    in the hazard part of the computation
  * Replaced the ScenarioGetter with the GroundMotionFieldGetter
  * Return loss matrix
  * Removed --schema-path from oq_create_db
  * Calculation limits
  * Fixed a bug on tablespace permissions
  * Make the event based calculator more debuggable
  * Added the column uniq_ruptures to the table source_info
  * Db migrations
  * Db migrations 2
  * Saved more sources in source_info
  * Perform means and quantiles in memory
  * Parallel filtering
  * Reintroduce the 'terminate_job_when_celery_is_down' config option
  * Fix risk disaggregation
  * Ordering the sources after filtering-splitting
  * Source ordering
  * Gmf from ruptures
  * Fixed a stupid bug with OQ_TERMINATE_JOB_WHEN_CELERY_IS_DOWN
  * Introduced a variable OQ_TERMINATE_JOB_WHEN_CELERY_IS_DOWN
  * The random seeds have now a default value of 42
  * Added a check for invalid quantile computations
  * Now hazard calculations can be deleted safely
  * Add a file openquake_worker.cfg to be read in the workers
  * Simplified the LOG_FORMAT by removing the name
  * Avoid an ugly error when no tasks are spawned
  * Added a view on the event loss table for convenience of analysis
  * Epsilon sampling feature
  * Distribute-by-rupture phase 2
  * Restored distribution-by-rupture in the event based calculator
  * Provide a good error message when a source model contains GSIMs not in the
    file gsim_logic_tree
  * Moved parse_config from the engine to commonlib
  * Added a test checking the existence of the __init__.py files and fixed the
    QA test classical/case_15
  * Refactored initialize_realizations and added a warning when
    num_samples > num_realizations
  * Fixed a missing import
  * Saving the rupture hypocenter fully into the database
  * Removed an offending ALTER OWNER
  * Source info table
  * Added a test for sampling a large source model logic tree
  * Hazard curves from gmfs
  * Removed num_sites and num_sources from job_stats
  * Removed redundant tests
  * Retrieved the correct output directly, not via an order by
  * Making use of commonlib.parallel in the engine
  * Enhanced qatest_1, so that it subsumes regression_1 and regression_2
  * Taking advantage of the new riskloaders in commonlib
  * Added a missing integer cast
  * Changed disagg/case_1 to use full enumeration
  * Fixed the ordering of the ruptures in the event based calculator
  * Fixed a bug in the GroundMotionValuesGetter
  * Reflected the API change in refactor-risk-model
  * Sent the tectonic region types with less sources first, and fixed
    an ordering bug in a QA test
  * Turn AMQPChannelExceptions into warnings
  * Hide the SES output from a scenario calculator
  * Add a debug flag to enable set -x in packager.sh
  * Better task spawning
  * Reflected the changes to the GmfComputer in hazardlib
  * Fixed the bug in the risk event based calculator with multiple realizations
  * Fix gmf duplication
  * Removed the need for logictree.enumerate_paths
  * Fixed a small bug
  * Removed a commonlib dependency breaking the oqcreate script
  * Now the indices of the filtered sites are stored in the
    ProbabilisticRupture table
  * Fixed another import
  * Fixed a wrong import
  * Moved logictree to commonlib and fixed all the tests
  * Removed the obsolete table hzrdr.ses and small refactoring
  * Tasks with fewer assets are submitted first
  * Better parallelization of the risk calculators
  * Reducing the celery timeout from 30s to 3s
  * Fixed a tricky bug in the scenario calculator with duplicate imts
  * Fixed the ScenarioExportTestCase by changing the position of the points
  * The scenario calculator is now block-size independent
  * Use only the relevant tectonic region types to build the GMPE logic tree
  * Fixed a broadcasting in the classical calculator
  * Saving memory on the controller node
  * Restored the source model sampling feature
  * Complex logic tree test
  * Solved the block size dependence in the risk calculators
  * Fixed a critical ordering bug
  * Changed the _do_run_calc signature
  * Avoid returning duplicated data in the classical calculator
  * Changed the order of the statements in 01-remove-cnode_stats.sql
  * Added a cache on the GSIMs for the probabilities of no exceedence in the
    classical calculator
  * Fix the export of GmfSets in the case of multiple source models
  * Fixed underflow error in postgres
  * Fixed a bug with celery ping
  * Avoid errors on signals when the engine is run through the server
  * Errors in a task are converted into a RuntimeError
  * Remove calculation unit
  * The IML must be extrapolated to zero for large poes
  * Log a warning when more than 80% of the memory is used
  * Refactored the hazard getters
  * Removed the SES table
  * Added a nice error message for far away sources
  * Add support in the engine for a local_settings.py
  * Send the site collection via rabbitmq, not via the database
  * Improvements to the CeleryNodeMonitor
  * Minimal tweaks to the risk calculators
  * Save the number of sites in JobStats as soon as it is available
  * Fix branch var to be compliant within the new CI git plugin
  * Restored the lost fine monitoring on the hazard getters
  * Cluster monitor
  * Celery check
  * Removed the obsolete table uiapi.cnode_stats
  * Make use of the light site collection introduced in hazardlib
  * Optimize the disaggregation calculator
  * Fix a memory leak of celery
  * Remove python-gdal and fix issue with postinst
  * Manual pickling/unpickling
  * Updates Copyright to 2014
  * The rupture tag must be unique
  * Turn SIGTERM into SIGINT
  * Remove another engine-server test script from pylint
  * Removed the dependency on the current working directory from
    utils_config_test
  * Replace README.txt with README.md in the packager script
  * Increase the tolerance in the disaggregation test
  * Readme merge
  * Avoid storing copies of the ruptures
  * Untrapped exceptions in oqtask give ugly error messages
  * Support for posting zipfiles to the engine-server
  * Using iter_native in celery
  * Added test for the loss_fraction exporter
  * Fixed a missing loss_type in export_loss_fraction_xml
  * Merging the engine server inside the engine repository
  * Removing ruptures phase 2
  * Restored qatest 1
  * Added tests for failing computations
  * Removed the progress handler from the engine
  * Better error and logging management
  * Exclude tests folder from pylint check
  * Fixing the build master_oq-engine #790
  * Ruptures are not read from the database anymore, only written
  * In development mode celery is automatically started/stopped together with
    the engine server
  * Remove common directory from risk demos
  * Remove duplication hazard risk
  * Removing the duplication run_hazard/run_risk in engine.py
  * Renamed directories and packages to be consistent with GEM conventions
  * Fixed test_initialize_sources
  * Getting a more uniform distribution of the tasks
  * Remove celery
  * Remove time_span from disaggregation calculator
  * Return the traceback from celery to the controller node
  * If there are no GMVs within the maximum distance for the given assets, the
    computation should not fail with an ugly error but print a warning
  * Better error management
  * Fixed a stupid error in compute_hazard_curves
  * Support for non-parametric sources
  * Fixed the issue of slow sources
  * Fixed the two upgrade scripts breaking the migration from 1.0 to 1.1
  * Add --export-hazard-outputs and --export-risk-outputs switches; also add
    geojson export for hazard curves
  * Light monitor
  * Set CELERY_MAX_CACHED_RESULTS = 1
  * Changed from relative path to full path
  * Fix the feature "import gmf scenario data from file"
  * version: remove warning for pkg install + git program installed case
  * Remove block_size and point_source_block_size
  * Move the unit tests inside the openquake.engine directory
  * Version visualization improvement
  * Added missing CASCADE on a DB migration script
  * Raised the tolerance in ClassicalHazardCase13TestCase
  * In the event based calculator split by ruptures, not by SES
  * BROKER_POOL_LIMIT is causing problem so set it to none
  * Split area sources
  * Force BROKER_POOL_LIMIT to 10
  * Fixed an upgrade script
  * Prefiltering sources in all calculators
  * Savaged the easy part of the work on the decouple-logic-trees branch
  * Changed the way hazard map are interpolated
  * Fixed a bug with static urls
  * Remove database related code
  * Removed hazard curve progress
  * Improved the IMT management in the engine by leveraging the new
    functionality in hazardlib
  * Configuration file for storing oq-platform connection parameters
  * Add loss type to risk outputs
  * Remove parsed source
  * Fix remove demos symlinks
  * gmf.lt_realization_id can be NULL
  * Fixed the _prep_geometry feature of Risk and Hazard calculations
  * Remove a reference to the removed view hzrdr.gmf_family
  * Engine-Server: support for multiple platform installations
  * Removed the complete_logic_tree flags
  * Fixed setup.py
  * Removed the SourceProgress table
  * New risk demos
  * Run a risk calculation
  * Remove validation on site models
  * Removed the rest of the stuff related to the supervisor
  * Removed the supervisor, redis, kombu and related stuff
  * Removed a wrong import
  * An import ordering issue is breaking Jenkins
  * Various small fixes for oq_create_db script
  * Do not register a progress handler if it is not passed
  * Engine Unit test fix
  * Geonode integration
  * Progress Bar support
  * Finally fixed the dependency from the blocksize in the event based
    calculator
  * A simple fix for engine_test.py
  * Replace numpy arrays with postgres array fields in output tables
  * Dump and restore Stochastic Event Set
  * Removed the old distribution and used parallelize as default distribution
    mechanism everywhere
  * Change the distribution in the risk calculators
  * Save in job_stats how much the database increased during the current
    computation
  * Removed calc_num task properly
  * Change dist classical
  * Improve the table job_stats
  * Now the CacheImporter infers the fields from the database, in the right
    order
  * Removed parsed_rupture_model from the db
  * The revoke command should not terminate the workers
  * Remove JobCompletedError
  * Override hazard investigation time in risk event based calculator
  * Companion of https://github.com/gem/oq-engine/pull/1298/
  * Companion of https://github.com/gem/oq-nrmllib/pull/116
  * Simplify schema
  * Filter the sources before storing them in the database
  * Improve the parallelize distribution
  * Fix disaggregation
  * Changed the distance in hazardlib
  * Improve memory consumption in the GMF calculation
  * The file with the exported disagg matrix must contain the poe in the name
  * The multiple sites QA test (classical/case_13) broke
  * Solve the dependency from the parameter concurrent_tasks
  * QA test for multiple sites
  * Cross domain ajax fix for view methods [r=matley] [f=*1234765]
  * Tweaks to make platform calcs work [r=matley] [f=*1234765]
  * Create job and calculation objects in a transaction
  * Make test fixtures optional
  * Get the list of the available magnitude scaling relationships at runtime
  * Save memory when exporting the GMF
  * Fixed a typo in an ordering query
  * Insured loss curves statistics
  * When exporting the GMF, we need to export the rupture tags, not the ids
  * Hazard Curve Parser import update [r=micheles] [f=*trivial]
  * To save space in the db and to avoid running into the text field size
    limit, change model_content.raw_content to store gzipped content
  * Add a tag to the ruptures
  * Change the dump/restore procedures to work with directories, not tarfiles
  * Fix risk QA tests fixtures
  * Documentation for the REST API
  * Fix hazard_curve_multi export path
  * Revise insured losses algorithm
  * Post-calculation migration
  * Correction of baseline DB revision
  * Review Risk demos
  * A couple of fixes to scenario tests
  * Compute standard deviation of losses
  * Validate time_event
  * Add 404 responses in the case of non-existent artifacts
  * Run calcs, part 2
  * Minor loss map export fix
  * Fix for installing source code via pip/git
  * Remove cache from HazardCurveGetterPerAsset
  * Changed an import from nrmllib
  * Pyflakes fixes to the calculators and engine module
  * Reading logic trees from DB - follow up (fix for a careless refactoring
    error)
  * Raise an error when no gmvs are available in a scenario computation
  * Small fix in dump_hazards.py: the filenames list contained duplicates
  * Add 'engine' functionality to disable the job supervisor
  * Read logic trees from DB (instead of the filesystem)
  * Extend forms.CharField to allow null values
  * Small fixes to the script restore_hazards.py
  * Update test fixtures used for risk scenario calculations
  * Trivial: Some small tweaks/cleanups
  * File parsing fix
  * Risk BaseCalculator refactoring
  * Run calculations via REST API (initial sketch)
  * Better input loading (update to 'engine' API)
  * Update Risk Event Based QA test
  * Fixed a very subtle bug with the ordering of sites
  * Added index to hzrdi.hazard_site
  * Updated tests to the new interface
    of 'openquake.engine.db.models.SiteCollection'
  * Compute ground motion values from Stochastic Event Set
    in a risk calculation
  * "List calc results" views
  * Misc. engine fixes to stabilize the build
  * Record all OQ software versions in oq_job
  * Export to path or file (not just path)
  * Minor fix to risk QA test collection
  * Engine API improvements
  * Hazard map GeoJSON export
  * Refactoring: moved risk calculation logic to risklib
  * GeoJSON loss map support
  * GeoJSON export prep
  * Include API version in URLs
  * 'calc info' views
  * Rough sketch of the 'list calculations' views
  * Export loss_fraction quantile fix
  * Fix 'hazard_curve_multi' export
  * Fix Risk QA test collection (nosetests)
  * Remove site_collection column from the database
  * Pack and risk demos LP: #1197737
  * Added more monitoring to the hazard calculators

 -- Matteo Nastasi (GEM Foundation) <nastasi@openquake.org>  Wed, 10 Dec 2014 11:17:03 +0100

python-oq-engine (1.0.0-1) precise; urgency=low

  * 'occupants' is now a float
  * Hazard curve import tool: updated NRML hazard curve parser
  * Made sure that the task_ids are stored in the performance table soon enough
    (LP: #1180271)
  * Added fixtures for risk tests
  * Some support to compute avg and std for the GMFs (LP: #1192413)
  * Renamed the GMF tables (LP: #1192512)
  * Kill running celery tasks on job failure (LP: #1180271)
  * Removed 'patches' folder
  * Event loss csv: fix delimiting character (LP: #1192179)
  * Fixed restore_hazards_test.py (LP: #1189772)
  * Fix restore hazards (LP: #1189772)
  * Fix risk/classical/case_3 (LP: #1190569)
  * Fix get_asset_chunk unit test
  * Added dumping of ses_collection/ses/ses_rupture (LP: #1189750)
  * Fixed the issue with sequences in restore_hazards.py (LP: #1189772)
  * Risk Probabilistic Event Based Calculator - QA Test
  * Fix the GMF export and tables (LP: #1169078,#1187413)
  * Some work to fix qa_tests/risk/event_based_bcr (LP: #1188497)
  * Run risk demos to test the package (LP: #1188117)
  * Update risk demos
  * renamed units -> number_of_units. Support for asset_category == "population"
    (LP: #1188104)
  * Fixed the z1pt0<->z2pt5 inversion problem (LP: #1186490)
  * Removed the special case for gmf_scenario
  * Exposure DB schema update (LP: #1185488)
  * Fix the site_data table to store one site per row; change gmf_agg to point
    to site_data (LP: #1184603)
  * Fix export of Benefit Cost Ratio calculator outputs. (LP: #1181182)
  * Inserted the GMFs with the CacheInserter instead of the BulkInserter
    (LP: #1184624)
  * Added better instrumentation to the hazard getters
  * Make the engine smart enough to infer the right block size (LP: #1183329)
  * New risk demos (LP: #1180698,#1181182)
  * Time event validation fix (LP: #1181235)
  * Unicode list cast fix
  * Implement distribution by SES in the event based hazard calculator
    (LP: #1040141)
  * Remove gmf scenario (LP: #1170628)
  * Purge gmf table (LP: #1170632)
  * Parallelize the queries of kind "insert into gmf agg" by using the standard
    mechanism (LP: #1178054)
  * Skipped hazard/event_based/case_4/test.py (LP: #1181908)
  * Remove the dependency from the gmf/gmf_set tables in the XML export
    procedure (LP: #1169078)
  * Saved memory in the hazard getters by returning only the distinct GMFs
    (LP: #1175941)
  * Fixed the case of no gmfcollections and cleaned up the post processing
    mechanism (LP: #1176887)
  * Filter the ruptures according to the maximum_distance criterium
    (LP: #1178571)
  * New hazard demos (LP: #1168756)
  * Parallelize insert into gmf_agg table (LP: #1178054)
  * Removed some verbose logs in debug mode (LP: #1170938)
  * lxc sandbox - improved CI with sandboxed source tests (LP: #1177319)
  * Report "calculation", not the job (LP: #1178583)
  * Fix performance_monitor_test.py on Mac OS X (LP: #1177403)
  * Remove config.gem files from demos
  * Vulnerability functions for contents, occupants and non-structural damage
    (LP: #1174231)
  * Improved the memory profiling (LP: #1175941)
  * Cleanup of the hazard getters and small improvements to help the performance
    analysis of risk calculators (LP: #1175941)
  * Add a facility to import hazard_curves from XML files (LP: #1175452)
  * Refactoring of risk calculators (LP: #1175702)
  * Added references to RiskCalculation model
  * --config-file option (LP: #1174316)
  * Update calls to risklib to the latest interface (LP: #1174301)
  * Event-Based Hazard: Better hazard curve / GMF validation (LP: #1167302)
  * Improved hazard doc
  * CONTRIBUTORS.txt
  * DB cleanup
  * --optimize-source-model pre-processing option (LP: #1096867)
  * Relax validation rules on interest rate for benefit-cost ratio analysis
    (LP: #1172324)
  * Support non-unique taxonomy -> IMT association across different
    vulnerability files (LP: #1171782)
  * Point source block size (LP: #1096867)
  * Use "hazard curve multi imt" also when all the realizations are considered
    (LP: #1171389)
  * Fix aggregate loss curve computation (LP: #1171361)
  * Add instrumentation via the EnginePerformanceMonitor to all the calculators
    (LP: #1171060)
  * Replaced run_job_sp with run_hazard_job (LP: #1153512)
  * Cleanup input reuse
  * Simplify hazard getter query
  * Add a forgotten constrain ON DELETE CASCADE on the table gmf_agg
    (LP: #1170637)
  * Mean loss curve computation updated (LP: #1168454,#1169886,#1170630)
  * Changed the generation of hazard_curves to use the gmf_agg table
    (LP: #1169703)
  * Add geospatial index on gmf_agg
  * Fix hazard map and UHS export filenames (include PoE) (LP: #1169988)
  * Lower the parameter ses_per_logic_tree_path in the event_based QA tests to
    make them much faster (LP: #1169883)
  * Fix Event based mean loss curve computation (LP: #1168454)
  * An attempt to solve the memory occupation issue for the event_based risk
    calculator (LP: #1169577)
  * Update event based mean/quantile loss curve computation (LP: #1168454)
  * Fix disagg export file name (LP: #1163276)
  * Include 'investigation_time' in exported UHS XML (LP: #1169106)
  * Raise warnings when invalid/unknown/unnecessary params are specified
    (LP: #1164324)
  * Fix characteristic fault rupture serialization (LP: #1169069)
  * Fixed a bug in event_based/core_test.py due to the version of mock used
    (LP: #1167310)
  * Make sure the generated XML are valid according to NRML (LP: #1169106)
  * Fix the tests of the event_based depending on random number details
    (LP: #1167310)
  * Scenario risk is using "default" connection on a cluster (LP: #1167969)
  * Add a mechanism to populate the db from CSV files, without the need to run
    a fake calculation (LP: #1167310,#1167693)
  * Source model NRML to hazardlib conversion now throws useful error messages
    (LP: #1154512)
  * Organization of hazard exports (LP: #1163276)
  * Some trivial optimizations in Risk Event Based calculator
  * Do not use 'default' user on raw cursors. (LP: #1167776)
  * Removed a bunch of old test fixtures
  * release updated
  * hazard curves in multiple imts (LP: #1160427)
  * Critical fix to disaggregation interpolation (LP: #1167245)
  * Fix setup.py version number
  * Fix char source logic tree validation (LP: #1166756)
  * Update version to 1.0
  * Reflect latest interface changes in risklib (LP: #1166252)
  * Event base performance (LP: #1168233)
  * Fix a "reproducibility" issue when getting hazard sites from exposure
    (LP: #1163818)
  * Disaggregation in event based risk calculator (LP: #1160993)
  * Read 'sites' from 'sites_csv' (LP: #1097618)
  * add debconf tool to manage postgresql.conf file modification
  * Issue 1160993 (LP: #1160993,#1160845)
  * Importing GMF from XML: step 2 (LP: #1160398)
  * Disaggregation of losses by taxonomy (LP: #1160845)
  * Vulnerability model validation (LP: #1157072)
  * Big docs cleanup
  * Mean and quantile Loss map support (LP: #1159865)
  * Event-Based Hazard: Save multi-surface ruptures (LP: #1144225)
  * Fix loss curve export (LP: #1157072)
  * Fix an incorrect parameter in event-based hazard QA tests, cases 2 and 4
  * end-to-end qa tests for Scenario Risk and Scenario Damage
  * Trivial fix for setup.py
  * New E2E regression tests
  * Updated QA tests due to change in risklib
  * Engine cleanup
  * Characteristic source logic tree support (LP: #1144225)
  * Added a script to dump the hazard outputs needed for the risk (LP: #1156998)
  * Remove complete logic tree flags when redundant (LP: #1155904)
  * Do not read risk inputs from fylesystem but from ModelContent
  * Remove --force-inputs feature (LP: #1154552)
  * UHS Export (LP: #1082312)
  * UHS post-processing (LP: #1082312)
  * Fragility model using structure dependent IMT (LP: #1154549)
  * Correct bin/openquake help string for --log-level
  * Hazard post-processing code cleanup (LP: #1082312)
  * Allow Event-Based hazard post-processing to run without celery
  * More event-based hazard QA tests (LP: #1088864)
  * Real errors are masked in the qa_test since the real computation runs in a
    subprocess (LP: #1153512)
  * Minor simplification of the hazard_getter query
  * Correlation model qa tests (LP: #1097646)
  * Vulnerability model using structure dependent intensity measure types
    (LP: #1149270)
  * Fix a broken scenario hazard export test
  * Support for Characteristic Fault Sources (LP: #1144225)
  * Added a missing KILOMETERS_TO_METERS conversion in the hazard_getters
  * Average Losses (LP: #1152237)
  * Improved the error message for unavailable gsims
  * Companion changes to https://github.com/gem/oq-risklib/pull/38
  * Fix 1144741 (LP: #1144741)
  * Fix 1144388 (LP: #1144388)
  * Fixed ordering bug in the XML export of gmf_scenario (LP: #1152172)
  * Don't save hazard curves to the DB which are all zeros (LP: #1096926)
  * Add hazard nose attribute to the hazard QA test
  * Avoid fully qualified name in the XML <uncertaintyModel> tag (LP: #1116398)
  * Fix Scenario Risk calculator
  * New CLI functionality: delete old calculations (LP: #1117052)
  * DB security cleanup (LP: #1117052)
  * Event-Based Hazard Spatial Correlation QA tests (LP: #1099467)
  * Correct OQ engine version in db script
  * Preloaded exposure (LP: #1132902)
  * 1132708 and 1132731 (LP: #1132731)
  * Stabilize classical hazard QA test case 11
  * DB schema bootstrap script now runs silently by default
  * Fix aggregate loss export test
  * Fix a broken disagg/core test
  * Easy hazard getters optimization (LP: #1132708)
  * Fix progress risk
  * Event loss tables (LP: #1132699)
  * Fix the memory occupation issue for the scenario_risk calculator
    (LP: #1132018,#1132017)
  * Performance monitor to measure times and memory occupation of bottleneck
    code (LP: #1132017)
  * Scenario insured losses
  * Version fix (already present fix in master, add a test to verify it)
  * Classical Hazard QA test, SA IMT case (LP: #1073591)
  * Optimize hazard curve insertion (LP: #1100332)
  * updates due to the latest risklib api changes
  * Fixed the bug introduced by change the location field from Geometry to
    Geography
  * "openquake --version broked" fix
  * Fixed bug in the distribution of the realizations logic
  * Simplified the hazard getters so that they are pickleable without effort
  * Update to disaggregation equation (LP: #1116262)
  * Scenario Aggregated Loss
  * Risk maximum distance (LP: #1095582)
  * Add timestamps to calculation summary output (LP: #1129271)
  * More efficient hazard curve update transactions. (LP: #1121825)
  * Scenario risk tests
  * Added parameter taxonomies_from_fragility_model (LP: #1122817)
  * Add a check for missing taxonomies in the scenario_damage calculator
    (LP: #1122817)
  * Add '_update_progress' for clearer profiling (LP: #1121825)
  * Removed many global dictionaries and adopted a convention-over-configuration
    approach
  * Generation of ground motion fields only within a certain distance from the
    rupture (LP: #1121940)
  * Link between Rupture / Stochastic Event Set and Ground motion field outputs
    (LP: #1119553)
  * Fixed the qa_test for scenario_damage
  * Fix HazardCalculation.get_imts()
  * Donot save absolute losses (LP: #1096881)
  * Scenario hazard: fix a reference to the site collection
  * Fixes scenario hazard correlation
  * Scenario risk
  * Changed DmgState to have a foreign key to OqJob, not to Output; also removed
    the CollapseMap special treatment (LP: #1100371)
  * Drop upload table
  * Remove several global dictionaries from the engine
  * Mean and quantile Loss curve computation (LP: #1101270)
  * Cache the SiteCollection to avoid redundant recreation (LP: #1096915)
  * Scenario hazard correlation model (LP: #1097646)

 -- Matteo Nastasi (GEM Foundation) <nastasi@openquake.org>  Mon, 24 Jun 2013 17:39:07 +0200

python-oq-engine (0.9.1-1) precise; urgency=low

  * upstream release

 -- Matteo Nastasi (GEM Foundation) <nastasi@openquake.org>  Mon, 11 Feb 2013 11:00:54 +0100

python-oq-engine (0.8.3-3) precise; urgency=low

  * Add missing monitor.py source

 -- Muharem Hrnjadovic <mh@foldr3.com>  Tue, 23 Oct 2012 10:16:18 +0200

python-oq-engine (0.8.3-2) precise; urgency=low

  * Use arch-independent JAVA_HOME env. variable values (LP: #1069804)

 -- Muharem Hrnjadovic <mh@foldr3.com>  Mon, 22 Oct 2012 15:30:39 +0200

python-oq-engine (0.8.3-1) precise; urgency=low

  * upstream release

 -- Muharem Hrnjadovic <mh@foldr3.com>  Fri, 19 Oct 2012 19:53:00 +0200

python-oq-engine (0.8.2-5) precise; urgency=low

  * Make sure the vs30_type param is capitalized (LP: #1050792)

 -- Muharem Hrnjadovic <mh@foldr3.com>  Fri, 21 Sep 2012 12:01:34 +0200

python-oq-engine (0.8.2-4) precise; urgency=low

  * fix JAVA_HOME value so it works in ubuntu 12.04 LTS (LP: #1051941)

 -- Muharem Hrnjadovic <mh@foldr3.com>  Mon, 17 Sep 2012 14:52:12 +0200

python-oq-engine (0.8.2-3) precise; urgency=low

  * Insured loss probabilistic event based calculator (LP: #1045318)

 -- Muharem Hrnjadovic <mh@foldr3.com>  Wed, 05 Sep 2012 09:22:36 +0200

python-oq-engine (0.8.2-2) precise; urgency=low

  * remove namespace/module ambiguity

 -- Muharem Hrnjadovic <mh@foldr3.com>  Tue, 04 Sep 2012 17:08:17 +0200

python-oq-engine (0.8.2-1) precise; urgency=low

  * Upstream release (LP: #1045214)

 -- Muharem Hrnjadovic <mh@foldr3.com>  Tue, 04 Sep 2012 08:52:53 +0200

python-oq-engine (0.8.1-5) precise; urgency=low

  * rm threaded serialization patch (since it increases overall run time)

 -- Muharem Hrnjadovic <mh@foldr3.com>  Wed, 25 Jul 2012 17:01:32 +0200

python-oq-engine (0.8.1-4) precise; urgency=low

  * Try threaded serialization in order to fix performance regression
    (LP: #1027874)

 -- Muharem Hrnjadovic <mh@foldr3.com>  Mon, 23 Jul 2012 13:21:32 +0200

python-oq-engine (0.8.1-3) precise; urgency=low

  * Fix import exception when DJANGO_SETTINGS_MODULE is not set (LP: #1027776)

 -- Muharem Hrnjadovic <mh@foldr3.com>  Mon, 23 Jul 2012 09:08:01 +0200

python-oq-engine (0.8.1-2) precise; urgency=low

  * Fix for region discretization bug (LP: #1027041)

 -- Muharem Hrnjadovic <mh@foldr3.com>  Sun, 22 Jul 2012 10:12:25 +0200

python-oq-engine (0.8.1-1) precise; urgency=low

  * new upstream release (LP: #1027030)

 -- Muharem Hrnjadovic <mh@foldr3.com>  Fri, 20 Jul 2012 15:06:18 +0200

python-oq-engine (0.7.0-4) precise; urgency=low

  * fix typo in oq_restart script (LP: #994565)

 -- Muharem Hrnjadovic <mh@foldr3.com>  Fri, 04 May 2012 15:01:54 +0200

python-oq-engine (0.7.0-3) precise; urgency=low

  * Correct the version displayed by OpenQuake (on demand).

 -- Muharem Hrnjadovic <mh@foldr3.com>  Fri, 04 May 2012 08:20:18 +0200

python-oq-engine (0.7.0-2) oneiric; urgency=low

  * Fix bug in the classical PSHA calculator (LP: #984055)

 -- Muharem Hrnjadovic <mh@foldr3.com>  Wed, 02 May 2012 22:00:59 +0200

python-oq-engine (0.7.0-1) oneiric; urgency=low

  * Upstream release, rev. 0.7.0

 -- Muharem Hrnjadovic <mh@foldr3.com>  Wed, 02 May 2012 21:34:03 +0200

python-oq-engine (0.6.1-9) oneiric; urgency=low

  * Fix db router config for the oqmif schema (LP: #993256)

 -- Muharem Hrnjadovic <mh@foldr3.com>  Wed, 02 May 2012 15:23:40 +0200

python-oq-engine (0.6.1-8) oneiric; urgency=low

  * Re-apply fix for ERROR: role "oq_ged4gem" does not exist (LP: #968056)

 -- Muharem Hrnjadovic <mh@foldr3.com>  Wed, 02 May 2012 10:23:40 +0200

python-oq-engine (0.6.1-7) oneiric; urgency=low

  * delete obsolete .pyc files in /usr/openquake (LP: #984912)

 -- Muharem Hrnjadovic <mh@foldr3.com>  Thu, 19 Apr 2012 10:28:45 +0200

python-oq-engine (0.6.1-6) oneiric; urgency=low

  * Remove spurious 'oqmif' db user from settings.py (LP: #980769)

 -- Muharem Hrnjadovic <mh@foldr3.com>  Fri, 13 Apr 2012 14:35:54 +0200

python-oq-engine (0.6.1-5) oneiric; urgency=low

  * Pass the postgres port to the 'createlang' command as well.

 -- Muharem Hrnjadovic <mh@foldr3.com>  Fri, 13 Apr 2012 10:37:26 +0200

python-oq-engine (0.6.1-4) oneiric; urgency=low

  * Fix psql invocation.

 -- Muharem Hrnjadovic <mh@foldr3.com>  Fri, 13 Apr 2012 06:01:12 +0200

python-oq-engine (0.6.1-3) oneiric; urgency=low

  * Support machines with multiple postgres versions (LP: #979881)

 -- Muharem Hrnjadovic <mh@foldr3.com>  Fri, 13 Apr 2012 05:49:41 +0200

python-oq-engine (0.6.1-2) oneiric; urgency=low

  * Fix oq_restart_workers script so it uses the correct db table (oq_job)

 -- Muharem Hrnjadovic <mh@foldr3.com>  Wed, 04 Apr 2012 11:29:36 +0200

python-oq-engine (0.6.1-1) oneiric; urgency=low

  * OpenQuake 0.6.1 upstream release (LP: #971541)

 -- Muharem Hrnjadovic <mh@foldr3.com>  Tue, 03 Apr 2012 08:52:39 +0200

python-oq-engine (0.6.0-15) oneiric; urgency=low

  * Support machines with multiple postgres versions (LP: #979881)

 -- Muharem Hrnjadovic <mh@foldr3.com>  Thu, 12 Apr 2012 18:56:58 +0200

python-oq-engine (0.6.0-14) oneiric; urgency=low

  * Improved version string, post-installation actions

 -- Muharem Hrnjadovic <mh@foldr3.com>  Fri, 30 Mar 2012 17:21:40 +0200

python-oq-engine (0.6.0-13) oneiric; urgency=low

  * proper fix for GMF serialization problem (LP: #969014)

 -- Muharem Hrnjadovic <mh@foldr3.com>  Fri, 30 Mar 2012 15:14:41 +0200

python-oq-engine (0.6.0-12) oneiric; urgency=low

  * Fix GMF serialization in the hazard event based calculator (LP: #969014)

 -- Muharem Hrnjadovic <mh@foldr3.com>  Fri, 30 Mar 2012 12:15:44 +0200

python-oq-engine (0.6.0-11) oneiric; urgency=low

  * Fix ERROR: role "oq_ged4gem" does not exist (LP: #968056)

 -- Muharem Hrnjadovic <mh@foldr3.com>  Thu, 29 Mar 2012 10:44:23 +0200

python-oq-engine (0.6.0-10) oneiric; urgency=low

  * Fix BaseHazardCalculator, so self.calc gets initialized.

 -- Muharem Hrnjadovic <mh@foldr3.com>  Fri, 23 Mar 2012 07:20:47 +0100

python-oq-engine (0.6.0-9) oneiric; urgency=low

  * Turn off accidental worker-side logic tree processing (LP: #962788)

 -- Muharem Hrnjadovic <mh@foldr3.com>  Fri, 23 Mar 2012 06:27:36 +0100

python-oq-engine (0.6.0-8) oneiric; urgency=low

  * Package tested and ready for deployment.

 -- Muharem Hrnjadovic <mh@foldr3.com>  Tue, 20 Mar 2012 15:54:31 +0100

python-oq-engine (0.6.0-7) oneiric; urgency=low

  * All demos pass, rebuild this package

 -- Muharem Hrnjadovic <mh@foldr3.com>  Wed, 07 Mar 2012 18:12:26 +0100

python-oq-engine (0.6.0-6) oneiric; urgency=low

  * Another db user fix

 -- Muharem Hrnjadovic <mh@foldr3.com>  Wed, 07 Mar 2012 17:18:31 +0100

python-oq-engine (0.6.0-5) oneiric; urgency=low

  * Fix database users

 -- Muharem Hrnjadovic <mh@foldr3.com>  Wed, 07 Mar 2012 16:39:49 +0100

python-oq-engine (0.6.0-4) oneiric; urgency=low

  * Fix distro series

 -- Muharem Hrnjadovic <mh@foldr3.com>  Wed, 07 Mar 2012 09:25:57 +0100

python-oq-engine (0.6.0-3) precise; urgency=low

  * Added license file

 -- Muharem Hrnjadovic <mh@foldr3.com>  Wed, 07 Mar 2012 08:35:12 +0100

python-oq-engine (0.6.0-2) oneiric; urgency=low

  * added sample celeryconfig.py file

 -- Muharem Hrnjadovic <mh@foldr3.com>  Mon, 05 Mar 2012 20:07:23 +0100

python-oq-engine (0.6.0-1) oneiric; urgency=low

  * OpenQuake rev. 0.6.0 upstream release (LP: #946879)
  * add postgresql-plpython-9.1 dependency (LP: #929429)

 -- Muharem Hrnjadovic <mh@foldr3.com>  Mon, 05 Mar 2012 11:05:22 +0100

python-oq-engine (0.5.1-2) oneiric; urgency=low

  * add postrm script (LP: #906613)

 -- Muharem Hrnjadovic <mh@foldr3.com>  Thu, 02 Feb 2012 13:00:06 +0100

python-oq-engine (0.5.1-1) oneiric; urgency=low

  * 0.5.1 upstream release (LP: #925339)

 -- Muharem Hrnjadovic <mh@foldr3.com>  Thu, 02 Feb 2012 10:11:58 +0100

python-oq-engine (0.5.0-9) oneiric; urgency=low

  * Fix error resulting from backporting code.

 -- Muharem Hrnjadovic <mh@foldr3.com>  Wed, 25 Jan 2012 16:27:49 +0100

python-oq-engine (0.5.0-8) oneiric; urgency=low

  * Fix hazard map serialization failure (LP: #921604)

 -- Muharem Hrnjadovic <mh@foldr3.com>  Wed, 25 Jan 2012 16:06:54 +0100

python-oq-engine (0.5.0-7) oneiric; urgency=low

  * Remove one last 'sudo' from db setup script

 -- Muharem Hrnjadovic <mh@foldr3.com>  Wed, 25 Jan 2012 12:17:35 +0100

python-oq-engine (0.5.0-6) oneiric; urgency=low

  * NRML files are written only once (LP: #914614)
  * optimize parallel results collection (LP: #914613)
  * fix "current realization" progress counter value (LP: #914477)

 -- Muharem Hrnjadovic <mh@foldr3.com>  Thu, 19 Jan 2012 15:16:51 +0100

python-oq-engine (0.5.0-5) oneiric; urgency=low

  * Revert to the usual database user names.

 -- Muharem Hrnjadovic <mh@foldr3.com>  Tue, 10 Jan 2012 10:49:49 +0100

python-oq-engine (0.5.0-4) oneiric; urgency=low

  * Remove "sudo" from db setup script (LP: #914139)

 -- Muharem Hrnjadovic <mh@foldr3.com>  Tue, 10 Jan 2012 08:18:14 +0100

python-oq-engine (0.5.0-3) oneiric; urgency=low

  * Fix demo files.

 -- Muharem Hrnjadovic <mh@foldr3.com>  Mon, 09 Jan 2012 21:10:08 +0100

python-oq-engine (0.5.0-2) oneiric; urgency=low

  * Calculation and serialization are to be carried out in parallel
    (LP: #910985)

 -- Muharem Hrnjadovic <mh@foldr3.com>  Mon, 09 Jan 2012 15:53:05 +0100

python-oq-engine (0.5.0-1) oneiric; urgency=low

  * Prepare rel. 0.5.0 of python-oq-engine (LP: #913540)
  * set JAVA_HOME for celeryd (LP: #911697)

 -- Muharem Hrnjadovic <mh@foldr3.com>  Mon, 09 Jan 2012 07:15:31 +0100

python-oq-engine (0.4.6-11) oneiric; urgency=low

  * Facilitate java-side kvs connection caching
    (LP: #894261, #907760, #907993).

 -- Muharem Hrnjadovic <mh@foldr3.com>  Mon, 02 Jan 2012 13:42:42 +0100

python-oq-engine (0.4.6-10) oneiric; urgency=low

  * Only use one amqp log handler per celery worker (LP: #907360).

 -- Muharem Hrnjadovic <mh@foldr3.com>  Mon, 02 Jan 2012 13:10:50 +0100

python-oq-engine (0.4.6-9) oneiric; urgency=low

  * add a debian/preinst script that makes sure we have no garbage
    from previous package installation lying around (LP: #906613).

 -- Muharem Hrnjadovic <mh@foldr3.com>  Tue, 20 Dec 2011 10:43:12 +0100

python-oq-engine (0.4.6-8) oneiric; urgency=low

  * Repackage 0.4.6-6 (no asynchronous classical PSHA code)
    for oneiric (also fix the postgres-9.1 issues).

 -- Muharem Hrnjadovic <mh@foldr3.com>  Fri, 16 Dec 2011 11:34:47 +0100

python-oq-engine (0.4.6-6) oneiric; urgency=low

  * Make sure /var/lib/openquake/disagg-results exists and has an
    appropriate owner and permissions (LP: #904659)

 -- Muharem Hrnjadovic <mh@foldr3.com>  Thu, 15 Dec 2011 12:26:28 +0100

python-oq-engine (0.4.6-5) natty; urgency=low

  * Make sure the demos that were broken in 0.4.6 are not installed
    (LP: #901112)

 -- Muharem Hrnjadovic <mh@foldr3.com>  Fri, 09 Dec 2011 16:40:50 +0100

python-oq-engine (0.4.6-4) natty; urgency=low

  * Tolerate the failure of chown and/or chmod on /var/lib/openquake
    (LP: #902083)

 -- Muharem Hrnjadovic <mh@foldr3.com>  Fri, 09 Dec 2011 10:38:46 +0100

python-oq-engine (0.4.6-3) natty; urgency=low

  * Remove UHS changes in order to fix python-java-bridge failures
    (LP: #900617)

 -- Muharem Hrnjadovic <mh@foldr3.com>  Fri, 09 Dec 2011 07:51:19 +0100

python-oq-engine (0.4.6-2) oneiric; urgency=low

  * Add missing dependency, python-h5py (LP: #900300)

 -- Muharem Hrnjadovic <mh@foldr3.com>  Mon, 05 Dec 2011 15:09:37 +0100

python-oq-engine (0.4.6-1) oneiric; urgency=low

  * Upstream release (LP: #898634)
  * Make postgres dependencies less version dependent (LP: #898622)

 -- Muharem Hrnjadovic <mh@foldr3.com>  Mon, 05 Dec 2011 10:51:46 +0100

python-oq-engine (0.4.4-19) oneiric; urgency=low

  * Functions called from celery tasks should not make use of logic trees
    (LP: #880743)

 -- Muharem Hrnjadovic <mh@foldr3.com>  Mon, 24 Oct 2011 14:37:41 +0200

python-oq-engine (0.4.4-18) oneiric; urgency=low

  * Add python-setuptools as a python-oq-engine dependency (LP: #877915)

 -- Muharem Hrnjadovic <mh@foldr3.com>  Sun, 23 Oct 2011 18:29:41 +0200

python-oq-engine (0.4.4-17) oneiric; urgency=low

  * Refresh the demos and make sure the newest ones are always installed
    under /usr/openquake/demos

 -- Muharem Hrnjadovic <mh@foldr3.com>  Sun, 23 Oct 2011 18:12:59 +0200

python-oq-engine (0.4.4-16) oneiric; urgency=low

  * Remove superfluous OPENQUAKE_ROOT import.

 -- Muharem Hrnjadovic <mh@foldr3.com>  Sun, 23 Oct 2011 16:42:17 +0200

python-oq-engine (0.4.4-15) oneiric; urgency=low

  * Added the python code needed for the new logic tree implementation
    (LP: #879451)

 -- Muharem Hrnjadovic <mh@foldr3.com>  Sun, 23 Oct 2011 12:27:15 +0200

python-oq-engine (0.4.4-14) oneiric; urgency=low

  * leave exceptions raised by celery tasks alone (LP: #878736)

 -- Muharem Hrnjadovic <mh@foldr3.com>  Thu, 20 Oct 2011 12:30:50 +0200

python-oq-engine (0.4.4-13) oneiric; urgency=low

  * Avoid failures while reraising exceptions (LP: #877992)

 -- Muharem Hrnjadovic <mh@foldr3.com>  Wed, 19 Oct 2011 15:03:58 +0200

python-oq-engine (0.4.4-12) natty; urgency=low

  * Impose upper limit on JVM memory usage (LP: #821002)

 -- Muharem Hrnjadovic <mh@foldr3.com>  Mon, 17 Oct 2011 17:35:40 +0200

python-oq-engine (0.4.4-11) oneiric; urgency=low

  * add python-oq-engine_0.4.4.orig.tar.gz to upload

 -- Muharem Hrnjadovic <mh@foldr3.com>  Fri, 14 Oct 2011 11:57:11 +0200

python-oq-engine (0.4.4-10) oneiric; urgency=low

  * Ubuntu 11.10 upload.

 -- Muharem Hrnjadovic <mh@foldr3.com>  Fri, 14 Oct 2011 11:37:17 +0200

python-oq-engine (0.4.4-9) natty; urgency=low

  * 'new_in_this_release' files apply to latest upgrade (LP: #873205)

 -- Muharem Hrnjadovic <mh@foldr3.com>  Thu, 13 Oct 2011 10:36:04 +0200

python-oq-engine (0.4.4-8) natty; urgency=low

  * Make sure all demo files are unzipped (LP: #872816)

 -- Muharem Hrnjadovic <mh@foldr3.com>  Thu, 13 Oct 2011 10:17:08 +0200

python-oq-engine (0.4.4-7) natty; urgency=low

  * More robust detection of the 'openquake' system group (LP #872814)

 -- Muharem Hrnjadovic <mh@foldr3.com>  Wed, 12 Oct 2011 14:37:40 +0200

python-oq-engine (0.4.4-6) natty; urgency=low

  * make the demo files writable by owner *and* group.

 -- Muharem Hrnjadovic <mh@foldr3.com>  Tue, 11 Oct 2011 16:09:51 +0200

python-oq-engine (0.4.4-5) natty; urgency=low

  * Remove unneeded database users (LP #872277)
  * fix smoketests (add DEPTHTO1PT0KMPERSEC, VS30_TYPE parameter defaults)

 -- Muharem Hrnjadovic <mh@foldr3.com>  Tue, 11 Oct 2011 15:48:20 +0200

python-oq-engine (0.4.4-4) natty; urgency=low

  * turn off -x flag in debian/postinst
  * unzip the example files in /usr/openquake/demos

 -- Muharem Hrnjadovic <mh@foldr3.com>  Tue, 11 Oct 2011 14:55:30 +0200

python-oq-engine (0.4.4-3) natty; urgency=low

  * fix lintian warning

 -- Muharem Hrnjadovic <mh@foldr3.com>  Tue, 11 Oct 2011 14:26:25 +0200

python-oq-engine (0.4.4-2) natty; urgency=low

  * Use dh_installexamples to include the smoketests in the package.

 -- Muharem Hrnjadovic <mh@foldr3.com>  Tue, 11 Oct 2011 12:23:06 +0200

python-oq-engine (0.4.4-1) natty; urgency=low

  * fix permissions for config files in /etc/openquake (LP #850766)
  * be more intelligent about pg_hba.conf files (LP #848579)
  * add smoke tests to the package (LP #810982)

 -- Muharem Hrnjadovic <mh@foldr3.com>  Tue, 11 Oct 2011 11:47:30 +0200

python-oq-engine (0.4.3-21) natty; urgency=low

  * Remove unneeded dependency on fabric (LP: #852004)

 -- Muharem Hrnjadovic <mh@foldr3.com>  Fri, 16 Sep 2011 20:47:49 +0000

python-oq-engine (0.4.3-20) natty; urgency=low

  * Shut down celery prior to restarting postgres and setting up the database
    (LP: #846388)

 -- Muharem Hrnjadovic <mh@foldr3.com>  Sat, 10 Sep 2011 19:47:56 +0200

python-oq-engine (0.4.3-19) natty; urgency=low

  * Close all db connections in order to prevent package upgrade failures
   (LP: 846279)

 -- Muharem Hrnjadovic <mh@foldr3.com>  Sat, 10 Sep 2011 09:37:34 +0200

python-oq-engine (0.4.3-18) natty; urgency=low

  * declare the "include_defaults" flag in the openquake script (LP: #845994)

 -- Muharem Hrnjadovic <mh@foldr3.com>  Fri, 09 Sep 2011 22:38:40 +0200

python-oq-engine (0.4.3-17) natty; urgency=low

  * package the correct software revision (LP: #845583)

 -- Muharem Hrnjadovic <mh@foldr3.com>  Fri, 09 Sep 2011 15:00:05 +0200

python-oq-engine (0.4.3-16) natty; urgency=low

  * Add all required db users to pg_hba.conf (LP: #845461)

 -- Muharem Hrnjadovic <mh@foldr3.com>  Fri, 09 Sep 2011 11:25:41 +0200

python-oq-engine (0.4.3-15) natty; urgency=low

  * Remove obsolete dependency on python-geoalchemy (LP: #845439)

 -- Muharem Hrnjadovic <mh@foldr3.com>  Fri, 09 Sep 2011 10:25:25 +0200

python-oq-engine (0.4.3-14) natty; urgency=low

  * turn off 'set -x' in debian/postinst

 -- Muharem Hrnjadovic <mh@foldr3.com>  Fri, 09 Sep 2011 07:18:34 +0200

python-oq-engine (0.4.3-13) natty; urgency=low

  * Better detection of postgresql-8.4

 -- Muharem Hrnjadovic <mh@foldr3.com>  Fri, 09 Sep 2011 07:16:11 +0200

python-oq-engine (0.4.3-12) natty; urgency=low

  * detect the absence of the rabbitmq and postgres services and refrain
    from the corresponding initialization actions  (LP: #845344)

 -- Muharem Hrnjadovic <mh@foldr3.com>  Fri, 09 Sep 2011 06:47:32 +0200

python-oq-engine (0.4.3-11) natty; urgency=low

  * Fix logging sink configuration file and location.

 -- Muharem Hrnjadovic <mh@foldr3.com>  Wed, 07 Sep 2011 14:31:51 +0200

python-oq-engine (0.4.3-10) natty; urgency=low

  * Fix database user/permissions for admin schema.

 -- Muharem Hrnjadovic <mh@foldr3.com>  Wed, 07 Sep 2011 14:07:30 +0200

python-oq-engine (0.4.3-9) natty; urgency=low

  * turn off 'set -x' in debian/postinst

 -- Muharem Hrnjadovic <mh@foldr3.com>  Tue, 06 Sep 2011 17:44:37 +0200

python-oq-engine (0.4.3-8) natty; urgency=low

  * Fixed database (user) setup and general breakage (LP: #842472)

 -- Muharem Hrnjadovic <mh@foldr3.com>  Tue, 06 Sep 2011 17:42:51 +0200

python-oq-engine (0.4.3-7) natty; urgency=low

  * Fix database (user) setup (LP: #842472)
  * Copy configuration file to /etc/openquake (LP: #842468)

 -- Muharem Hrnjadovic <mh@foldr3.com>  Tue, 06 Sep 2011 15:34:17 +0200

python-oq-engine (0.4.3-6) natty; urgency=low

  * Delay the import of openquake.engine.job to allow the user to see the version
    and/or help without errors (LP: #842604)

 -- Muharem Hrnjadovic <mh@foldr3.com>  Tue, 06 Sep 2011 14:37:06 +0200

python-oq-engine (0.4.3-5) natty; urgency=low

  * Copy configuration file to /usr/openquake (LP: #842468)

 -- Muharem Hrnjadovic <mh@foldr3.com>  Tue, 06 Sep 2011 11:45:55 +0200

python-oq-engine (0.4.3-4) natty; urgency=low

  * Fix 'Architecture' field in debian/control.

 -- Muharem Hrnjadovic <mh@foldr3.com>  Mon, 05 Sep 2011 21:35:10 +0200

python-oq-engine (0.4.3-3) natty; urgency=low

  * Add Django as a dependency (LP: #830974)

 -- Muharem Hrnjadovic <mh@foldr3.com>  Mon, 05 Sep 2011 21:33:01 +0200

python-oq-engine (0.4.3-2) natty; urgency=low

  * Make db error detection smarter (LP: #819710)

 -- Muharem Hrnjadovic <mh@foldr3.com>  Mon, 05 Sep 2011 21:30:16 +0200

python-oq-engine (0.4.3-1) natty; urgency=low

  * Upstream release (LP: #839424)

 -- Muharem Hrnjadovic <mh@foldr3.com>  Mon, 05 Sep 2011 18:13:42 +0200

python-oq-engine (0.4.1-12) natty; urgency=low

  * Better error detection for schema creation output (LP #819710)
  * Remove unneeded python-guppy dependency (LP #826487)

 -- Muharem Hrnjadovic <mh@foldr3.com>  Mon, 15 Aug 2011 03:16:43 +0200

python-oq-engine (0.4.1-11) natty; urgency=low

  * Add the cache garbage collector script (LP #817541)

 -- Muharem Hrnjadovic <mh@foldr3.com>  Thu, 28 Jul 2011 16:56:33 +0200

python-oq-engine (0.4.1-10) natty; urgency=low

  * The name of the default db should be 'openquake'

 -- Muharem Hrnjadovic <mh@foldr3.com>  Tue, 26 Jul 2011 15:47:18 +0200

python-oq-engine (0.4.1-9) natty; urgency=low

  * postgresql reload after pg_hba.conf modification was missing

 -- Muharem Hrnjadovic <mh@foldr3.com>  Tue, 26 Jul 2011 15:28:52 +0200

python-oq-engine (0.4.1-8) natty; urgency=low

  * log4j.properties needs to live in the openquake source code tree
    (LP #816397)

 -- Muharem Hrnjadovic <mh@foldr3.com>  Tue, 26 Jul 2011 14:52:20 +0200

python-oq-engine (0.4.1-7) natty; urgency=low

  * Fix obsolete celeryconfig.py file.

 -- Muharem Hrnjadovic <mh@foldr3.com>  Tue, 26 Jul 2011 14:24:25 +0200

python-oq-engine (0.4.1-6) natty; urgency=low

  * Move xml schemas to the openquake source code tree (LP #816375)

 -- Muharem Hrnjadovic <mh@foldr3.com>  Tue, 26 Jul 2011 13:52:56 +0200

python-oq-engine (0.4.1-5) natty; urgency=low

  * Fix mistake in postinst (db init output in now redirected correctly)

 -- Muharem Hrnjadovic <mh@foldr3.com>  Tue, 26 Jul 2011 12:16:20 +0200

python-oq-engine (0.4.1-4) natty; urgency=low

  * database initialisation is now checked for errors

 -- Muharem Hrnjadovic <mh@foldr3.com>  Tue, 26 Jul 2011 11:25:18 +0200

python-oq-engine (0.4.1-3) natty; urgency=low

  * when invoked from postinst the sudo commands in the create_oq_schema
    script break it (since the latter is run by the postgres user)

 -- Muharem Hrnjadovic <mh@foldr3.com>  Tue, 26 Jul 2011 07:58:31 +0200

python-oq-engine (0.4.1-2) natty; urgency=low

  * get_uiapi_writer_session() has defaults (LP #815912)
  * moved the db-rooted source code tree under openquake (LP #816232)

 -- Muharem Hrnjadovic <mh@foldr3.com>  Tue, 26 Jul 2011 06:35:03 +0200

python-oq-engine (0.4.1-1) natty; urgency=low

  * OpenQuake 0.4.1 release
  * add postgresql-8.4 as a recommended package (LP #810953)
  * configure the OpenQuake database if postgres is installed (LP #810955)
  * add dependencies (LP #813961)
  * add the sticky bit to /usr/openquake (LP #810985)

 -- Muharem Hrnjadovic <mh@foldr3.com>  Thu, 21 Jul 2011 11:48:36 +0200

python-oq-engine (0.3.9-6) natty; urgency=low

  * The rabbitmq-server and redis-server packages should be merely recommended
    since we may want to install the openquake package on worker machines but
    deploy the two daemons in question elsewhere.

 -- Muharem Hrnjadovic <mh@foldr3.com>  Tue, 14 Jun 2011 20:12:50 +0200

python-oq-engine (0.3.9-5) natty; urgency=low

  * The number of celery tasks is based on the number of CPUs/cores
    (when the HAZARD_TASKS parameter is not set).

 -- Muharem Hrnjadovic <mh@foldr3.com>  Thu, 09 Jun 2011 15:15:54 +0200

python-oq-engine (0.3.9-4) natty; urgency=low

  * Create /usr/openquake in postinst

 -- Muharem Hrnjadovic <mh@foldr3.com>  Tue, 07 Jun 2011 16:43:24 +0200

python-oq-engine (0.3.9-3) natty; urgency=low

  * Added java-oq dependency

 -- Muharem Hrnjadovic <mh@foldr3.com>  Tue, 07 Jun 2011 14:58:44 +0200

python-oq-engine (0.3.9-2) natty; urgency=low

  * Added the python-geoalchemy dependency.

 -- Muharem Hrnjadovic <mh@foldr3.com>  Tue, 07 Jun 2011 10:30:02 +0200

python-oq-engine (0.3.9-1) natty; urgency=low

  * Upstream OpenQuake python sources.

 -- Muharem Hrnjadovic <mh@foldr3.com>  Mon, 06 Jun 2011 11:42:24 +0200<|MERGE_RESOLUTION|>--- conflicted
+++ resolved
@@ -1,11 +1,8 @@
   [Michele Simionato]
-<<<<<<< HEAD
   * Fixed the ShakeMap downloader to find also unzipped `uncertaintly.xml`
     files
-=======
   * Fixed the rupture exporters to export the rupture ID and not the
     rupture serial
->>>>>>> defed3c4
   * Removed the non-interesting `agg_maps` outputs
   * Changed the task distribution in the classical calculator and added
     a `task_multiplier` parameter
