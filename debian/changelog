--- conflicted
+++ resolved
@@ -1,7 +1,6 @@
-<<<<<<< HEAD
   [Enrico Abcede, Francis Bernales]
   * Implemented Campbell and Bozorgnia (2019) IA and CAV to campbell_bozorgnia_2014  
-=======
+  
   [Kendra Johnson]
   * Fixed an error `invalid literal for int() with base 10` affecting
     event based calculations using mutex sources and a nontrivial logic tree
@@ -33,7 +32,6 @@
   * Internal: splitting in groups with homogeneous temporal occurrence model
   * Optimized the calculation of mean and stdevs in event based calculations, with
     a speedup of 13x for the EUR model
->>>>>>> 5a58156b
 
   [Chris di Caprio]
   * Allowed extrapolation in the Kuehn (2020) GMPEs to solve numeric issues
