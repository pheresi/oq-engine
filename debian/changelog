--- conflicted
+++ resolved
@@ -1,10 +1,8 @@
-<<<<<<< HEAD
   [Anirudh Rao]
   * Implemented Conditioned GMFs as defined in Engler et al. (2022)
-=======
+
   [Matteo Nastasi]
-  * removed python3-engine-master and python3-engine-worker ubuntu packages
->>>>>>> dbe94066
+  * Removed python3-engine-master and python3-engine-worker ubuntu packages
 
   [Michele Simionato]
   * Internal: renamed rup_id -> seed in event based calculations to avoid
