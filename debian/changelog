--- conflicted
+++ resolved
@@ -1,12 +1,9 @@
   [Michele Simionato]
-<<<<<<< HEAD
   * Added an extract API for losses_by_asset
-=======
   * Added a check against GMF csv files with more than one realization
   * Fixed the algorithm setting the event year for event based with sampling
   * Added a command `oq importcalc` to import a remote calculation in the
     local database
->>>>>>> d29ac203
   * Stored avg_losses-stats in event based risk if there are multiple
     realizations
   * Better error message in case of overlapping sites in sites.csv
