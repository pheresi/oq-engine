--- conflicted
+++ resolved
@@ -1,9 +1,6 @@
   [Michele Simionato]
-<<<<<<< HEAD
   * Removed the obsolete parameter `loss_curve_resolution`
-=======
   * Fixed a Python 3 unicode error with `oq engine --run job.zip`
->>>>>>> 4dcc451b
   * Added a command `oq abort <calc_id>`
   * Stored the avg_losses in classical risk in the same way as in
     event_based_risk and made them exportable with the same format
