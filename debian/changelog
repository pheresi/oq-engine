--- conflicted
+++ resolved
@@ -1,15 +1,11 @@
   [Michele Simionato]
-<<<<<<< HEAD
   * Improved the .rst reports with data transfer information
+  * Introduced filtering on the minimum intensity of the ground shaking
 
   [Matteo Nastasi]
   * Backport of libhdf5 and h5py for ubuntu 'precise' serie
 
   [Michele Simionato]
-  * Introduced filtering on the minimum intensity of the GMF
-=======
-  * Introduced filtering on the minimum intensity of the ground shaking
->>>>>>> ede05c3e
   * Solved the issue of serializing large SES collections, over the HDF5 limit
   * The loss maps and curves XML exporters now export the coordinates
     of the assets, not the coordinates of the closest hazard site
