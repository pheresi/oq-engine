--- conflicted
+++ resolved
@@ -1,10 +1,7 @@
   [Michele Simionato]
-<<<<<<< HEAD
   * Avoided reading multiple times the source models in the case of complex
     logic trees
-=======
   * Moved the check on invalid TRTs earlier, before processing the source models
->>>>>>> f1d009b1
   * Removed the `ucerf_classical` calculator (just use the `classical` one)
 
   [Paolo Tormene]
