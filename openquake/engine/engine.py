# -*- coding: utf-8 -*-
# vim: tabstop=4 shiftwidth=4 softtabstop=4
#
# Copyright (C) 2010-2017 GEM Foundation
#
# OpenQuake is free software: you can redistribute it and/or modify it
# under the terms of the GNU Affero General Public License as published
# by the Free Software Foundation, either version 3 of the License, or
# (at your option) any later version.
#
# OpenQuake is distributed in the hope that it will be useful,
# but WITHOUT ANY WARRANTY; without even the implied warranty of
# MERCHANTABILITY or FITNESS FOR A PARTICULAR PURPOSE.  See the
# GNU Affero General Public License for more details.
#
# You should have received a copy of the GNU Affero General Public License
# along with OpenQuake. If not, see <http://www.gnu.org/licenses/>.

"""Engine: A collection of fundamental functions for initializing and running
calculations."""

import os
import re
import sys
import signal
import traceback
import requests

from openquake.baselib.performance import Monitor
<<<<<<< HEAD
from openquake.baselib import config, parallel, general, zeromq as z
=======
from openquake.baselib import parallel, config, datastore, __version__
>>>>>>> 79419581
from openquake.commonlib.oqvalidation import OqParam
from openquake.commonlib import readinput
from openquake.calculators import base, views, export
from openquake.commonlib import logs

GITHUB = 'https://api.github.com/repos/gem/oq-engine'
TERMINATE = config.distribution.terminate_workers_on_revoke
USE_CELERY = os.environ.get('OQ_DISTRIBUTE') == 'celery'

if parallel.oq_distribute() == 'zmq':

    def set_concurrent_tasks_default():
        """
        Set the default for concurrent_tasks based on the available
        worker pools .
        """
        num_cores = 0
        w = config.zworkers
        for host, _cores in [hc.split() for hc in w.host_cores.split(',')]:
            url = 'tcp://%s:%s' % (host, w.ctrl_port)
            with z.Socket(url, z.zmq.REQ, 'connect') as sock:
                if not general.socket_ready(url):
                    logs.LOG.warn('%s is not running', host)
                    continue
                num_cores += sock.send('getcores')
        OqParam.concurrent_tasks.default = num_cores * 5
        logs.LOG.info('Using %d zmq workers', num_cores)

elif USE_CELERY:
    import celery.task.control

    def set_concurrent_tasks_default():
        """
        Set the default for concurrent_tasks based on the number of available
        celery workers.
        """
        stats = celery.task.control.inspect(timeout=1).stats()
        if not stats:
            sys.exit("No live compute nodes, aborting calculation")
        num_cores = sum(stats[k]['pool']['max-concurrency'] for k in stats)
        OqParam.concurrent_tasks.default = num_cores * 5
        logs.LOG.info(
            'Using %s, %d cores', ', '.join(sorted(stats)), num_cores)

    def celery_cleanup(terminate, task_ids=()):
        """
        Release the resources used by an openquake job.
        In particular revoke the running tasks (if any).

        :param bool terminate: the celery revoke command terminate flag
        :param task_ids: celery task IDs
        """
        # Using the celery API, terminate and revoke and terminate any running
        # tasks associated with the current job.
        if task_ids:
            logs.LOG.warn('Revoking %d tasks', len(task_ids))
        else:  # this is normal when OQ_DISTRIBUTE=no
            logs.LOG.debug('No task to revoke')
        for tid in task_ids:
            celery.task.control.revoke(tid, terminate=terminate)
            logs.LOG.debug('Revoked task %s', tid)


def expose_outputs(dstore):
    """
    Build a correspondence between the outputs in the datastore and the
    ones in the database.

    :param dstore: datastore
    """
    oq = dstore['oqparam']
    exportable = set(ekey[0] for ekey in export.export)
    calcmode = oq.calculation_mode
    dskeys = set(dstore) & exportable  # exportable datastore keys
    dskeys.add('fullreport')
    try:
        rlzs = list(dstore['realizations'])
    except KeyError:
        rlzs = []
    # expose gmf_data only if < 10 MB
    if oq.ground_motion_fields and calcmode == 'event_based':
        nbytes = dstore['gmf_data'].attrs['nbytes']
        if nbytes < 10 * 1024 ** 2:
            dskeys.add('gmf_data')
    if 'scenario' not in calcmode:  # export sourcegroups.csv
        dskeys.add('sourcegroups')
    hdf5 = dstore.hdf5
    if 'poes' in hdf5 or 'hcurves' in hdf5:
        dskeys.add('hcurves')
        if oq.uniform_hazard_spectra:
            dskeys.add('uhs')  # export them
        if oq.hazard_maps:
            dskeys.add('hmaps')  # export them
    if 'avg_losses-rlzs' in dstore and rlzs:
        dskeys.add('avg_losses-stats')
    if 'curves-stats' in dstore:
        logs.LOG.warn('loss curves are exportable with oq export')
    if oq.conditional_loss_poes:  # expose loss_maps outputs
        if 'loss_curves-rlzs' in dstore:
            dskeys.add('loss_maps-rlzs')
        if 'loss_curves-stats' in dstore:
            if len(rlzs) > 1:
                dskeys.add('loss_maps-stats')
    if 'all_loss_ratios' in dskeys:
        dskeys.remove('all_loss_ratios')  # export only specific IDs
    if 'realizations' in dskeys and len(rlzs) <= 1:
        dskeys.remove('realizations')  # do not export a single realization
    if 'ruptures' in dskeys and 'scenario' in calcmode:
        exportable.remove('ruptures')  # do not export, as requested by Vitor
    logs.dbcmd('create_outputs', dstore.calc_id, sorted(dskeys & exportable))


class MasterKilled(KeyboardInterrupt):
    "Exception raised when a job is killed manually"


def raiseMasterKilled(signum, _stack):
    """
    When a SIGTERM is received, raise the MasterKilled
    exception with an appropriate error message.

    :param int signum: the number of the received signal
    :param _stack: the current frame object, ignored
    """
    if signum in (signal.SIGTERM, signal.SIGINT):
        msg = 'The openquake master process was killed manually'
    else:
        msg = 'Received a signal %d' % signum

    # FIXME this code has been temporary disabled due issues with large
    # computations and further investigation is need; code is left as reference
    # for pid in parallel.executor.pids:
    #     try:
    #         os.kill(pid, signal.SIGKILL)
    #     except OSError: # pid not found
    #         pass

    raise MasterKilled(msg)


# register the raiseMasterKilled callback for SIGTERM
# when using the Django development server this module is imported by a thread,
# so one gets a `ValueError: signal only works in main thread` that
# can be safely ignored
try:
    signal.signal(signal.SIGTERM, raiseMasterKilled)
    signal.signal(signal.SIGINT, raiseMasterKilled)
except ValueError:
    pass


def job_from_file(cfg_file, username, hazard_calculation_id=None):
    """
    Create a full job profile from a job config file.

    :param str cfg_file:
        Path to a job.ini file.
    :param str username:
        The user who will own this job profile and all results
    :param str datadir:
        Data directory of the user
    :param hazard_calculation_id:
        ID of a previous calculation or None
    :returns:
        a pair (job_id, oqparam)
    """
    oq = readinput.get_oqparam(cfg_file)
    job_id = logs.dbcmd('create_job', oq.calculation_mode, oq.description,
                        username, datastore.get_datadir(),
                        hazard_calculation_id)
    return job_id, oq


def run_calc(job_id, oqparam, log_level, log_file, exports,
             hazard_calculation_id=None, **kw):
    """
    Run a calculation.

    :param job_id:
        ID of the current job
    :param oqparam:
        :class:`openquake.commonlib.oqvalidation.OqParam` instance
    :param str log_level:
        The desired logging level. Valid choices are 'debug', 'info',
        'progress', 'warn', 'error', and 'critical'.
    :param str log_file:
        Complete path (including file name) to file where logs will be written.
        If `None`, logging will just be printed to standard output.
    :param exports:
        A comma-separated string of export types.
    """
    monitor = Monitor('total runtime', measuremem=True)
    with logs.handle(job_id, log_level, log_file):  # run the job
<<<<<<< HEAD
        if os.environ.get('OQ_DISTRIBUTE') in ('zmq', 'celery'):
=======
        if USE_CELERY:
>>>>>>> 79419581
            set_concurrent_tasks_default()
        msg = check_obsolete_version(oqparam)
        if msg:
            logs.LOG.warn(msg)
        calc = base.calculators(oqparam, monitor, calc_id=job_id)
        monitor.hdf5path = calc.datastore.hdf5path
        calc.from_engine = True
        tb = 'None\n'
        try:
            logs.dbcmd('set_status', job_id, 'executing')
            _do_run_calc(calc, exports, hazard_calculation_id, **kw)
            duration = monitor.duration
            expose_outputs(calc.datastore)
            monitor.flush()
            records = views.performance_view(calc.datastore)
            logs.dbcmd('save_performance', job_id, records)
            calc.datastore.close()
            logs.LOG.info('Calculation %d finished correctly in %d seconds',
                          job_id, duration)
            logs.dbcmd('finish', job_id, 'complete')
        except:
            tb = traceback.format_exc()
            try:
                logs.LOG.critical(tb)
                logs.dbcmd('finish', job_id, 'failed')
            except:  # an OperationalError may always happen
                sys.stderr.write(tb)
            raise
        finally:
            # if there was an error in the calculation, this part may fail;
            # in such a situation, we simply log the cleanup error without
            # taking further action, so that the real error can propagate
            try:
                if USE_CELERY:
                    celery_cleanup(TERMINATE, parallel.Starmap.task_ids)
            except:
                # log the finalization error only if there is no real error
                if tb == 'None\n':
                    logs.LOG.error('finalizing', exc_info=True)
    return calc


def _do_run_calc(calc, exports, hazard_calculation_id, **kw):
    with calc._monitor:
        calc.run(exports=exports, hazard_calculation_id=hazard_calculation_id,
                 close=False, **kw)  # don't close the datastore too soon


def version_triple(tag):
    """
    returns: a triple of integers from a version tag
    """
    groups = re.match(r'v?(\d+)\.(\d+)\.(\d+)', tag).groups()
    return tuple(int(n) for n in groups)


def check_obsolete_version(oqparam):
    """
    Check if there is a newer version of the engine.

    :returns:
        - a message if the running version of the engine is obsolete
        - the empty string if the engine is updated
        - None if the check could not be performed (i.e. github is down)
    """
    try:
        json = requests.get(GITHUB + '/releases/latest', timeout=0.5).json()
        tag_name = json['tag_name']
        current = version_triple(__version__)
        latest = version_triple(json['tag_name'])
    except:  # page not available or wrong version tag
        return
    if current < latest:
        return ('Version %s of the engine is available, but you are '
                'still using version %s' % (tag_name, __version__))
    else:
        return ''<|MERGE_RESOLUTION|>--- conflicted
+++ resolved
@@ -27,11 +27,7 @@
 import requests
 
 from openquake.baselib.performance import Monitor
-<<<<<<< HEAD
-from openquake.baselib import config, parallel, general, zeromq as z
-=======
-from openquake.baselib import parallel, config, datastore, __version__
->>>>>>> 79419581
+from openquake.baselib import parallel, config, datastore, __version__, zeromq as z
 from openquake.commonlib.oqvalidation import OqParam
 from openquake.commonlib import readinput
 from openquake.calculators import base, views, export
@@ -225,11 +221,7 @@
     """
     monitor = Monitor('total runtime', measuremem=True)
     with logs.handle(job_id, log_level, log_file):  # run the job
-<<<<<<< HEAD
         if os.environ.get('OQ_DISTRIBUTE') in ('zmq', 'celery'):
-=======
-        if USE_CELERY:
->>>>>>> 79419581
             set_concurrent_tasks_default()
         msg = check_obsolete_version(oqparam)
         if msg:
