--- conflicted
+++ resolved
@@ -232,17 +232,8 @@
             a list with the number of sources for each source model
         """
         logs.LOG.progress("initializing sources")
-<<<<<<< HEAD
-        smlt_file = self.hc.inputs['source_model_logic_tree']
-        self.smlt = logictree.SourceModelLogicTree(
-            file(smlt_file).read(), self.hc.base_path, smlt_file,
-            seed=self.hc.random_seed,
-            num_samples=self.hc.number_of_logic_tree_samples)
-        sm_paths = distinct(self.smlt.enum_name_weight_paths())
-=======
         self.source_model_lt = logictree.SourceModelLogicTree.from_hc(self.hc)
-        sm_paths = list(self.source_model_lt.enum_name_weight_paths())
->>>>>>> 034ae352
+        sm_paths = distinct(self.source_model_lt.enum_name_weight_paths())
         nblocks = ceil(config.get('hazard', 'concurrent_tasks'), len(sm_paths))
         lt_models = []
         for i, (sm, weight, smpath) in enumerate(sm_paths):
@@ -250,11 +241,7 @@
             source_collector = source.parse_source_model_smart(
                 fname,
                 self.hc.sites_affected_by,
-<<<<<<< HEAD
-                self.smlt.make_apply_uncertainties(list(smpath)),
-=======
-                self.source_model_lt.make_apply_uncertainties(path),
->>>>>>> 034ae352
+                self.source_model_lt.make_apply_uncertainties(list(smpath)),
                 self.hc)
             if not source_collector.source_weights:
                 raise RuntimeError(
@@ -389,18 +376,12 @@
         number of the realization (zero-based).
         """
         logs.LOG.progress("initializing realizations")
-<<<<<<< HEAD
-        ltp = logictree.LogicTreeProcessor.from_hc(self.hc)
-        for ordinal, (sm_ordinal, weight, smlt_paths, gmpe_paths) in \
-                enumerate(ltp.enumerate_paths()):
-=======
         self.gmpe_lt = logictree.GMPELogicTree.from_hc(self.hc)
         paths = logictree.enumerate_paths(self.source_model_lt, self.gmpe_lt)
         for ordinal, (sm_ordinal, weight, smlt_paths, gmpe_paths) in enumerate(
                 paths):
->>>>>>> 034ae352
             lt_model = models.LtSourceModel.objects.get(
-                hazard_calculation=self.hc, ordinal=sm_ordinal)
+                hazard_calculation=self.hc, sm_lt_path=smlt_paths)
             models.LtRealization.objects.create(
                 lt_model=lt_model, gsim_lt_path=gmpe_paths,
                 weight=weight, ordinal=ordinal)
