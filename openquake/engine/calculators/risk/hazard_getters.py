# -*- coding: utf-8 -*-

# Copyright (c) 2010-2013, GEM Foundation.
#
# OpenQuake is free software: you can redistribute it and/or modify it
# under the terms of the GNU Affero General Public License as published
# by the Free Software Foundation, either version 3 of the License, or
# (at your option) any later version.
#
# OpenQuake is distributed in the hope that it will be useful,
# but WITHOUT ANY WARRANTY; without even the implied warranty of
# MERCHANTABILITY or FITNESS FOR A PARTICULAR PURPOSE.  See the
# GNU General Public License for more details.
#
# You should have received a copy of the GNU Affero General Public License
# along with OpenQuake.  If not, see <http://www.gnu.org/licenses/>.

"""
Hazard getters for Risk calculators.

An HazardGetter is responsible to get hazard outputs needed by a risk
calculation.
"""

from collections import OrderedDict
from openquake.engine import logs
from openquake.hazardlib import geo
from openquake.engine.db import models
from django.db import connection


#: Scaling constant do adapt to the postgis functions (that work with
#: meters)
KILOMETERS_TO_METERS = 1000


class HazardGetter(object):
    """
    Base abstract class of an Hazard Getter.

    An Hazard Getter is used to query for the closest hazard data for
    each given asset. An Hazard Getter must be pickable such that it
    should be possible to use different strategies (e.g. distributed
    or not, using postgis or not).

    :attr hazard_id:
      the ID of an Hazard output container (e.g.
      :class:`openquake.engine.db.models.HazardCurve`)

    :attr imt: the imt of the hazard considered by the getter

    :attr assets: the assets for which we wants to compute

    :attr max_distance: the maximum distance, in kilometers, to use
    """
    def __init__(self, hazard_id, imt, assets, max_distance):
        self.hazard_id = hazard_id
        self.imt = imt
        self.assets = assets
        self.max_distance = max_distance

        self._assets_mesh = geo.mesh.Mesh.from_points_list([
            geo.point.Point(asset.site.x, asset.site.y)
            for asset in self.assets])
        self._imt, self._sa_period, self._sa_damping = (
            models.parse_imt(self.imt))
        self.asset_dict = dict((asset.id, asset) for asset in self.assets)
        self._cache = {}

    def get_data(self):
        """
        :returns: an dictionary mapping ID of
        :class:`openquake.engine.db.models.ExposureData` objects to
        hazard_data (e.g. an array with the poes, or an array with the
        ground motion values). Mind that the returned data could lack
        some assets being filtered out by the ``maximum_distance``
        criteria.

        Subclasses must implement this.
        """
        raise NotImplementedError

    def __call__(self):
        """
        :returns: a tuple with three elements. The first is an array
        of instances of
        :class:`openquake.engine.db.models.ExposureData`, the second
        is an array with the corresponding hazard data, the third is
        the array of IDs of assets that has been filtered out by the
        getter by the ``maximum_distance`` criteria.
        """
        data = self.get_data()

        filtered_asset_ids = set(data.keys())
        all_asset_ids = set(self.asset_dict.keys())
        missing_asset_ids = all_asset_ids - filtered_asset_ids
        extra_asset_ids = filtered_asset_ids - all_asset_ids

        # FIXME(lp). It might happens that the convex hull contains
        # more assets than the requested ones. At this moment, we just
        # ignore them.
        if extra_asset_ids:
            logs.LOG.debug("Extra asset have been computed ids: %s" % (
                models.ExposureData.objects.filter(
                    pk__in=extra_asset_ids)))

        for missing_asset_id in missing_asset_ids:
            logs.LOG.warn(
                "No hazard has been found for the asset %s",
                self.asset_dict[missing_asset_id].asset_ref)

        return ([self.asset_dict[asset_id] for asset_id in data
                 if asset_id in self.asset_dict],
                [data[asset_id] for asset_id in data
                 if asset_id in self.asset_dict],
                missing_asset_ids)


class HazardCurveGetterPerAsset(HazardGetter):
    """
    Simple HazardCurve Getter that performs a spatial query for each
    asset.

    :attr imls: the intensity measure levels of the curves we are
    going to get.

    :attr dict _cache: a cache of the computed hazard curve object on
    a per-location basis.
    """

    def __init__(self, hazard_id, imt, assets, max_distance):
        super(HazardCurveGetterPerAsset, self).__init__(
            hazard_id, imt, assets, max_distance)
        self.imls = models.HazardCurve.objects.get(
            pk=self.hazard_id).imls

    def get_data(self):
        """
        Calls ``get_by_site`` for each asset and pack the results as
        requested by the :method:`HazardGetter.get_data` interface.
        """
        return OrderedDict(
            [(data[0], data[1][0]) for data in
                [(asset.id, self.get_by_site(asset.site))
                 for asset in self.assets]
                if data[1][1] < self.max_distance * KILOMETERS_TO_METERS])

    def get_by_site(self, site):
        """
        :param site: an instance of
        :class:`django.contrib.gis.geos.point.Point` corresponding to
        the location of an asset.
        """
        if site.wkt in self._cache:
            return self._cache[site.wkt]

        cursor = connection.cursor()

        query = """
        SELECT
            hzrdr.hazard_curve_data.poes,
            min(ST_Distance(location::geography,
                            ST_GeographyFromText(%s), false))
                AS min_distance
        FROM hzrdr.hazard_curve_data
        WHERE hazard_curve_id = %s
        GROUP BY id
        ORDER BY min_distance
        LIMIT 1;"""

        args = (site.wkt, self.hazard_id)

        cursor.execute(query, args)
        poes, distance = cursor.fetchone()

        hazard = zip(self.imls, poes)

        self._cache[site.wkt] = (hazard, distance)

        return hazard, distance


class GroundMotionValuesGetter(HazardGetter):
    """
    Hazard getter for loading ground motion values.
    """

    def get_data(self):
        gmf_collection = models.GmfCollection.objects.get(
            id=self.hazard_id)

        if gmf_collection.output.output_type == "gmf":
            gmf_set_ids = tuple(
                gmf_collection.gmfset_set.values_list('id', flat=True))
        else:
            raise ValueError(
                "Output must be of type `gmf`. "
                "At the moment, we only support computation of loss curves "
                "for a specific logic tree branch.")

        cursor = connection.cursor()

        spectral_filters = ""
        args = (self._imt, gmf_set_ids)

        if self._imt == "SA":
            spectral_filters = "AND sa_period = %s AND sa_damping = %s"
            args += (self._sa_period, self._sa_damping)

        # Query explanation. We need to get for each asset the closest
        # ground motion values for a given logic tree realization and
        # a given imt.

        # We first concatenate ground motion values grouped by
        # location (so for each location we have all the ground motion
        # values found in different gmf_sets, collected in a column
        # called ``allgmvs_arr``).

        # For performance reasons, we help the query by filtering also
        # on a polygon built by dilating the assets extent of the
        # maximum distance

        # Then, we perform a spatial join with the exposure table that
        # is previously filtered by the assets extent, exposure model
        # and taxonomy. We are not filtering with an IN statement on
        # the ids of the assets for perfomance reasons.

        # The ``distinct ON (exposure_data.id)`` combined by the
        # ``ORDER BY ST_Distance`` does the job to select the closest
        # gmvs
        query = """
  SELECT DISTINCT ON (oqmif.exposure_data.id)
  oqmif.exposure_data.id, gmf_table.allgmvs_arr, gmf_table.allrupture_ids
  FROM oqmif.exposure_data JOIN
    (SELECT location,
            array_concat(gmvs ORDER BY gmf_set_id, result_grp_ordinal)
            AS allgmvs_arr,
            array_concat(rupture_ids ORDER BY gmf_set_id, result_grp_ordinal)
            AS allrupture_ids
     FROM hzrdr.gmf
     WHERE imt = %s AND gmf_set_id IN %s {}
     AND location && %s
     GROUP BY location) AS gmf_table
  ON ST_DWithin(oqmif.exposure_data.site, gmf_table.location, %s)
  WHERE oqmif.exposure_data.site && %s
  AND taxonomy = %s AND exposure_model_id = %s
  AND array_length(gmf_table.allgmvs_arr, 1) > 0
  ORDER BY oqmif.exposure_data.id,
           ST_Distance(oqmif.exposure_data.site, gmf_table.location, false)
           """.format(spectral_filters)  # this will fill in the {}

<<<<<<< HEAD
        args += (self._assets_extent.dilate(self.max_distance).wkt,
                 self.max_distance * KILOMETERS_TO_METERS,
                 self._assets_extent.wkt,
=======
        assets_extent = self._assets_mesh.get_convex_hull()
        args += (assets_extent.dilate(self.max_distance / 1000).wkt,
                 self.max_distance,
                 assets_extent.wkt,
>>>>>>> 61918580
                 self.assets[0].taxonomy,
                 self.assets[0].exposure_model_id)

        cursor.execute(query, args)

        data = cursor.fetchall()

        return OrderedDict((row[0], [row[1], row[2]]) for row in data)


class GroundMotionScenarioGetterPerAsset(HazardGetter):
    """
    Hazard getter for loading ground motion values from the table
    gmf_scenario. It performs two spatial queries per asset.

    :attr _cache: a cache of the ground motion values on a
    per-location basis
    """

    def get_data(self):
        max_distance = self.max_distance * KILOMETERS_TO_METERS
        return OrderedDict([(data[0], data[1][0]) for data in
                            [(asset.id, self.get_by_site(asset.site))
                             for asset in self.assets]
                            if data[1][1] < max_distance])

    def get_by_site(self, site):
        """
        Return the closest ground motion values to the given location.

        :param site:
            The reference location. The closest ground motion values
            to this location are returned.
        :type site: `django.contrib.gis.geos.point.Point` object
        """

        if site.wkt in self._cache:
            return self._cache[site.wkt]

        cursor = connection.cursor()

        spectral_filters = ""
        args = ("SRID=4326; %s" % site.wkt, self._imt, self.hazard_id)

        if self._imt == "SA":
            spectral_filters = "AND sa_period = %s AND sa_damping = %s"
            args += (self._sa_period, self._sa_damping)

        min_dist_query = """-- find the distance of the closest location
        SELECT min(ST_Distance(location, %s, false)) FROM hzrdr.gmf_scenario
        WHERE imt = %s AND output_id = %s {}""".format(
            spectral_filters)

        cursor.execute(min_dist_query, args)
        min_dist = cursor.fetchall()[0][0]  # returns only one row
        if min_dist is None:
            raise RuntimeError(
                'Could not find any gmf with IMT=%s '
                'and output_id=%s' % (self._imt, self._hazard_output_id))

        dilated_dist = min_dist + 0.1  # 0.1 meters = 10 cm

        gmvs_query = """-- return all the gmvs inside the min_dist radius
        SELECT gmvs FROM hzrdr.gmf_scenario
        WHERE %s > ST_Distance(location, %s, false)
        AND imt = %s AND output_id = %s {}
        ORDER BY result_grp_ordinal
        """.format(spectral_filters)

        cursor.execute(gmvs_query, (dilated_dist,) + args)

        ground_motion_values = sum([row[0] for row in cursor], [])
        self._cache[site.wkt] = ground_motion_values
        return ground_motion_values, min_dist


class GroundMotionScenarioGetter(HazardGetter):
    """
    Hazard getter for loading ground motion values. It uses the same
    approach used in :class:`GroundMotionValuesGetter`.
    """

    def get_data(self):
        cursor = connection.cursor()

        spectral_filters = ""
        args = (self._imt, self.hazard_id)

        if self._imt == "SA":
            spectral_filters = "AND sa_period = %s AND sa_damping = %s"
            args += (self._sa_period, self._sa_damping)

        # See the comment in `GroundMotionValuesGetter.get_data` for
        # an explanation of the query
        query = """
  SELECT DISTINCT ON (oqmif.exposure_data.id) oqmif.exposure_data.id,
         gmf_table.allgmvs
  FROM oqmif.exposure_data JOIN (
    SELECT location, array_concat(gmvs ORDER BY result_grp_ordinal) as allgmvs
           FROM hzrdr.gmf_scenario
           WHERE hzrdr.gmf_scenario.imt = %s
           AND hzrdr.gmf_scenario.output_id = %s {}
           AND hzrdr.gmf_scenario.location && %s
           GROUP BY location) gmf_table
  ON ST_DWithin(oqmif.exposure_data.site, gmf_table.location, %s)
  WHERE oqmif.exposure_data.site && %s
    AND taxonomy = %s AND exposure_model_id = %s
    AND array_length(gmf_table.allgmvs, 1) > 0
  ORDER BY oqmif.exposure_data.id,
    ST_Distance(oqmif.exposure_data.site, gmf_table.location, false)
           """.format(spectral_filters)  # this will fill in the {}

<<<<<<< HEAD
        args += (self._assets_extent.dilate(self.max_distance).wkt,
                 self.max_distance * KILOMETERS_TO_METERS,
                 self._assets_extent.wkt,
=======
        assets_extent = self._assets_mesh.get_convex_hull()
        args += (assets_extent.dilate(self.max_distance / 1000).wkt,
                 self.max_distance,
                 assets_extent.wkt,
>>>>>>> 61918580
                 self.assets[0].taxonomy,
                 self.assets[0].exposure_model_id)

        cursor.execute(query, args)

        return OrderedDict(cursor.fetchall())<|MERGE_RESOLUTION|>--- conflicted
+++ resolved
@@ -249,16 +249,10 @@
            ST_Distance(oqmif.exposure_data.site, gmf_table.location, false)
            """.format(spectral_filters)  # this will fill in the {}
 
-<<<<<<< HEAD
-        args += (self._assets_extent.dilate(self.max_distance).wkt,
+        assets_extent = self._assets_mesh.get_convex_hull()
+        args += (assets_extent.dilate(self.max_distance).wkt,
                  self.max_distance * KILOMETERS_TO_METERS,
-                 self._assets_extent.wkt,
-=======
-        assets_extent = self._assets_mesh.get_convex_hull()
-        args += (assets_extent.dilate(self.max_distance / 1000).wkt,
-                 self.max_distance,
                  assets_extent.wkt,
->>>>>>> 61918580
                  self.assets[0].taxonomy,
                  self.assets[0].exposure_model_id)
 
@@ -267,72 +261,6 @@
         data = cursor.fetchall()
 
         return OrderedDict((row[0], [row[1], row[2]]) for row in data)
-
-
-class GroundMotionScenarioGetterPerAsset(HazardGetter):
-    """
-    Hazard getter for loading ground motion values from the table
-    gmf_scenario. It performs two spatial queries per asset.
-
-    :attr _cache: a cache of the ground motion values on a
-    per-location basis
-    """
-
-    def get_data(self):
-        max_distance = self.max_distance * KILOMETERS_TO_METERS
-        return OrderedDict([(data[0], data[1][0]) for data in
-                            [(asset.id, self.get_by_site(asset.site))
-                             for asset in self.assets]
-                            if data[1][1] < max_distance])
-
-    def get_by_site(self, site):
-        """
-        Return the closest ground motion values to the given location.
-
-        :param site:
-            The reference location. The closest ground motion values
-            to this location are returned.
-        :type site: `django.contrib.gis.geos.point.Point` object
-        """
-
-        if site.wkt in self._cache:
-            return self._cache[site.wkt]
-
-        cursor = connection.cursor()
-
-        spectral_filters = ""
-        args = ("SRID=4326; %s" % site.wkt, self._imt, self.hazard_id)
-
-        if self._imt == "SA":
-            spectral_filters = "AND sa_period = %s AND sa_damping = %s"
-            args += (self._sa_period, self._sa_damping)
-
-        min_dist_query = """-- find the distance of the closest location
-        SELECT min(ST_Distance(location, %s, false)) FROM hzrdr.gmf_scenario
-        WHERE imt = %s AND output_id = %s {}""".format(
-            spectral_filters)
-
-        cursor.execute(min_dist_query, args)
-        min_dist = cursor.fetchall()[0][0]  # returns only one row
-        if min_dist is None:
-            raise RuntimeError(
-                'Could not find any gmf with IMT=%s '
-                'and output_id=%s' % (self._imt, self._hazard_output_id))
-
-        dilated_dist = min_dist + 0.1  # 0.1 meters = 10 cm
-
-        gmvs_query = """-- return all the gmvs inside the min_dist radius
-        SELECT gmvs FROM hzrdr.gmf_scenario
-        WHERE %s > ST_Distance(location, %s, false)
-        AND imt = %s AND output_id = %s {}
-        ORDER BY result_grp_ordinal
-        """.format(spectral_filters)
-
-        cursor.execute(gmvs_query, (dilated_dist,) + args)
-
-        ground_motion_values = sum([row[0] for row in cursor], [])
-        self._cache[site.wkt] = ground_motion_values
-        return ground_motion_values, min_dist
 
 
 class GroundMotionScenarioGetter(HazardGetter):
@@ -371,16 +299,10 @@
     ST_Distance(oqmif.exposure_data.site, gmf_table.location, false)
            """.format(spectral_filters)  # this will fill in the {}
 
-<<<<<<< HEAD
-        args += (self._assets_extent.dilate(self.max_distance).wkt,
+        assets_extent = self._assets_mesh.get_convex_hull()
+        args += (assets_extent.dilate(self.max_distance).wkt,
                  self.max_distance * KILOMETERS_TO_METERS,
-                 self._assets_extent.wkt,
-=======
-        assets_extent = self._assets_mesh.get_convex_hull()
-        args += (assets_extent.dilate(self.max_distance / 1000).wkt,
-                 self.max_distance,
                  assets_extent.wkt,
->>>>>>> 61918580
                  self.assets[0].taxonomy,
                  self.assets[0].exposure_model_id)
 
