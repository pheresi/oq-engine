--- conflicted
+++ resolved
@@ -269,67 +269,6 @@
         return OrderedDict((row[0], [row[1], row[2]]) for row in data)
 
 
-<<<<<<< HEAD
-=======
-class GroundMotionScenarioGetterPerAsset(HazardGetter):
-    """
-    Hazard getter for loading ground motion values from the table
-    gmf_scenario. It performs two spatial queries per asset.
-
-    :attr _cache: a cache of the ground motion values on a
-    per-location basis
-    """
-
-    def get_data(self):
-        return OrderedDict([(data[0], data[1][0]) for data in
-                            [(asset.id, self.get_by_site(asset.site))
-                             for asset in self.assets]
-                            if data[1][1] < self.max_distance])
-
-    def get_by_site(self, site):
-        """
-        Return the closest ground motion values to the given location.
-
-        :param site:
-            The reference location. The closest ground motion values
-            to this location are returned.
-        :type site: `django.contrib.gis.geos.point.Point` object
-        """
-
-        if site.wkt in self._cache:
-            return self._cache[site.wkt]
-
-        cursor = connection.cursor()
-
-        args = ("SRID=4326; %s" % site.wkt, self._imt, self.hazard_id)
-
-        min_dist_query = """-- find the distance of the closest location
-        SELECT min(ST_Distance(location, %s, false)) FROM hzrdr.gmf_scenario
-        WHERE imt = %s AND output_id = %s"""
-
-        cursor.execute(min_dist_query, args)
-        min_dist = cursor.fetchall()[0][0]  # returns only one row
-        if min_dist is None:
-            raise RuntimeError(
-                'Could not find any gmf with IMT=%s '
-                'and output_id=%s' % (self._imt, self.hazard_id))
-
-        dilated_dist = min_dist + 0.1  # 0.1 meters = 10 cm
-
-        gmvs_query = """-- return all the gmvs inside the min_dist radius
-        SELECT gmvs FROM hzrdr.gmf_scenario
-        WHERE %s > ST_Distance(location, %s, false)
-        AND imt = %s AND output_id = %s
-        """
-
-        cursor.execute(gmvs_query, (dilated_dist,) + args)
-
-        ground_motion_values = sum([row[0] for row in cursor], [])
-        self._cache[site.wkt] = ground_motion_values
-        return ground_motion_values, min_dist
-
-
->>>>>>> 4307432b
 class GroundMotionScenarioGetter(HazardGetter):
     """
     Hazard getter for loading ground motion values. It uses the same
@@ -363,20 +302,12 @@
            """
 
         assets_extent = self._assets_mesh.get_convex_hull()
-<<<<<<< HEAD
-        args += (assets_extent.dilate(self.max_distance).wkt,
-                 self.max_distance * KILOMETERS_TO_METERS,
-                 assets_extent.wkt,
-                 self.assets[0].taxonomy,
-                 self.assets[0].exposure_model_id)
-=======
         args = (self._imt, self.hazard_id,
-                assets_extent.dilate(self.max_distance / 1000).wkt,
+                assets_extent.dilate(self.max_distance).wkt,
                 self.max_distance,
                 assets_extent.wkt,
                 self.assets[0].taxonomy,
                 self.assets[0].exposure_model_id)
->>>>>>> 4307432b
 
         cursor.execute(query, args)
 
