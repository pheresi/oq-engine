--- conflicted
+++ resolved
@@ -1,11 +1,7 @@
-<<<<<<< HEAD
-# Copyright (c) 2010-2016, GEM Foundation.
-=======
 # -*- coding: utf-8 -*-
 # vim: tabstop=4 shiftwidth=4 softtabstop=4
 #
 # Copyright (C) 2010-2016 GEM Foundation
->>>>>>> a391c0be
 #
 # OpenQuake is free software: you can redistribute it and/or modify it
 # under the terms of the GNU Affero General Public License as published
@@ -40,14 +36,11 @@
         self.job_type = job_type
         self.calculation_mode = calculation_mode
 
-<<<<<<< HEAD
     def get_oqparam(self):
         m = mock.Mock()
         m.calculation_mode = self.calculation_mode
         return m
 
-=======
->>>>>>> a391c0be
 
 class CheckHazardRiskConsistencyTestCase(unittest.TestCase):
     def test_ok(self):
@@ -150,19 +143,10 @@
             self.hazard_cfg, username=getpass.getuser())
 
         models.Output.objects.create_output(
-<<<<<<< HEAD
             hazard_job, 'test_curves_1', ds_key='hcurve'
         )
         models.Output.objects.create_output(
             hazard_job, 'test_curves_2', ds_key='hcurve'
-=======
-            hazard_job, 'test_curves_1', output_type='hazard_curve',
-            ds_key='hcurve'
-        )
-        models.Output.objects.create_output(
-            hazard_job, 'test_curves_2', output_type='hazard_curve',
-            ds_key='hcurve'
->>>>>>> a391c0be
         )
 
         # Sanity check: make sure the hazard calculation and outputs exist in
@@ -235,19 +219,10 @@
             username=getpass.getuser()
         )
         models.Output.objects.create_output(
-<<<<<<< HEAD
             risk_job, 'test_curves_1', ds_key='rcurves-rlzs'
         )
         models.Output.objects.create_output(
             risk_job, 'test_curves_2', ds_key='rcurves-rlzs'
-=======
-            risk_job, 'test_curves_1', output_type='loss_curve',
-            ds_key='rcurves-rlzs'
-        )
-        models.Output.objects.create_output(
-            risk_job, 'test_curves_2', output_type='loss_curve',
-            ds_key='rcurves-rlzs'
->>>>>>> a391c0be
         )
 
         # Sanity check: make sure the risk calculation and outputs exist in
