--- conflicted
+++ resolved
@@ -206,23 +206,14 @@
         calc.run()
 
     size = calc.oqparam.imtls.size  # size of the hazard curves
-<<<<<<< HEAD
     assert size == 525  # 21 IMT * 25 levels
 
     M = len(calc.oqparam.imtls)  # set in aelo.py
     assert M == 21
-=======
-    assert size == 75  # 3 IMT * 25 levels
-
-    M = len(calc.oqparam.imtls)  # PGA, SA(0.2), SA(1.0)
-    assert M == 3
->>>>>>> 8acf357f
 
     P  = len(calc.oqparam.poes)  # [0.02, 0.05, 0.1, 0.2, 0.5]
     assert P == 5
 
-<<<<<<< HEAD
-=======
     # check export hcurves and uhs
     with mock.patch.dict(os.environ, {'OQ_APPLICATION_MODE': 'AELO'}):
         [hcurves_fname] = export(('hcurves', 'csv'), calc.datastore)
@@ -252,7 +243,6 @@
 1.0     0.50  0.097187'''
     assert str(df2) == expected_uhs
 
->>>>>>> 8acf357f
     if rtgmpy:
         # check all plots created
         assert 'png/governing_mce.png' in calc.datastore
