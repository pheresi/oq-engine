# Copyright (c) 2010-2013, GEM Foundation.
#
# OpenQuake is free software: you can redistribute it and/or modify it
# under the terms of the GNU Affero General Public License as published
# by the Free Software Foundation, either version 3 of the License, or
# (at your option) any later version.
#
# OpenQuake is distributed in the hope that it will be useful,
# but WITHOUT ANY WARRANTY; without even the implied warranty of
# MERCHANTABILITY or FITNESS FOR A PARTICULAR PURPOSE.  See the
# GNU General Public License for more details.
#
# You should have received a copy of the GNU Affero General Public License
# along with OpenQuake.  If not, see <http://www.gnu.org/licenses/>.


# vim: tabstop=4 shiftwidth=4 softtabstop=4
"""
Base classes for the output methods of the various codecs.
"""

import logging
import weakref
import atexit
from cStringIO import StringIO

from django.db import transaction
from django.db import connections
from django.db import router
from django.contrib.gis.db.models.fields import GeometryField
from django.contrib.gis.geos.point import Point

LOGGER = logging.getLogger('serializer')


# pylint: disable=W0212
class BulkInserter(object):
    """Handle bulk object insertion"""

    def __init__(self, dj_model, max_cache_size=None):
        """
        Create a new bulk inserter for a Django model class

        :param dj_model:
            Django model class
        :param int max_cache_size:
            The number of entries to cache before flushing/inserting. This
            helps to limit memory consumption for large sets of inserts.

            The default value is `None`, which means there is no maximum.
        """
        self.table = dj_model
        self.max_cache_size = max_cache_size
        self.fields = None
        self.values = []
        self.count = 0

    def add_entry(self, **kwargs):
        """
        Add a new entry to be inserted

        The first time the method is called the field list is stored;
        subsequent add_entry() calls must provide the same set of
        keyword arguments.

        Handles PostGIS/GeoDjango types.
        """
        if not self.fields:
            self.fields = kwargs.keys()
        assert set(self.fields) == set(kwargs.keys())
        for k in self.fields:
            self.values.append(kwargs[k])
        self.count += 1

        # If we have hit the `max_cache_size` is set,
        if self.max_cache_size is not None:
            # check if we have hit the maximum insert the current batch.
            if len(self.values) >= self.max_cache_size:
                self.flush()

    def flush(self):
        """Inserts the entries in the database using a bulk insert query"""
        if not self.values:
            return

        alias = router.db_for_write(self.table)
        cursor = connections[alias].cursor()
        value_args = []

        field_map = dict()
        for f in self.table._meta.fields:
            field_map[f.column] = f

        for f in self.fields:
            col = field_map[f]
            if isinstance(col, GeometryField):
                value_args.append('GeomFromText(%%s, %d)' % col.srid)
            else:
                value_args.append('%s')

        sql = "INSERT INTO \"%s\" (%s) VALUES " % (
            self.table._meta.db_table, ", ".join(self.fields)) + \
            ", ".join(["(" + ", ".join(value_args) + ")"] * self.count)
        cursor.execute(sql, self.values)
        transaction.set_dirty(using=alias)

        self.fields = None
        self.values = []
        self.count = 0


# In the future this class may replace openquake.engine.writer.BulkInserter
# since it is much more efficient (even hundreds of times for bulky updates)
# being based on COPY FROM. CacheInserter objects are not thread-safe.
class CacheInserter(object):
    """
    Bulk insert bunches of Django objects by converting them in strings
    and by using COPY FROM.
    """
    instances = weakref.WeakSet()

    @classmethod
    def flushall(cls):
        """
        Flush the caches of all the instances of CacheInserter.
        """
        for instance in cls.instances:
            instance.flush()

    def __init__(self, dj_model, max_cache_size):
        self.table = dj_model
        self.max_cache_size = max_cache_size
        self.alias = router.db_for_write(dj_model)
        meta = dj_model._meta
        self.tname = '"%s"' % meta.db_table
        meta._fill_fields_cache()
        self.fields = [f.attname for f in meta._field_name_cache[1:]]
        # skip the first field, the id

        self.nlines = 0
        self.stringio = StringIO()
        self.instances.add(self)

    def add(self, obj):
        """
        :param obj: a Django model object

        Append an object to the list of objects to save. If the list exceeds
        the max_cache_size, flush it on the database.
        """
        assert isinstance(obj, self.table)
        line = self.to_line(obj)
        self.stringio.write(line + '\n')
        self.nlines += 1
        if self.nlines >= self.max_cache_size:
            self.flush()

    def flush(self):
        """
        Save the pending objects on the database with a COPY FROM.
        """
        if not self.nlines:
            return

<<<<<<< HEAD
        # perform some introspection
        objects, last = self.values[:-1], self.values[-1]
        alias = router.db_for_write(last.__class__)
        meta = last.__class__._meta
        tname = '"%s"' % meta.db_table
        colnames = [f.attname for f in meta._field_name_cache[1:]]
        # skip the first field, the id

        # generate a big string with the objects and save it with COPY FROM
        text = '\n'.join(self.to_line(obj, colnames) for obj in objects)
        curs = connections[alias].cursor()
        curs.copy_from(StringIO(text), tname, columns=colnames)
        ## TODO: should we add an assert that the number of rows stored
        ## in the db is the expected one? I (MS) have seen a case where
        ## this fails silently (it was for True/False not converted in t/f)
        last.save()  # this "commits" the operation

        LOGGER.debug('saved %d rows in uiapi.performance', len(self.values))
        self.values = []

    def to_line(self, obj, fields):
=======
        # save the StringIO object with a COPY FROM
        with transaction.commit_on_success(using=self.alias):
            curs = connections[self.alias].cursor()
            self.stringio.reset()
            curs.copy_from(self.stringio, self.tname, columns=self.fields)
            self.stringio.close()
            self.stringio = StringIO()

        ## TODO: should we add an assert that the number of rows stored
        ## in the db is the expected one? I (MS) have seen a case where
        ## this fails silently (it was for True/False not converted in t/f)

        LOGGER.debug('saved %d rows in %s', self.nlines, self.tname)
        self.nlines = 0

    def to_line(self, obj):
>>>>>>> 6f3c35f7
        """
        Convert the fields of a Django object into a line string suitable
        for import via COPY FROM. The encoding is UTF8.
        """
        cols = []
        for f in self.fields:
            col = getattr(obj, f)
            if col is None:
                col = r'\N'
            elif isinstance(col, bool):
                col = 't' if col else 'f'
            elif isinstance(col, Point):
                col = 'SRID=4326;' + col.wkt
            elif isinstance(col, GeometryField):
                col = col.wkt()
            elif isinstance(col, list):  # for numeric arrays; this is fragile
                col = self.array_to_pgstring(col)
            else:
                col = unicode(col).encode('utf8')
            cols.append(col)
        return '\t'.join(cols)

    @staticmethod
    def array_to_pgstring(a):
        ls = []
        for n in a:
            s = str(n)
            if s.endswith('L'):  # strip the trailing "L"
                s = s[:-1]
            ls.append(s)
<<<<<<< HEAD
        return '{%s}' % ','.join(ls)
=======
        return '{%s}' % ','.join(ls)


# just to make sure that flushall is always called
atexit.register(CacheInserter.flushall)
>>>>>>> 6f3c35f7
<|MERGE_RESOLUTION|>--- conflicted
+++ resolved
@@ -162,29 +162,6 @@
         if not self.nlines:
             return
 
-<<<<<<< HEAD
-        # perform some introspection
-        objects, last = self.values[:-1], self.values[-1]
-        alias = router.db_for_write(last.__class__)
-        meta = last.__class__._meta
-        tname = '"%s"' % meta.db_table
-        colnames = [f.attname for f in meta._field_name_cache[1:]]
-        # skip the first field, the id
-
-        # generate a big string with the objects and save it with COPY FROM
-        text = '\n'.join(self.to_line(obj, colnames) for obj in objects)
-        curs = connections[alias].cursor()
-        curs.copy_from(StringIO(text), tname, columns=colnames)
-        ## TODO: should we add an assert that the number of rows stored
-        ## in the db is the expected one? I (MS) have seen a case where
-        ## this fails silently (it was for True/False not converted in t/f)
-        last.save()  # this "commits" the operation
-
-        LOGGER.debug('saved %d rows in uiapi.performance', len(self.values))
-        self.values = []
-
-    def to_line(self, obj, fields):
-=======
         # save the StringIO object with a COPY FROM
         with transaction.commit_on_success(using=self.alias):
             curs = connections[self.alias].cursor()
@@ -201,7 +178,6 @@
         self.nlines = 0
 
     def to_line(self, obj):
->>>>>>> 6f3c35f7
         """
         Convert the fields of a Django object into a line string suitable
         for import via COPY FROM. The encoding is UTF8.
@@ -232,12 +208,8 @@
             if s.endswith('L'):  # strip the trailing "L"
                 s = s[:-1]
             ls.append(s)
-<<<<<<< HEAD
         return '{%s}' % ','.join(ls)
-=======
-        return '{%s}' % ','.join(ls)
 
 
 # just to make sure that flushall is always called
-atexit.register(CacheInserter.flushall)
->>>>>>> 6f3c35f7
+atexit.register(CacheInserter.flushall)