# -*- coding: utf-8 -*-
# vim: tabstop=4 shiftwidth=4 softtabstop=4
#
# Copyright (C) 2015-2023 GEM Foundation
#
# OpenQuake is free software: you can redistribute it and/or modify it
# under the terms of the GNU Affero General Public License as published
# by the Free Software Foundation, either version 3 of the License, or
# (at your option) any later version.
#
# OpenQuake is distributed in the hope that it will be useful,
# but WITHOUT ANY WARRANTY; without even the implied warranty of
# MERCHANTABILITY or FITNESS FOR A PARTICULAR PURPOSE.  See the
# GNU Affero General Public License for more details.
#
# You should have received a copy of the GNU Affero General Public License
# along with OpenQuake. If not, see <http://www.gnu.org/licenses/>.

import csv
import shutil
import json
import string
import pickle
import logging
import os
import tempfile
import subprocess
import traceback
import signal
import zlib
import urllib.parse as urlparse
import re
import psutil
from datetime import datetime
from urllib.parse import unquote_plus
from xml.parsers.expat import ExpatError
from django.http import (
    HttpResponse, HttpResponseNotFound, HttpResponseBadRequest,
    HttpResponseForbidden)
from django.core.mail import EmailMessage
from django.views.decorators.csrf import csrf_exempt
from django.views.decorators.http import require_http_methods
from django.shortcuts import render
import numpy

from openquake.baselib import hdf5, config
from openquake.baselib.general import groupby, gettemp, zipfiles, mp
from openquake.hazardlib import nrml, gsim, valid
from openquake.hazardlib.shakemap.parsers import get_rupture_dict
from openquake.commonlib import readinput, oqvalidation, logs, datastore, dbapi
from openquake.calculators import base, views
from openquake.calculators.getters import NotFound
from openquake.calculators.export import export
from openquake.calculators.extract import extract as _extract
from openquake.engine import __version__ as oqversion
from openquake.engine.export import core
from openquake.engine import engine, aelo, aristotle
from openquake.engine.aelo import (
    get_params_from, PRELIMINARY_MODELS, PRELIMINARY_MODEL_WARNING)
from openquake.engine.export.core import DataStoreExportError
from openquake.engine.aristotle import get_trts_around
from openquake.server import utils

from django.conf import settings
from django.http import FileResponse
from django.urls import reverse
from wsgiref.util import FileWrapper

if settings.LOCKDOWN:
    from django.contrib.auth import authenticate, login, logout

CWD = os.path.dirname(__file__)
METHOD_NOT_ALLOWED = 405
NOT_IMPLEMENTED = 501

XML = 'application/xml'
JSON = 'application/json'
HDF5 = 'application/x-hdf'

#: For exporting calculation outputs, the client can request a specific format
#: (xml, geojson, csv, etc.). If the client does not specify give them (NRML)
#: XML by default.
DEFAULT_EXPORT_TYPE = 'xml'

EXPORT_CONTENT_TYPE_MAP = dict(xml=XML, geojson=JSON)
DEFAULT_CONTENT_TYPE = 'text/plain'

LOGGER = logging.getLogger('openquake.server')

ACCESS_HEADERS = {'Access-Control-Allow-Origin': '*',
                  'Access-Control-Allow-Methods': 'GET, POST, OPTIONS',
                  'Access-Control-Max-Age': 1000,
                  'Access-Control-Allow-Headers': '*'}

KUBECTL = "kubectl apply -f -".split()
ENGINE = "python -m openquake.engine.engine".split()

AELO_FORM_PLACEHOLDERS = {
    'lon': 'Longitude (max. 5 decimal places)',
    'lat': 'Latitude (max. 5 decimal places)',
    'vs30': 'Vs30 (fixed at 760 m/s)',
    'siteid': f'Site name (max. {settings.MAX_AELO_SITE_NAME_LEN} characters)'
}

ARISTOTLE_FORM_PLACEHOLDERS = {
    'shakemap_id': 'Shakemap ID',
    'lon': 'Longitude',
    'lat': 'Latitude',
    'dep': 'Depth',
    'mag': 'Magnitude',
    'rake': 'Rake',
    'dip': 'Dip',
    'strike': 'Strike',
    'maximum_distance': 'Maximum distance',
    'trt': 'Tectonic region type',
    'truncation_level': 'Truncation level',
    'number_of_ground_motion_fields': 'Number of ground motion fields',
    'asset_hazard_distance': 'Asset hazard distance',
}

# disable check on the export_dir, since the WebUI exports in a tmpdir
oqvalidation.OqParam.is_valid_export_dir = lambda self: True


# Credit for this decorator to https://gist.github.com/aschem/1308865.
def cross_domain_ajax(func):
    def wrap(request, *args, **kwargs):
        # Firefox sends 'OPTIONS' request for cross-domain javascript call.
        if not request.method == "OPTIONS":
            response = func(request, *args, **kwargs)
        else:
            response = HttpResponse()
        for k, v in list(ACCESS_HEADERS.items()):
            response[k] = v
        return response
    return wrap


def _get_base_url(request):
    """
    Construct a base URL, given a request object.

    This comprises the protocol prefix (http:// or https://) and the host,
    which can include the port number. For example:
    http://www.openquake.org or https://www.openquake.org:8000.
    """
    if request.is_secure():
        base_url = 'https://%s'
    else:
        base_url = 'http://%s'
    base_url %= request.META['HTTP_HOST']
    return base_url


def store(request_files, ini, calc_id):
    """
    Store the uploaded files in calc_dir and select the job file by looking
    at the .ini extension.

    :returns: full path of the ini file
    """
    tmp = config.directory.custom_tmp or tempfile.mkdtemp()
    calc_dir = os.path.join(tmp, 'calc_%d' % calc_id)
    os.mkdir(calc_dir)
    arch = request_files.get('archive')
    if arch is None:
        # move each file to calc_dir using the upload file names
        inifiles = []
        # NB: request_files.values() Django objects are not sortable
        for each_file in request_files.values():
            new_path = os.path.join(calc_dir, each_file.name)
            shutil.move(each_file.temporary_file_path(), new_path)
            if each_file.name.endswith(ini):
                inifiles.append(new_path)
    else:  # extract the files from the archive into calc_dir
        inifiles = readinput.extract_from_zip(arch, ini, calc_dir)
    if not inifiles:
        raise NotFound('There are no %s files in the archive' % ini)
    return inifiles[0]


@csrf_exempt
@cross_domain_ajax
@require_http_methods(['POST'])
def ajax_login(request):
    """
    Accept a POST request to login.

    :param request:
        `django.http.HttpRequest` object, containing mandatory parameters
        username and password required.
    """
    username = request.POST['username']
    password = request.POST['password']
    user = authenticate(username=username, password=password)
    if user is not None:
        if user.is_active:
            login(request, user)
            return HttpResponse(content='Successful login',
                                content_type='text/plain', status=200)
        else:
            return HttpResponse(content='Disabled account',
                                content_type='text/plain', status=403)
    else:
        return HttpResponse(content='Invalid login',
                            content_type='text/plain', status=403)


@csrf_exempt
@cross_domain_ajax
@require_http_methods(['POST'])
def ajax_logout(request):
    """
    Accept a POST request to logout.
    """
    logout(request)
    return HttpResponse(content='Successful logout',
                        content_type='text/plain', status=200)


@cross_domain_ajax
@require_http_methods(['GET'])
def get_engine_version(request):
    """
    Return a string with the openquake.engine version
    """
    return HttpResponse(oqversion)


@cross_domain_ajax
@require_http_methods(['GET'])
def get_engine_latest_version(request):
    """
    Return a string with if new versions have been released.
    Return 'None' if the version is not available
    """
    return HttpResponse(engine.check_obsolete_version())


@cross_domain_ajax
@require_http_methods(['GET'])
def get_available_gsims(request):
    """
    Return a list of strings with the available GSIMs
    """
    gsims = list(gsim.get_available_gsims())
    return HttpResponse(content=json.dumps(gsims), content_type=JSON)


@cross_domain_ajax
@require_http_methods(['GET'])
def get_ini_defaults(request):
    """
    Return a list of ini attributes with a default value
    """
    ini_defs = {}
    all_names = dir(oqvalidation.OqParam) + list(oqvalidation.OqParam.ALIASES)
    for name in all_names:
        if name in oqvalidation.OqParam.ALIASES:  # old name
            newname = oqvalidation.OqParam.ALIASES[name]
        else:
            newname = name
        obj = getattr(oqvalidation.OqParam, newname)
        if (isinstance(obj, valid.Param)
                and obj.default is not valid.Param.NODEFAULT):
            if isinstance(obj.default, float) and numpy.isnan(obj.default):
                pass
            else:
                ini_defs[name] = obj.default
    return HttpResponse(content=json.dumps(ini_defs), content_type=JSON)


def _make_response(error_msg, error_line, valid):
    response_data = dict(error_msg=error_msg,
                         error_line=error_line,
                         valid=valid)
    return HttpResponse(
        content=json.dumps(response_data), content_type=JSON)


@csrf_exempt
@cross_domain_ajax
@require_http_methods(['POST'])
def validate_nrml(request):
    """
    Leverage oq-risklib to check if a given XML text is a valid NRML

    :param request:
        a `django.http.HttpRequest` object containing the mandatory
        parameter 'xml_text': the text of the XML to be validated as NRML

    :returns: a JSON object, containing:
        * 'valid': a boolean indicating if the provided text is a valid NRML
        * 'error_msg': the error message, if any error was found
                       (None otherwise)
        * 'error_line': line of the given XML where the error was found
                        (None if no error was found or if it was not a
                        validation error)
    """
    xml_text = request.POST.get('xml_text')
    if not xml_text:
        return HttpResponseBadRequest(
            'Please provide the "xml_text" parameter')
    xml_file = gettemp(xml_text, suffix='.xml')
    try:
        nrml.to_python(xml_file)
    except ExpatError as exc:
        return _make_response(error_msg=str(exc),
                              error_line=exc.lineno,
                              valid=False)
    except Exception as exc:
        # get the exception message
        exc_msg = exc.args[0]
        if isinstance(exc_msg, bytes):
            exc_msg = exc_msg.decode('utf-8')   # make it a unicode object
        elif isinstance(exc_msg, str):
            pass
        else:
            # if it is another kind of object, it is not obvious a priori how
            # to extract the error line from it
            return _make_response(
                error_msg=str(exc_msg), error_line=None, valid=False)
        # if the line is not mentioned, the whole message is taken
        error_msg = exc_msg.split(', line')[0]
        # check if the exc_msg contains a line number indication
        search_match = re.search(r'line \d+', exc_msg)
        if search_match:
            error_line = int(search_match.group(0).split()[1])
        else:
            error_line = None
        return _make_response(
            error_msg=error_msg, error_line=error_line, valid=False)
    else:
        return _make_response(error_msg=None, error_line=None, valid=True)


@csrf_exempt
@cross_domain_ajax
@require_http_methods(['POST'])
def validate_zip(request):
    """
    Leverage the engine libraries to check if a given zip archive is a valid
    calculation input

    :param request:
        a `django.http.HttpRequest` object containing a zip archive

    :returns: a JSON object, containing:
        * 'valid': a boolean indicating if the provided archive is valid
        * 'error_msg': the error message, if any error was found
                       (None otherwise)
    """
    archive = request.FILES.get('archive')
    if not archive:
        return HttpResponseBadRequest('Missing archive file')
    job_zip = archive.temporary_file_path()
    try:
        oq = readinput.get_oqparam(job_zip)
        base.calculators(oq, calc_id=None).read_inputs()
    except Exception as exc:
        return _make_response(str(exc), None, valid=False)
    else:
        return _make_response(None, None, valid=True)


@require_http_methods(['GET'])
@cross_domain_ajax
def download_png(request, calc_id, what):
    """
    Get a PNG image with the relevant name, if available
    """
    job = logs.dbcmd('get_job', int(calc_id))
    if job is None:
        return HttpResponseNotFound()
    if not utils.user_has_permission(request, job.user_name):
        return HttpResponseForbidden()
    try:
        from PIL import Image
        response = HttpResponse(content_type="image/png")
        with datastore.read(job.ds_calc_dir + '.hdf5') as ds:
            arr = ds['png/%s' % what][:]
        Image.fromarray(arr).save(response, format='png')
        return response
    except Exception as exc:
        tb = ''.join(traceback.format_tb(exc.__traceback__))
        return HttpResponse(
            content='%s: %s\n%s' % (exc.__class__.__name__, exc, tb),
            content_type='text/plain', status=500)


@require_http_methods(['GET'])
@cross_domain_ajax
def calc(request, calc_id):
    """
    Get a JSON blob containing all of parameters for the given calculation
    (specified by ``calc_id``). Also includes the current job status (
    executing, complete, etc.).
    """
    try:
        info = logs.dbcmd('calc_info', calc_id)
        if not utils.user_has_permission(request, info['user_name']):
            return HttpResponseForbidden()
    except dbapi.NotFound:
        return HttpResponseNotFound()
    return HttpResponse(content=json.dumps(info), content_type=JSON)


@require_http_methods(['GET'])
@cross_domain_ajax
def calc_list(request, id=None):
    # view associated to the endpoints /v1/calc/list and /v1/calc/:id/status
    """
    Get a list of calculations and report their id, status, calculation_mode,
    is_running, description, and a url where more detailed information
    can be accessed. This is called several times by the Javascript.

    Responses are in JSON.
    """
    base_url = _get_base_url(request)
    # always filter calculation list unless user is a superuser
    calc_data = logs.dbcmd('get_calcs', request.GET,
                           utils.get_valid_users(request),
                           not utils.is_superuser(request), id)

    response_data = []
    username = psutil.Process(os.getpid()).username()
    for (hc_id, owner, status, calculation_mode, is_running, desc, pid,
         parent_id, size_mb, host, start_time) in calc_data:
        if host:
            owner += '@' + host.split('.')[0]
        url = urlparse.urljoin(base_url, 'v1/calc/%d' % hc_id)
        abortable = False
        if is_running:
            try:
                if psutil.Process(pid).username() == username:
                    abortable = True
            except psutil.NoSuchProcess:
                pass
        start_time_str = (
            start_time.strftime("%Y-%m-%d, %H:%M:%S") + " "
            + settings.TIME_ZONE)
        response_data.append(
            dict(id=hc_id, owner=owner,
                 calculation_mode=calculation_mode, status=status,
                 is_running=bool(is_running), description=desc, url=url,
                 parent_id=parent_id, abortable=abortable, size_mb=size_mb,
                 start_time=start_time_str))

    # if id is specified the related dictionary is returned instead the list
    if id is not None:
        if not response_data:
            return HttpResponseNotFound()
        [response_data] = response_data

    return HttpResponse(content=json.dumps(response_data),
                        content_type=JSON)


@csrf_exempt
@cross_domain_ajax
@require_http_methods(['POST'])
def calc_abort(request, calc_id):
    """
    Abort the given calculation, it is it running
    """
    job = logs.dbcmd('get_job', calc_id)
    if job is None:
        message = {'error': 'Unknown job %s' % calc_id}
        return HttpResponse(content=json.dumps(message), content_type=JSON)

    if job.status not in ('submitted', 'executing'):
        message = {'error': 'Job %s is not running' % job.id}
        return HttpResponse(content=json.dumps(message), content_type=JSON)

    # only the owner or superusers can abort a calculation
    if (job.user_name not in utils.get_valid_users(request) and
            not utils.is_superuser(request)):
        message = {'error': ('User %s has no permission to abort job %s' %
                             (request.user, job.id))}
        return HttpResponse(content=json.dumps(message), content_type=JSON,
                            status=403)

    if job.pid:  # is a spawned job
        try:
            os.kill(job.pid, signal.SIGINT)
        except Exception as exc:
            logging.error(exc)
        else:
            logging.warning('Aborting job %d, pid=%d', job.id, job.pid)
            logs.dbcmd('set_status', job.id, 'aborted')
        message = {'success': 'Killing job %d' % job.id}
        return HttpResponse(content=json.dumps(message), content_type=JSON)

    message = {'error': 'PID for job %s not found' % job.id}
    return HttpResponse(content=json.dumps(message), content_type=JSON)


@csrf_exempt
@cross_domain_ajax
@require_http_methods(['POST'])
def calc_remove(request, calc_id):
    """
    Remove the calculation id
    """
    # Only the owner can remove a job
    user = utils.get_user(request)
    try:
        message = logs.dbcmd('del_calc', calc_id, user)
    except dbapi.NotFound:
        return HttpResponseNotFound()

    if 'success' in message:
        return HttpResponse(content=json.dumps(message),
                            content_type=JSON, status=200)
    elif 'error' in message:
        logging.error(message['error'])
        return HttpResponse(content=json.dumps(message),
                            content_type=JSON, status=403)
    else:
        # This is an untrapped server error
        logging.error(message)
        return HttpResponse(content=message,
                            content_type='text/plain', status=500)


def log_to_json(log):
    """Convert a log record into a list of strings"""
    return [log.timestamp.isoformat()[:22],
            log.level, log.process, log.message]


@require_http_methods(['GET'])
@cross_domain_ajax
def calc_log(request, calc_id, start, stop):
    """
    Get a slice of the calculation log as a JSON list of rows
    """
    start = start or 0
    stop = stop or 0
    try:
        response_data = logs.dbcmd('get_log_slice', calc_id, start, stop)
    except dbapi.NotFound:
        return HttpResponseNotFound()
    return HttpResponse(content=json.dumps(response_data), content_type=JSON)


@require_http_methods(['GET'])
@cross_domain_ajax
def calc_log_size(request, calc_id):
    """
    Get the current number of lines in the log
    """
    try:
        response_data = logs.dbcmd('get_log_size', calc_id)
    except dbapi.NotFound:
        return HttpResponseNotFound()
    return HttpResponse(content=json.dumps(response_data), content_type=JSON)


@csrf_exempt
@cross_domain_ajax
@require_http_methods(['POST'])
def calc_run(request):
    """
    Run a calculation.

    :param request:
        a `django.http.HttpRequest` object.
        If the request has the attribute `hazard_job_id`, the results of the
        specified hazard calculations will be re-used as input by the risk
        calculation.
        The request also needs to contain the files needed to perform the
        calculation. They can be uploaded as separate files, or zipped
        together.
    """
    job_ini = request.POST.get('job_ini')
    hazard_job_id = request.POST.get('hazard_job_id')
    if hazard_job_id:  # "continue" button, tested in the QGIS plugin
        ini = job_ini if job_ini else "risk.ini"
    else:
        ini = job_ini if job_ini else ".ini"
    user = utils.get_user(request)
    try:
        job_id = submit_job(request.FILES, ini, user, hazard_job_id)
    except Exception as exc:  # job failed, for instance missing .xml file
        # get the exception message
        exc_msg = traceback.format_exc() + str(exc)
        logging.error(exc_msg)
        response_data = dict(traceback=exc_msg.splitlines(), job_id=exc.job_id)
        status = 500
    else:
        response_data = dict(status='created', job_id=job_id)
        status = 200
    return HttpResponse(content=json.dumps(response_data), content_type=JSON,
                        status=status)


def aelo_callback(
        job_id, job_owner_email, outputs_uri, inputs, exc=None, warnings=None):
    if not job_owner_email:
        return
    from_email = 'aelonoreply@openquake.org'
    to = [job_owner_email]
    reply_to = 'aelosupport@openquake.org'
    lon, lat = inputs['sites'].split()
    body = (f"Input values: lon = {lon}, lat = {lat},"
            f" vs30 = {inputs['vs30']}, siteid = {inputs['siteid']}\n\n")
    if warnings is not None:
        for warning in warnings:
            body += warning + '\n'
    if exc:
        subject = f'Job {job_id} failed'
        body += f'There was an error running job {job_id}:\n{exc}'
    else:
        subject = f'Job {job_id} finished correctly'
        body += (f'Please find the results here:\n{outputs_uri}')
    EmailMessage(subject, body, from_email, to, reply_to=[reply_to]).send()


def aristotle_callback(
        job_id, job_owner_email, outputs_uri, inputs, exc=None, warnings=None):
    # TODO: check if we can unify the aelo and aristotle callbacks
    if not job_owner_email:
        return
    from_email = 'aristotlenoreply@openquake.org'
    to = [job_owner_email]
    reply_to = 'aristotlesupport@openquake.org'
    lon, lat = inputs['sites'].split()
    body = (f"Input values: {inputs}\n\n")
    if warnings is not None:
        for warning in warnings:
            body += warning + '\n'
    if exc:
        subject = f'Job {job_id} failed'
        body += f'There was an error running job {job_id}:\n{exc}'
    else:
        subject = f'Job {job_id} finished correctly'
        body += (f'Please find the results here:\n{outputs_uri}')
    EmailMessage(subject, body, from_email, to, reply_to=[reply_to]).send()


@csrf_exempt
@cross_domain_ajax
@require_http_methods(['POST'])
def aristotle_get_rupture_data(request):
    """
    Retrieve rupture parameters corresponding to a given shakemap id

    :param request:
        a `django.http.HttpRequest` object containing shakemap_id
    """
    # TODO: add validation
    validation_errs = {}
    invalid_inputs = []
    try:
        shakemap_id = valid.simple_id(request.POST.get('shakemap_id'))
    except Exception as exc:
        validation_errs[ARISTOTLE_FORM_PLACEHOLDERS['shakemap_id']] = str(exc)
        invalid_inputs.append('shakemap_id')
    if validation_errs:
        err_msg = 'Invalid input value'
        err_msg += 's\n' if len(validation_errs) > 1 else '\n'
        err_msg += '\n'.join(
            [f'{field.split(" (")[0]}: "{validation_errs[field]}"'
             for field in validation_errs])
        logging.error(err_msg)
        response_data = {"status": "failed", "error_msg": err_msg,
                         "invalid_inputs": invalid_inputs}
        return HttpResponse(content=json.dumps(response_data),
                            content_type=JSON, status=400)
    try:
        rupture_dict = get_rupture_dict(shakemap_id)
    except Exception as exc:
        if '404: Not Found' in str(exc):
            error_msg = f'Shakemap id "{shakemap_id}" was not found'
        elif 'There is not rupture.json' in str(exc):
            error_msg = (f'Shakemap id "{shakemap_id}" was found, but it'
                         f' has no associated rupture data')
        else:
            error_msg = str(exc)
        response_data = {'status': 'failed', 'error_cls': type(exc).__name__,
                         'error_msg': error_msg}
        return HttpResponse(
            content=json.dumps(response_data), content_type=JSON, status=400)
    trts = get_trts_around(rupture_dict['lon'], rupture_dict['lat'])
    rupture_dict['trts'] = trts
    response_data = rupture_dict
    return HttpResponse(content=json.dumps(response_data), content_type=JSON,
                        status=200)


def aristotle_validate(request):
    validation_errs = {}
    invalid_inputs = []
    field_validation = {
        'lon': valid.longitude,
        'lat': valid.latitude,
        'dep': valid.positivefloat,
        'mag': valid.positivefloat,
        'rake': valid.positivefloat,
        'dip': valid.positivefloat,
        'strike': valid.positivefloat,
        'maximum_distance': valid.positivefloat,
        'trt': valid.utf8,
        'truncation_level': valid.positivefloat,
        'number_of_ground_motion_fields': valid.positiveint,
        'asset_hazard_distance': valid.positivefloat,
    }
    params = {}
    for fieldname, validation_func in field_validation.items():
        try:
            params[fieldname] = validation_func(request.POST.get(fieldname))
        except Exception as exc:
            validation_errs[ARISTOTLE_FORM_PLACEHOLDERS[fieldname]] = str(exc)
            invalid_inputs.append(fieldname)

    if validation_errs:
        err_msg = 'Invalid input value'
        err_msg += 's\n' if len(validation_errs) > 1 else '\n'
        err_msg += '\n'.join(
            [f'{field.split(" (")[0]}: "{validation_errs[field]}"'
             for field in validation_errs])
        logging.error(err_msg)
        response_data = {"status": "failed", "error_msg": err_msg,
                         "invalid_inputs": invalid_inputs}
        return HttpResponse(content=json.dumps(response_data),
                            content_type=JSON, status=400)
    return params.values()


@csrf_exempt
@cross_domain_ajax
@require_http_methods(['POST'])
def aristotle_run(request):
    """
    Run an ARISTOTLE calculation.

    :param request:
<<<<<<< HEAD
        a `django.http.HttpRequest` object containing lon, lat, dep, mag, rake,
        dip, strike, maximum_distance, trt
=======
        a `django.http.HttpRequest` object containing
        lon, lat, dep, mag, rake, dip, strike, maximum_distance, trt,
        truncation_level, number_of_ground_motion_fields,
        asset_hazard_distance
>>>>>>> 056c2c51
    """
    res = aristotle_validate(request)
    if isinstance(res, HttpResponse):  # error
        return res
    (lon, lat, dep, mag, rake, dip, strike, maximum_distance, trt,
     truncation_level, number_of_ground_motion_fields,
     asset_hazard_distance) = res
    expo = os.path.join(config.directory.mosaic_dir, 'exposure.hdf5')
    smodel = os.path.join(config.directory.mosaic_dir, 'site_model.hdf5')
    rupdic = dict(
        lon=lon, lat=lat, dep=dep, mag=mag, rake=rake, dip=dip, strike=strike)
    inputs = {'exposure': [expo], 'site_model': [smodel],
              'job_ini': '<in-memory>'}
    params = dict(calculation_mode='scenario_risk',
                  rupture_dict=str(rupdic),
                  maximum_distance=str(maximum_distance),
                  tectonic_region_type=trt,
                  truncation_level=str(truncation_level),
                  number_of_ground_motion_fields=str(
                      number_of_ground_motion_fields),
                  asset_hazard_distance=str(asset_hazard_distance),
                  inputs=inputs)
    oq = readinput.get_oqparam(params)
    sitecol, assetcol, discarded = readinput.get_sitecol_assetcol(oq)
    id0s, counts = numpy.unique(assetcol['ID_0'], return_counts=1)
    countries = set(assetcol.tagcol.ID_0[i] for i in id0s)
    tmap_keys = aristotle.get_tmap_keys(expo, countries)
    allparams = []
    for key in tmap_keys:
        params['countries'] = key.replace('_', ' ')
        allparams.append(params.copy())
    jobctxs = engine.create_jobs(
        allparams, config.distribution.log_level, None,
        utils.get_user(request), None)

    job_id = jobctxs[-1].calc_id

    outputs_uri_web = request.build_absolute_uri(
        reverse('outputs_aristotle', args=[job_id]))

    outputs_uri_api = request.build_absolute_uri(
        reverse('results', args=[job_id]))

    log_uri = request.build_absolute_uri(
        reverse('log', args=[job_id, '0', '']))

    traceback_uri = request.build_absolute_uri(
        reverse('traceback', args=[job_id]))

    response_data = dict(
        status='created', job_id=job_id, outputs_uri=outputs_uri_api,
        log_uri=log_uri, traceback_uri=traceback_uri)

    job_owner_email = request.user.email
    if not job_owner_email:
        response_data['WARNING'] = (
            'No email address is speficied for your user account,'
            ' therefore email notifications will be disabled. As soon as'
            ' the job completes, you can access its outputs at the following'
            ' link: %s. If the job fails, the error traceback will be'
            ' accessible at the following link: %s'
            % (outputs_uri_api, traceback_uri))

    proc = mp.Process(target=aristotle.main, args=(
        job_owner_email, outputs_uri_web, jobctxs, aristotle_callback))
    proc.start()

    return HttpResponse(content=json.dumps(response_data), content_type=JSON,
                        status=200)


def aelo_validate(request):
    validation_errs = {}
    invalid_inputs = []
    try:
        lon = valid.longitude(request.POST.get('lon'))
    except Exception as exc:
        validation_errs[AELO_FORM_PLACEHOLDERS['lon']] = str(exc)
        invalid_inputs.append('lon')
    try:
        lat = valid.latitude(request.POST.get('lat'))
    except Exception as exc:
        validation_errs[AELO_FORM_PLACEHOLDERS['lat']] = str(exc)
        invalid_inputs.append('lat')
    try:
        vs30 = valid.positivefloat(request.POST.get('vs30'))
    except Exception as exc:
        validation_errs[AELO_FORM_PLACEHOLDERS['vs30']] = str(exc)
        invalid_inputs.append('vs30')
    try:
        siteid = request.POST.get('siteid')
        if len(siteid) > settings.MAX_AELO_SITE_NAME_LEN:
            raise ValueError(
                "site name can not be longer than %s characters" %
                settings.MAX_AELO_SITE_NAME_LEN)
    except Exception as exc:
        validation_errs[AELO_FORM_PLACEHOLDERS['siteid']] = str(exc)
        invalid_inputs.append('siteid')
    if validation_errs:
        err_msg = 'Invalid input value'
        err_msg += 's\n' if len(validation_errs) > 1 else '\n'
        err_msg += '\n'.join(
            [f'{field.split(" (")[0]}: "{validation_errs[field]}"'
             for field in validation_errs])
        logging.error(err_msg)
        response_data = {"status": "failed", "error_msg": err_msg,
                         "invalid_inputs": invalid_inputs}
        return HttpResponse(content=json.dumps(response_data),
                            content_type=JSON, status=400)
    return lon, lat, vs30, siteid


@csrf_exempt
@cross_domain_ajax
@require_http_methods(['POST'])
def aelo_run(request):
    """
    Run an AELO calculation.

    :param request:
        a `django.http.HttpRequest` object containing lon, lat, vs30, siteid
    """
    res = aelo_validate(request)
    if isinstance(res, HttpResponse):  # error
        return res
    lon, lat, vs30, siteid = res

    # build a LogContext object associated to a database job
    try:
        params = get_params_from(
            dict(sites='%s %s' % (lon, lat), vs30=vs30, siteid=siteid),
            config.directory.mosaic_dir, exclude=['USA'])
        logging.root.handlers = []  # avoid breaking the logs
    except Exception as exc:
        response_data = {'status': 'failed', 'error_cls': type(exc).__name__,
                         'error_msg': str(exc)}
        return HttpResponse(
            content=json.dumps(response_data), content_type=JSON, status=400)
    [jobctx] = engine.create_jobs(
        [params],
        config.distribution.log_level, None, utils.get_user(request), None)
    job_id = jobctx.calc_id

    outputs_uri_web = request.build_absolute_uri(
        reverse('outputs_aelo', args=[job_id]))

    outputs_uri_api = request.build_absolute_uri(
        reverse('results', args=[job_id]))

    log_uri = request.build_absolute_uri(
        reverse('log', args=[job_id, '0', '']))

    traceback_uri = request.build_absolute_uri(
        reverse('traceback', args=[job_id]))

    response_data = dict(
        status='created', job_id=job_id, outputs_uri=outputs_uri_api,
        log_uri=log_uri, traceback_uri=traceback_uri)

    job_owner_email = request.user.email
    if not job_owner_email:
        response_data['WARNING'] = (
            'No email address is speficied for your user account,'
            ' therefore email notifications will be disabled. As soon as'
            ' the job completes, you can access its outputs at the following'
            ' link: %s. If the job fails, the error traceback will be'
            ' accessible at the following link: %s'
            % (outputs_uri_api, traceback_uri))

    # spawn the AELO main process
    mp.Process(target=aelo.main, args=(
        lon, lat, vs30, siteid, job_owner_email, outputs_uri_web, jobctx,
        aelo_callback)).start()
    return HttpResponse(content=json.dumps(response_data), content_type=JSON,
                        status=200)


def submit_job(request_files, ini, username, hc_id):
    """
    Create a job object from the given files and run it in a new process.

    :returns: a job ID
    """
    # build a LogContext object associated to a database job
    [job] = engine.create_jobs(
        [dict(calculation_mode='custom',
              description='Calculation waiting to start')],
        config.distribution.log_level, None, username, hc_id)

    # store the request files and perform some validation
    try:
        job_ini = store(request_files, ini, job.calc_id)
        job.oqparam = oq = readinput.get_oqparam(
            job_ini, kw={'hazard_calculation_id': hc_id})
        if oq.sensitivity_analysis:
            logs.dbcmd('set_status', job.calc_id, 'deleted')  # hide it
            jobs = engine.create_jobs([job_ini], config.distribution.log_level,
                                      None, username, hc_id, True)
        else:
            dic = dict(calculation_mode=oq.calculation_mode,
                       description=oq.description, hazard_calculation_id=hc_id)
            logs.dbcmd('update_job', job.calc_id, dic)
            jobs = [job]
    except Exception as exc:
        tb = traceback.format_exc()
        logs.dbcmd('log', job.calc_id, datetime.utcnow(), 'CRITICAL',
                   'before starting', tb)
        logs.dbcmd('finish', job.calc_id, 'failed')
        exc.job_id = job.calc_id
        raise exc

    custom_tmp = os.path.dirname(job_ini)
    submit_cmd = config.distribution.submit_cmd.split()
    big_job = oq.get_input_size() > int(config.distribution.min_input_size)
    if submit_cmd == ENGINE:  # used for debugging
        for job in jobs:
            subprocess.Popen(submit_cmd + [save_pik(job, custom_tmp)])
    elif submit_cmd == KUBECTL and big_job:
        for job in jobs:
            with open(os.path.join(CWD, 'job.yaml')) as f:
                yaml = string.Template(f.read()).substitute(
                    DATABASE='%(host)s:%(port)d' % config.dbserver,
                    CALC_PIK=save_pik(job, custom_tmp),
                    CALC_NAME='calc%d' % job.calc_id)
            subprocess.run(submit_cmd, input=yaml.encode('ascii'))
    else:
        mp.Process(target=engine.run_jobs, args=(jobs,)).start()
    return job.calc_id


def save_pik(job, dirname):
    """
    Save a LogContext object in pickled format; returns the path to it
    """
    pathpik = os.path.join(dirname, 'calc%d.pik' % job.calc_id)
    with open(pathpik, 'wb') as f:
        pickle.dump(job, f)
    return pathpik


@require_http_methods(['GET'])
@cross_domain_ajax
def calc_results(request, calc_id):
    """
    Get a summarized list of calculation results for a given ``calc_id``.
    Result is a JSON array of objects containing the following attributes:

        * id
        * name
        * type (hazard_curve, hazard_map, etc.)
        * url (the exact url where the full result can be accessed)
    """
    # If the specified calculation doesn't exist OR is not yet complete,
    # throw back a 404.
    try:
        info = logs.dbcmd('calc_info', calc_id)
        if not utils.user_has_permission(request, info['user_name']):
            return HttpResponseForbidden()
    except dbapi.NotFound:
        return HttpResponseNotFound()
    base_url = _get_base_url(request)

    # NB: export_output has as keys the list (output_type, extension)
    # so this returns an ordered map output_type -> extensions such as
    # {'agg_loss_curve': ['xml', 'csv'], ...}
    output_types = groupby(export, lambda oe: oe[0],
                           lambda oes: [e for o, e in oes])
    results = logs.dbcmd('get_outputs', calc_id)
    if not results:
        return HttpResponseNotFound()

    response_data = []
    for result in results:
        try:  # output from the datastore
            rtype = result.ds_key
            # Catalina asked to remove the .txt outputs (used for the GMFs)
            outtypes = [ot for ot in output_types[rtype] if ot != 'txt']
        except KeyError:
            continue  # non-exportable outputs should not be shown
        url = urlparse.urljoin(base_url, 'v1/calc/result/%d' % result.id)
        datum = dict(
            id=result.id, name=result.display_name, type=rtype,
            outtypes=outtypes, url=url, size_mb=result.size_mb)
        response_data.append(datum)

    return HttpResponse(content=json.dumps(response_data))


@require_http_methods(['GET'])
@cross_domain_ajax
def calc_traceback(request, calc_id):
    """
    Get the traceback as a list of lines for a given ``calc_id``.
    """
    # If the specified calculation doesn't exist throw back a 404.
    try:
        response_data = logs.dbcmd('get_traceback', calc_id)
    except dbapi.NotFound:
        return HttpResponseNotFound()
    return HttpResponse(content=json.dumps(response_data), content_type=JSON)


@cross_domain_ajax
@require_http_methods(['GET', 'HEAD'])
def calc_result(request, result_id):
    """
    Download a specific result, by ``result_id``.

    The common abstracted functionality for getting hazard or risk results.

    :param request:
        `django.http.HttpRequest` object. Can contain a `export_type` GET
        param (the default is 'xml' if no param is specified).
    :param result_id:
        The id of the requested artifact.
    :returns:
        If the requested ``result_id`` is not available in the format
        designated by the `export_type`.

        Otherwise, return a `django.http.HttpResponse` containing the content
        of the requested artifact.

    Parameters for the GET request can include an `export_type`, such as 'xml',
    'geojson', 'csv', etc.
    """
    # If the result for the requested ID doesn't exist, OR
    # the job which it is related too is not complete,
    # throw back a 404.
    try:
        job_id, job_status, job_user, datadir, ds_key = logs.dbcmd(
            'get_result', result_id)
        if not utils.user_has_permission(request, job_user):
            return HttpResponseForbidden()
    except dbapi.NotFound:
        return HttpResponseNotFound()

    etype = request.GET.get('export_type')
    export_type = etype or DEFAULT_EXPORT_TYPE

    tmpdir = tempfile.mkdtemp()
    try:
        exported = core.export_from_db(
            (ds_key, export_type), job_id, datadir, tmpdir)
    except DataStoreExportError as exc:
        # TODO: there should be a better error page
        return HttpResponse(content='%s: %s' % (exc.__class__.__name__, exc),
                            content_type='text/plain', status=500)
    if not exported:
        # Throw back a 404 if the exact export parameters are not supported
        return HttpResponseNotFound(
            'Nothing to export for export_type=%s, %s' % (export_type, ds_key))
    elif len(exported) > 1:
        # Building an archive so that there can be a single file download
        archname = ds_key + '-' + export_type + '.zip'
        zipfiles(exported, os.path.join(tmpdir, archname))
        exported = os.path.join(tmpdir, archname)
    else:  # single file
        exported = exported[0]

    content_type = EXPORT_CONTENT_TYPE_MAP.get(
        export_type, DEFAULT_CONTENT_TYPE)

    fname = 'output-%s-%s' % (result_id, os.path.basename(exported))
    stream = FileWrapper(open(exported, 'rb'))  # 'b' is needed on Windows
    stream.close = lambda: (
        FileWrapper.close(stream), shutil.rmtree(tmpdir))
    response = FileResponse(stream, content_type=content_type)
    response['Content-Disposition'] = (
        'attachment; filename=%s' % os.path.basename(fname))
    response['Content-Length'] = str(os.path.getsize(exported))
    return response


@cross_domain_ajax
@require_http_methods(['GET', 'HEAD'])
def extract(request, calc_id, what):
    """
    Wrapper over the `oq extract` command. If `setting.LOCKDOWN` is true
    only calculations owned by the current user can be retrieved.
    """
    job = logs.dbcmd('get_job', int(calc_id))
    if job is None:
        return HttpResponseNotFound()
    if not utils.user_has_permission(request, job.user_name):
        return HttpResponseForbidden()
    path = request.get_full_path()
    n = len(request.path_info)
    query_string = unquote_plus(path[n:])
    try:
        # read the data and save them on a temporary .npz file
        with datastore.read(job.ds_calc_dir + '.hdf5') as ds:
            fd, fname = tempfile.mkstemp(
                prefix=what.replace('/', '-'), suffix='.npz')
            os.close(fd)
            obj = _extract(ds, what + query_string)
            hdf5.save_npz(obj, fname)
    except Exception as exc:
        tb = ''.join(traceback.format_tb(exc.__traceback__))
        return HttpResponse(
            content='%s: %s in %s\n%s' %
            (exc.__class__.__name__, exc, path, tb),
            content_type='text/plain', status=500)

    # stream the data back
    stream = FileWrapper(open(fname, 'rb'))
    stream.close = lambda: (FileWrapper.close(stream), os.remove(fname))
    response = FileResponse(stream, content_type='application/octet-stream')
    response['Content-Disposition'] = (
        'attachment; filename=%s' % os.path.basename(fname))
    response['Content-Length'] = str(os.path.getsize(fname))
    return response


@cross_domain_ajax
@require_http_methods(['GET'])
def calc_datastore(request, job_id):
    """
    Download a full datastore file.

    :param request:
        `django.http.HttpRequest` object.
    :param job_id:
        The id of the requested datastore
    :returns:
        A `django.http.HttpResponse` containing the content
        of the requested artifact, if present, else throws a 404
    """
    job = logs.dbcmd('get_job', int(job_id))
    if job is None or not os.path.exists(job.ds_calc_dir + '.hdf5'):
        return HttpResponseNotFound()
    if not utils.user_has_permission(request, job.user_name):
        return HttpResponseForbidden()

    fname = job.ds_calc_dir + '.hdf5'
    response = FileResponse(
        FileWrapper(open(fname, 'rb')), content_type=HDF5)
    response['Content-Disposition'] = (
        'attachment; filename=%s' % os.path.basename(fname))
    response['Content-Length'] = str(os.path.getsize(fname))
    return response


def web_engine(request, **kwargs):
    application_mode = settings.APPLICATION_MODE.upper()
    params = {'application_mode': application_mode}
    if application_mode == 'AELO':
        params['aelo_form_placeholders'] = AELO_FORM_PLACEHOLDERS
    elif application_mode == 'ARISTOTLE':
        params['aristotle_form_placeholders'] = ARISTOTLE_FORM_PLACEHOLDERS
    return render(
        request, "engine/index.html", params)


@cross_domain_ajax
@require_http_methods(['GET'])
def web_engine_get_outputs(request, calc_id, **kwargs):
    application_mode = settings.APPLICATION_MODE.upper()
    job = logs.dbcmd('get_job', calc_id)
    if job is None:
        return HttpResponseNotFound()
    with datastore.read(job.ds_calc_dir + '.hdf5') as ds:
        if 'png' in ds:
            # NOTE: only one hmap can be visualized currently
            hmaps = any([k.startswith('hmap') for k in ds['png']])
            avg_gmf = [k for k in ds['png'] if k.startswith('avg_gmf-')]
            assets = 'assets.png' in ds['png']
            hcurves = 'hcurves.png' in ds['png']
            # NOTE: remove "and 'All' in k" to show the individual plots
            disagg_by_src = [k for k in ds['png']
                             if k.startswith('disagg_by_src-') and 'All' in k]
            governing_mce = 'governing_mce.png' in ds['png']
        else:
            hmaps = assets = hcurves = governing_mce = False
            avg_gmf = []
            disagg_by_src = []
    size_mb = '?' if job.size_mb is None else '%.2f' % job.size_mb
    lon = lat = vs30 = site_name = None
    if application_mode == 'AELO':
        lon, lat = ds['oqparam'].sites[0][:2]  # e.g. [[-61.071, 14.686, 0.0]]
        vs30 = ds['oqparam'].override_vs30  # e.g. 760.0
        site_name = ds['oqparam'].description[9:]  # e.g. 'AELO for CCA'->'CCA'
    return render(request, "engine/get_outputs.html",
                  dict(calc_id=calc_id, size_mb=size_mb, hmaps=hmaps,
                       avg_gmf=avg_gmf, assets=assets, hcurves=hcurves,
                       disagg_by_src=disagg_by_src,
                       governing_mce=governing_mce,
                       lon=lon, lat=lat, vs30=vs30, site_name=site_name,
                       application_mode=application_mode))


def is_model_preliminary(ds):
    # TODO: it would be better having the model written explicitly into the
    # datastore
    model = ds['oqparam'].base_path.split(os.path.sep)[-2]
    if model in PRELIMINARY_MODELS:
        return True
    else:
        return False


def get_disp_val(val):
    # gets the value displayed in the webui according to the rounding rules
    if val >= 1.0:
        return '{:.2f}'.format(numpy.round(val, 2))
    elif val < 0.0001:
        return f'{val:.1f}'
    elif val < 0.01:
        return '{:.4f}'.format(numpy.round(val, 4))
    elif val < 0.1:
        return '{:.3f}'.format(numpy.round(val, 3))
    else:
        return '{:.2f}'.format(numpy.round(val, 2))


# this is extracting only the first site and it is okay
@cross_domain_ajax
@require_http_methods(['GET'])
def web_engine_get_outputs_aelo(request, calc_id, **kwargs):
    job = logs.dbcmd('get_job', calc_id)
    size_mb = '?' if job.size_mb is None else '%.2f' % job.size_mb
    asce07 = asce41 = None
    asce07_with_units = {}
    asce41_with_units = {}
    warnings = None
    with datastore.read(job.ds_calc_dir + '.hdf5') as ds:
        if is_model_preliminary(ds):
            warnings = PRELIMINARY_MODEL_WARNING
        if 'asce07' in ds:
            try:
                asce07_js = ds['asce07'][0].decode('utf8')
            except ValueError:
                # NOTE: for backwards compatibility, read scalar
                asce07_js = ds['asce07'][()].decode('utf8')
            asce07 = json.loads(asce07_js)
            for key, value in asce07.items():
                if key not in ('PGA', 'Ss', 'S1'):
                    continue
                if not isinstance(value, float):
                    asce07_with_units[key] = value
                elif key in ('CRs', 'CR1'):
                    # NOTE: (-) stands for adimensional
                    asce07_with_units[key + ' (-)'] = get_disp_val(value)
                else:
                    asce07_with_units[key + ' (g)'] = get_disp_val(value)
        if 'asce41' in ds:
            try:
                asce41_js = ds['asce41'][0].decode('utf8')
            except ValueError:
                # NOTE: for backwards compatibility, read scalar
                asce41_js = ds['asce41'][()].decode('utf8')
            asce41 = json.loads(asce41_js)
            for key, value in asce41.items():
                if not key.startswith('BSE'):
                    continue
                if not isinstance(value, float):
                    asce41_with_units[key] = value
                else:
                    asce41_with_units[key + ' (g)'] = get_disp_val(value)
        lon, lat = ds['oqparam'].sites[0][:2]  # e.g. [[-61.071, 14.686, 0.0]]
        vs30 = ds['oqparam'].override_vs30  # e.g. 760.0
        site_name = ds['oqparam'].description[9:]  # e.g. 'AELO for CCA'->'CCA'
        if 'warnings' in ds:
            ds_warnings = '\n'.join(s.decode('utf8') for s in ds['warnings'])
            if warnings is None:
                warnings = ds_warnings
            else:
                warnings += '\n' + ds_warnings
    return render(request, "engine/get_outputs_aelo.html",
                  dict(calc_id=calc_id, size_mb=size_mb,
                       asce07=asce07_with_units, asce41=asce41_with_units,
                       lon=lon, lat=lat, vs30=vs30, site_name=site_name,
                       warnings=warnings))


@cross_domain_ajax
@require_http_methods(['GET'])
def web_engine_get_outputs_aristotle(request, calc_id):
    job = logs.dbcmd('get_job', calc_id)
    if job is None:
        return HttpResponseNotFound()
    warnings = None
    with datastore.read(job.ds_calc_dir + '.hdf5') as ds:
        losses = views.view('aggrisk', ds)
        losses_header = [header.capitalize().replace('_', ' ')
                         for header in losses.dtype.names]
        if 'png' in ds:
            avg_gmf = [k for k in ds['png'] if k.startswith('avg_gmf-')]
            assets = 'assets.png' in ds['png']
        else:
            assets = False
            avg_gmf = []
    size_mb = '?' if job.size_mb is None else '%.2f' % job.size_mb
    if 'warnings' in ds:
        ds_warnings = '\n'.join(s.decode('utf8') for s in ds['warnings'])
        if warnings is None:
            warnings = ds_warnings
        else:
            warnings += '\n' + ds_warnings
    return render(request, "engine/get_outputs_aristotle.html",
                  dict(calc_id=calc_id, size_mb=size_mb, losses=losses,
                       losses_header=losses_header,
                       avg_gmf=avg_gmf, assets=assets, warnings=warnings))


@cross_domain_ajax
@require_http_methods(['GET'])
def download_aggrisk(request, calc_id):
    job = logs.dbcmd('get_job', int(calc_id))
    if job is None:
        return HttpResponseNotFound()
    if not utils.user_has_permission(request, job.user_name):
        return HttpResponseForbidden()
    with datastore.read(job.ds_calc_dir + '.hdf5') as ds:
        losses = views.view('aggrisk', ds)
    # Create the HttpResponse object with the appropriate CSV header.
    response = HttpResponse(
        content_type="text/csv",
        headers={
            "Content-Disposition":
                'attachment; filename="aggrisk_%s.csv"' % calc_id
        },
    )
    writer = csv.writer(response)
    writer.writerow(losses.dtype.names)
    for row in losses:
        writer.writerow(row)
    return response


@csrf_exempt
@cross_domain_ajax
@require_http_methods(['POST'])
def on_same_fs(request):
    """
    Accept a POST request to check access to a FS available by a client.

    :param request:
        `django.http.HttpRequest` object, containing mandatory parameters
        filename and checksum.
    """
    filename = request.POST['filename']
    checksum_in = request.POST['checksum']

    checksum = 0
    try:
        data = open(filename, 'rb').read(32)
        checksum = zlib.adler32(data, checksum) & 0xffffffff
        if checksum == int(checksum_in):
            return HttpResponse(content=json.dumps({'success': True}),
                                content_type=JSON, status=200)
    except (IOError, ValueError):
        pass

    return HttpResponse(content=json.dumps({'success': False}),
                        content_type=JSON, status=200)


@require_http_methods(['GET'])
def license(request, **kwargs):
    return render(request, "engine/license.html")<|MERGE_RESOLUTION|>--- conflicted
+++ resolved
@@ -736,15 +736,10 @@
     Run an ARISTOTLE calculation.
 
     :param request:
-<<<<<<< HEAD
-        a `django.http.HttpRequest` object containing lon, lat, dep, mag, rake,
-        dip, strike, maximum_distance, trt
-=======
         a `django.http.HttpRequest` object containing
         lon, lat, dep, mag, rake, dip, strike, maximum_distance, trt,
         truncation_level, number_of_ground_motion_fields,
         asset_hazard_distance
->>>>>>> 056c2c51
     """
     res = aristotle_validate(request)
     if isinstance(res, HttpResponse):  # error
