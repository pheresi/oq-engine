--- conflicted
+++ resolved
@@ -703,16 +703,14 @@
     if err:
         return HttpResponse(content=json.dumps(err), content_type=JSON,
                             status=400 if 'invalid_inputs' in err else 500)
+    # NOTE: station_data_file can be a path or an error/warning message
     station_data_file = params['station_data_file']
-    trts = {}
-<<<<<<< HEAD
     if station_data_file is not None and not os.path.isfile(station_data_file):
-        rupdic['station_data_error'] = (
-            'Unable to collect station data for rupture'
+        rupdic['station_data_issue'] = (
+            'Unable to use USGS station data for rupture'
             ' identifier "%s": %s' % (rupdic['usgs_id'], station_data_file))
         station_data_file = None
-=======
->>>>>>> 55bb90b6
+    trts = {}
     try:
         buffer_radius = 5  # degrees
         mosaic_models = get_close_mosaic_models(
