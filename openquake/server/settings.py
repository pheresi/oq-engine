# -*- coding: utf-8 -*-
# vim: tabstop=4 shiftwidth=4 softtabstop=4
#
# Copyright (C) 2014-2023 GEM Foundation
#
# OpenQuake is free software: you can redistribute it and/or modify it
# under the terms of the GNU Affero General Public License as published
# by the Free Software Foundation, either version 3 of the License, or
# (at your option) any later version.
#
# OpenQuake is distributed in the hope that it will be useful,
# but WITHOUT ANY WARRANTY; without even the implied warranty of
# MERCHANTABILITY or FITNESS FOR A PARTICULAR PURPOSE.  See the
# GNU Affero General Public License for more details.
#
# You should have received a copy of the GNU Affero General Public License
# along with OpenQuake. If not, see <http://www.gnu.org/licenses/>.

import sys
import os
import socket
import getpass
import tempfile

from openquake.baselib import config
from openquake.commonlib import datastore

try:
    from openquakeplatform.settings import STANDALONE, STANDALONE_APPS
except ImportError:
    STANDALONE = False
    STANDALONE_APPS = ()

TEST = 'test' in sys.argv

INSTALLED_APPS = ('openquake.server.db',)

OQSERVER_ROOT = os.path.dirname(__file__)

DEBUG = True
BASE_DIR = os.path.abspath(os.path.dirname(__file__))

WEBUI_PATHPREFIX = os.getenv('WEBUI_PATHPREFIX', '')
USE_X_FORWARDED_HOST = os.getenv('USE_X_FORWARDED_HOST', False)

TEMPLATES = [
    {
        'BACKEND': 'django.template.backends.django.DjangoTemplates',
        'APP_DIRS': True,
        'OPTIONS': {
            'context_processors': [
                'django.template.context_processors.debug',
                'django.template.context_processors.i18n',
                'django.template.context_processors.media',
                'django.template.context_processors.static',
                'django.template.context_processors.tz',
                'django.contrib.messages.context_processors.messages',
                'openquake.server.utils.oq_server_context_processor',
            ],
        },
    },
]

MEDIA_ROOT = '%(mediaroot)s'
STATIC_ROOT = '%(staticroot)s'

# Additional directories which hold static files
STATICFILES_DIRS = [
    os.path.join(OQSERVER_ROOT, 'static'),
]

DATABASE = {
    'ENGINE': 'django.db.backends.sqlite3',
    'NAME': os.path.expanduser(config.dbserver.file),
    'USER': getpass.getuser(),
    'HOST': config.dbserver.host,
    'PORT': config.dbserver.port,
}
DATABASES = {'default': DATABASE}

ALLOWED_HOSTS = ['*']

AUTHENTICATION_BACKENDS = ()

# Local time zone for this installation. Choices can be found here:
# http://en.wikipedia.org/wiki/List_of_tz_zones_by_name
# although not all choices may be available on all operating systems.
# If running in a Windows environment this must be set to the same as your
# system time zone.
TIME_ZONE = 'UTC'

# Language code for this installation. All choices can be found here:
# http://www.i18nguy.com/unicode/language-identifiers.html
LANGUAGE_CODE = 'en-us'

# If you set this to False, Django will make some optimizations so as not
# to load the internationalization machinery.
USE_I18N = True

# If you set this to False, Django will not format dates, numbers and
# calendars according to the current locale
USE_L10N = True

# Make this unique, and don't share it with anybody.
SECRET_KEY = 'f_6=^^_0%ygcpgmemxcp0p^xq%47yqe%u9pu!ad*2ym^zt+xq$'

MIDDLEWARE = (
    'django.middleware.common.CommonMiddleware',
    'django.middleware.csrf.CsrfViewMiddleware',
)

# Authentication is not enabled by default
LOCKDOWN = False
# Forbid users to see other users outputs by default
ACL_ON = True

# Add additional paths (as regular expressions) that don't require
# authentication.
AUTH_EXEMPT_URLS = ()

ROOT_URLCONF = 'openquake.server.urls'

INSTALLED_APPS += (
    'django.contrib.staticfiles',
    'openquake.server',
)

# A sample logging configuration. The only tangible logging
# performed by this configuration is to send an email to
# the site admins on every HTTP 500 error.
# See http://docs.djangoproject.com/en/dev/topics/logging for
# more details on how to customize your logging configuration.
LOGGING = {
    'version': 1,
    'disable_existing_loggers': False,
    'formatters': {
        'simple': {
            'format': '%(levelname)s %(message)s'
        },
    },
    'handlers': {
        'mail_admins': {
            'level': 'ERROR',
            'class': 'django.utils.log.AdminEmailHandler'
        },
        'console': {
            'level': 'DEBUG',
            'class': 'logging.StreamHandler',
            'formatter': 'simple'
        },
    },
    'loggers': {
        'django': {
            'handlers': ['console'],
            'level': 'INFO',
            'propagate': False,
        },
        'django.request': {
            'handlers': ['console'],
            'level': 'DEBUG',
            'propagate': False,
        },
        'openquake.server': {
            'handlers': ['console'],
            'level': 'DEBUG',
            'propagate': True,
        },
    },
}

FILE_UPLOAD_MAX_MEMORY_SIZE = 1

# A server name can be specified to customize the WebUI in case of
# multiple installations of the Engine are available. This helps avoiding
# confusion between different installations when the WebUI is used
SERVER_NAME = socket.gethostname()

APPLICATION_MODES = [
    'PUBLIC', 'RESTRICTED', 'AELO', 'ARISTOTLE', 'READ_ONLY']

APPLICATION_MODE = 'PUBLIC'

# Set to True if using NGINX or some other reverse proxy
# Externally visible url and port number is different from Django visible
# values
USE_REVERSE_PROXY = False

# Expose the WebUI interface, otherwise only the REST API will be available
WEBUI = True

MAX_AELO_SITE_NAME_LEN = 256

# OpenQuake Standalone tools (IPT, Taxtweb, Taxonomy Glossary)
if STANDALONE and WEBUI:
    INSTALLED_APPS += (
        'openquakeplatform',
    )

    INSTALLED_APPS += STANDALONE_APPS

    FILE_PATH_FIELD_DIRECTORY = datastore.get_datadir()

    CONTEXT_PROCESSORS = TEMPLATES[0]['OPTIONS']['context_processors']
    CONTEXT_PROCESSORS.insert(0, 'django.template.context_processors.request')
    CONTEXT_PROCESSORS.append('openquakeplatform.utils.oq_context_processor')

try:
    # Try to load a local_settings.py from the current folder; this is useful
    # when packages are used. A custom local_settings.py can be placed in
    # /usr/share/openquake/engine, avoiding changes inside the python package
    from local_settings import *  # noqa
except ImportError:
    # If no local_settings.py is availble in the current folder let's try to
    # load it from openquake/server/local_settings.py
    try:
        from openquake.server.local_settings import *  # noqa
    except ImportError:
        # If a local_setting.py does not exist
        # settings in this file only will be used
        pass

# NOTE: the OQ_APPLICATION_MODE environment variable, if defined, overrides
# both the default setting and the one specified in the local settings
APPLICATION_MODE = os.environ.get('OQ_APPLICATION_MODE', APPLICATION_MODE)
if not os.environ.get('OQ_APPLICATION_MODE'):
    os.environ['OQ_APPLICATION_MODE'] = APPLICATION_MODE

<<<<<<< HEAD
if APPLICATION_MODE.upper() in ('TOOLS_ONLY',):
    for app in ('django.contrib.auth', 'django.contrib.contenttypes',
                'cookie_consent',):
        if app not in INSTALLED_APPS:
            INSTALLED_APPS += (app,)
    if 'django.template.context_processors.request' not in CONTEXT_PROCESSORS:
        CONTEXT_PROCESSORS.append('django.template.context_processors.request')
    COOKIE_CONSENT_NAME = "cookie_consent"
    COOKIE_CONSENT_MAX_AGE = 31536000  # 1 year in seconds
    COOKIE_CONSENT_LOG_ENABLED = False

if TEST and APPLICATION_MODE.upper() in ('AELO', 'ARISTOTLE'):
=======
if os.environ['OQ_APPLICATION_MODE'] not in APPLICATION_MODES:
    raise ValueError(
        f'Invalid application mode: "{APPLICATION_MODE}". It must be'
        f' one of {APPLICATION_MODES}')

if TEST and APPLICATION_MODE in ('AELO', 'ARISTOTLE'):
>>>>>>> 5fa6694f
    EMAIL_BACKEND = 'django.core.mail.backends.filebased.EmailBackend'
    # FIXME: this is mandatory, but it writes anyway in /tmp/app-messages.
    #        We should redefine it to a different directory for each test,
    #        in order to avoid concurrency issues in case tests run in
    #        parallel
    EMAIL_FILE_PATH = os.path.join(tempfile.gettempdir(), 'app-messages')

if APPLICATION_MODE in ('RESTRICTED', 'AELO', 'ARISTOTLE'):
    LOCKDOWN = True

STATIC_URL = '%s/static/' % WEBUI_PATHPREFIX

if LOCKDOWN and APPLICATION_MODE in ('AELO', 'ARISTOTLE'):
    # check essential constants are defined
    try:
        EMAIL_BACKEND  # noqa
    except NameError:
        raise NameError(
            f'If APPLICATION_MODE is {APPLICATION_MODE} an email'
            f' backend must be defined')
    if EMAIL_BACKEND == 'django.core.mail.backends.smtp.EmailBackend':  # noqa
        try:
            EMAIL_HOST           # noqa
            EMAIL_PORT           # noqa
            EMAIL_USE_TLS        # noqa
            EMAIL_HOST_USER      # noqa
            EMAIL_HOST_PASSWORD  # noqa
        except NameError:
            raise NameError(
                f'If APPLICATION_MODE is {APPLICATION_MODE}'
                f' EMAIL_<HOST|PORT|USE_TLS|HOST_USER|HOST_PASSWORD>'
                f' must all be defined')
    if not config.directory.mosaic_dir:
        raise NameError(
            f'If APPLICATION_MODE is {APPLICATION_MODE}, '
            f'mosaic_dir must be specified in openquake.cfg')

if LOCKDOWN:
    # do not log to file unless running through the webui
    if getpass.getuser() == 'openquake':  # the user that runs the webui
        try:
            log_filename = os.path.join(WEBUI_ACCESS_LOG_DIR,  # NOQA
                                        'webui-access.log')
        except NameError:
            # In case WEBUI_ACCESS_LOG_DIR is not defined, we use the standard
            # handler, without logging to file
            pass
        else:
            LOGGING['formatters']['timestamp'] = {
                'format': (
                    '%(asctime)s - %(name)s - %(levelname)s - %(message)s')
            }
            LOGGING['handlers']['file'] = {
                'level': 'DEBUG',
                'class': 'logging.FileHandler',
                'formatter': 'timestamp',
                'filename': log_filename,
                'mode': 'a'
            }
            LOGGING['loggers']['openquake.server.signals'] = {
                'handlers': ['file'],
                'level': 'DEBUG',
                'propagate': False,
            }

    AUTHENTICATION_BACKENDS += (
        'django.contrib.auth.backends.ModelBackend',
        # 'dpam.backends.PAMBackend',
    )

    MIDDLEWARE += (
        'django.contrib.sessions.middleware.SessionMiddleware',
        'django.contrib.messages.middleware.MessageMiddleware',
        'django.contrib.auth.middleware.AuthenticationMiddleware',
        'openquake.server.middleware.LoginRequiredMiddleware',
    )

    INSTALLED_APPS += (
        'django.contrib.auth',
        'django.contrib.contenttypes',
        'django.contrib.messages',
        'django.contrib.sessions',
        'django.contrib.admin',
        'openquake.server.announcements',
        )

    # Official documentation suggests to override the entire TEMPLATES
    TEMPLATES = [
        {
            'BACKEND': 'django.template.backends.django.DjangoTemplates',
            'APP_DIRS': True,
            'OPTIONS': {
                'context_processors': [
                    'django.contrib.auth.context_processors.auth',
                    'django.template.context_processors.debug',
                    'django.template.context_processors.i18n',
                    'django.template.context_processors.media',
                    'django.template.context_processors.static',
                    'django.template.context_processors.tz',
                    'django.template.context_processors.request',
                    'django.contrib.messages.context_processors.messages',
                    'openquake.server.utils.oq_server_context_processor',
                ],
            },
        },
    ]

    LOGIN_REDIRECT_URL = '%s/engine/' % WEBUI_PATHPREFIX
    LOGOUT_REDIRECT_URL = '%s/accounts/login/' % WEBUI_PATHPREFIX
    LOGIN_EXEMPT_URLS = (
        '%s/accounts/ajax_login/' % WEBUI_PATHPREFIX,
        'reset_password', 'reset/',
    )
    LOGIN_URL = '%s/accounts/login/' % WEBUI_PATHPREFIX

    AUTH_PASSWORD_VALIDATORS = [
        {'NAME': 'django.contrib.auth.password_validation.'
                 'UserAttributeSimilarityValidator', },
        {'NAME': 'django.contrib.auth.password_validation.'
                 'MinimumLengthValidator', },
        {'NAME': 'django.contrib.auth.password_validation.'
                 'CommonPasswordValidator', },
        {'NAME': 'django.contrib.auth.password_validation.'
                 'NumericPasswordValidator', },
    ]<|MERGE_RESOLUTION|>--- conflicted
+++ resolved
@@ -176,7 +176,7 @@
 SERVER_NAME = socket.gethostname()
 
 APPLICATION_MODES = [
-    'PUBLIC', 'RESTRICTED', 'AELO', 'ARISTOTLE', 'READ_ONLY']
+    'PUBLIC', 'RESTRICTED', 'AELO', 'ARISTOTLE', 'READ_ONLY', 'TOOLS_ONLY']
 
 APPLICATION_MODE = 'PUBLIC'
 
@@ -225,8 +225,12 @@
 if not os.environ.get('OQ_APPLICATION_MODE'):
     os.environ['OQ_APPLICATION_MODE'] = APPLICATION_MODE
 
-<<<<<<< HEAD
-if APPLICATION_MODE.upper() in ('TOOLS_ONLY',):
+if os.environ['OQ_APPLICATION_MODE'] not in APPLICATION_MODES:
+    raise ValueError(
+        f'Invalid application mode: "{APPLICATION_MODE}". It must be'
+        f' one of {APPLICATION_MODES}')
+
+if APPLICATION_MODE in ('TOOLS_ONLY',):
     for app in ('django.contrib.auth', 'django.contrib.contenttypes',
                 'cookie_consent',):
         if app not in INSTALLED_APPS:
@@ -237,15 +241,7 @@
     COOKIE_CONSENT_MAX_AGE = 31536000  # 1 year in seconds
     COOKIE_CONSENT_LOG_ENABLED = False
 
-if TEST and APPLICATION_MODE.upper() in ('AELO', 'ARISTOTLE'):
-=======
-if os.environ['OQ_APPLICATION_MODE'] not in APPLICATION_MODES:
-    raise ValueError(
-        f'Invalid application mode: "{APPLICATION_MODE}". It must be'
-        f' one of {APPLICATION_MODES}')
-
 if TEST and APPLICATION_MODE in ('AELO', 'ARISTOTLE'):
->>>>>>> 5fa6694f
     EMAIL_BACKEND = 'django.core.mail.backends.filebased.EmailBackend'
     # FIXME: this is mandatory, but it writes anyway in /tmp/app-messages.
     #        We should redefine it to a different directory for each test,
