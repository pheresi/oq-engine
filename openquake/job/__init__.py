# -*- coding: utf-8 -*-

# Copyright (c) 2010-2011, GEM Foundation.
#
# OpenQuake is free software: you can redistribute it and/or modify
# it under the terms of the GNU Lesser General Public License version 3
# only, as published by the Free Software Foundation.
#
# OpenQuake is distributed in the hope that it will be useful,
# but WITHOUT ANY WARRANTY; without even the implied warranty of
# MERCHANTABILITY or FITNESS FOR A PARTICULAR PURPOSE.  See the
# GNU Lesser General Public License version 3 for more details
# (a copy is included in the LICENSE file that accompanied this code).
#
# You should have received a copy of the GNU Lesser General Public License
# version 3 along with OpenQuake.  If not, see
# <http://www.gnu.org/licenses/lgpl-3.0.txt> for a copy of the LGPLv3 License.

"""A single hazard/risk job."""

import os

from datetime import datetime

from openquake import flags
from openquake import kvs
from openquake import shapes
from openquake.parser import exposure
<<<<<<< HEAD
from openquake.db.models import (OqCalculation, CalcStats)
from openquake.job import config as conf
from openquake.job import params as job_params
from openquake.job.params import CALCULATION_MODE
from openquake.job.params import ENUM_MAP
from openquake.job.params import PARAMS
from openquake.job.params import PATH_PARAMS
=======
from openquake.db.models import OqCalculation, CalcStats
from openquake.job import config as conf
from openquake.job import params as job_params
from openquake.job.params import CALCULATION_MODE, ENUM_MAP
>>>>>>> bcee1beb
from openquake.kvs import mark_job_as_current
from openquake.logs import LOG

FLAGS = flags.FLAGS

REVERSE_ENUM_MAP = dict((v, k) for k, v in ENUM_MAP.iteritems())


class CalculationProxy(object):
    """A job is a collection of parameters identified by a unique id."""

    def __init__(self, params, calculation_id, sections=list(), base_path=None,
                 serialize_results_to=list(), oq_job_profile=None,
                 oq_calculation=None):
        """
        :param dict params: Dict of job config params.
        :param int calculation_id:
            ID of the corresponding oq_calculation db record.
        :param list sections: List of config file sections. Example::
            ['HAZARD', 'RISK']
        :param str base_path: base directory containing job input files
        :param oq_job_profile:
            :class:`openquake.db.models.OqJobProfile` instance; database
            representation of the job profile / calculation configuration.
        :param oq_calculation:
            :class:`openquake.db.models.OqCalculation` instance; database
            representation of the runtime thing we refer to as the
            'calculation'.
        """
        self._calculation_id = calculation_id
        mark_job_as_current(calculation_id)  # enables KVS gc

        self.sites = []
        self.blocks_keys = []
        self.params = params
        self.sections = list(set(sections))
        self.serialize_results_to = []
        self._base_path = base_path
        self.serialize_results_to = list(serialize_results_to)

        self.oq_job_profile = oq_job_profile
        self.oq_calculation = oq_calculation

    @property
    def base_path(self):
        if self._base_path is not None:
            return self._base_path
        else:
            return self.params.get('BASE_PATH')

    @staticmethod
    def from_kvs(job_id):
        """Return the job in the underlying kvs system with the given id."""
        params = kvs.get_value_json_decoded(
            kvs.tokens.generate_job_key(job_id))
        calculation = OqCalculation.objects.get(id=job_id)
        job_profile = calculation.oq_job_profile
        job = CalculationProxy(params, job_id, oq_job_profile=job_profile,
                               oq_calculation=calculation)
        return job

    @staticmethod
    def get_status_from_db(job_id):
        """
        Get the status of the database record belonging to job ``job_id``.

        :returns: one of strings 'pending', 'running', 'succeeded', 'failed'.
        """
        return OqCalculation.objects.get(id=job_id).status

    @staticmethod
    def is_job_completed(job_id):
        """
        Return ``True`` if the :meth:`current status <get_status_from_db>`
        of the job ``job_id`` is either 'succeeded' or 'failed'. Returns
        ``False`` otherwise.
        """
        status = CalculationProxy.get_status_from_db(job_id)
        return status == 'succeeded' or status == 'failed'

    def has(self, name):
        """Return false if this job doesn't have the given parameter defined,
        or parameter's string value otherwise."""
        return name in self.params and self.params[name]

    @property
    def job_id(self):
        """Return the id of this job."""
        return self._calculation_id

    @property
    def key(self):
        """Returns the kvs key for this job."""
        return kvs.tokens.generate_job_key(self.job_id)

    def set_status(self, status):
        """
        Set the status of the database record belonging to this job.

        :param status: one of 'pending', 'running', 'succeeded', 'failed'
        :type status: string
        """
        job = OqCalculation.objects.get(id=self.job_id)
        job.status = status
        job.save()

    @property
    def region(self):
        """Compute valid region with appropriate cell size from config file."""
        if not self.has('REGION_VERTEX'):
            return None

        region = shapes.RegionConstraint.from_coordinates(
            self._extract_coords('REGION_VERTEX'))

        region.cell_size = float(self['REGION_GRID_SPACING'])
        return region

    def __getitem__(self, name):
        defined_param = job_params.PARAMS.get(name)
        if (hasattr(defined_param, 'to_job')
            and defined_param.to_job is not None
            and self.params.get(name) is not None):
            return defined_param.to_job(self.params.get(name))
        return self.params.get(name)

    def __eq__(self, other):
        return self.params == other.params

    def __str__(self):
        return str(self.params)

    def _slurp_files(self):
        """Read referenced files and write them into kvs, keyed on their
        sha1s."""
        kvs_client = kvs.get_client()
        if self.base_path is None:
            LOG.debug("Can't slurp files without a base path, homie...")
            return
        for key, val in self.params.items():
            if key[-5:] == '_FILE':
                path = os.path.join(self.base_path, val)
                with open(path) as data_file:
                    LOG.debug("Slurping %s" % path)
                    blob = data_file.read()
                    file_key = kvs.tokens.generate_blob_key(self.job_id, blob)
                    kvs_client.set(file_key, blob)
                    self.params[key] = file_key
                    self.params[key + "_PATH"] = path

    def to_kvs(self):
        """Store this job into kvs."""
        self._slurp_files()
        key = kvs.tokens.generate_job_key(self.job_id)
        data = self.params.copy()
        data['debug'] = FLAGS.debug
        kvs.set_value_json_encoded(key, data)

    def sites_to_compute(self):
        """Return the sites used to trigger the computation on the
        hazard subsystem.

        If the SITES parameter is specified, the computation is triggered
        only on the sites specified in that parameter, otherwise
        the region is used.

        If the COMPUTE_HAZARD_AT_ASSETS_LOCATIONS parameter is specified,
        the hazard computation is triggered only on sites defined in the risk
        exposure file and located inside the region of interest.
        """

        if self.sites:
            return self.sites

        if conf.RISK_SECTION in self.sections \
                and self.has(conf.COMPUTE_HAZARD_AT_ASSETS):

            print "COMPUTE_HAZARD_AT_ASSETS_LOCATIONS selected, " \
                "computing hazard on exposure sites..."

            self.sites = read_sites_from_exposure(self)
        elif self.has(conf.SITES):

            coords = self._extract_coords(conf.SITES)
            sites = []

            for coord in coords:
                sites.append(shapes.Site(coord[0], coord[1]))

            self.sites = sites
        else:
            self.sites = self._sites_for_region()

        return self.sites

    def _extract_coords(self, config_param):
        """Extract from a configuration parameter the list of coordinates."""
        verts = self[config_param]
        return zip(verts[1::2], verts[::2])

    def _sites_for_region(self):
        """Return the list of sites for the region at hand."""
        region = shapes.Region.from_coordinates(
            self._extract_coords('REGION_VERTEX'))

        region.cell_size = self['REGION_GRID_SPACING']
        return [site for site in region]

    def build_nrml_path(self, nrml_file):
        """Return the complete output path for the given nrml_file"""
        return os.path.join(self['BASE_PATH'], self['OUTPUT_DIR'], nrml_file)

    def extract_values_from_config(self, param_name, separator=' ',
                                   check_value=lambda _: True):
        """Extract the set of valid values from the configuration file."""

        def _acceptable(value):
            """Return true if the value taken from the configuration
            file is valid, false otherwise."""
            try:
                value = float(value)
            except ValueError:
                return False
            else:
                return check_value(value)

        values = []

        if param_name in self.params:
            raw_values = self.params[param_name].split(separator)
            values = [float(x) for x in raw_values if _acceptable(x)]

        return values

    @property
    def imls(self):
        "Return the intensity measure levels as specified in the config file"
        if self.has('INTENSITY_MEASURE_LEVELS'):
            return self['INTENSITY_MEASURE_LEVELS']
        return None

    def _record_initial_stats(self):
        '''
        Report initial job stats (such as start time) by adding a
        uiapi.calc_stats record to the db.
        '''
        calc_stats = CalcStats(oq_calculation=self.oq_calculation)
        calc_stats.start_time = datetime.utcnow()
        calc_stats.num_sites = len(self.sites_to_compute())

        calc_mode = CALCULATION_MODE[self['CALCULATION_MODE']]
        if conf.HAZARD_SECTION in self.sections:
            if calc_mode != 'scenario':
                calc_stats.realizations = self["NUMBER_OF_LOGIC_TREE_SAMPLES"]

        calc_stats.save()


def read_sites_from_exposure(a_job):
    """
    Given the exposure model specified in the job config, read all sites which
    are located within the region of interest.

    :param a_job: a CalculationProxy object with an EXPOSURE parameter defined
    :type a_job: :py:class:`openquake.job.CalculationProxy`

    :returns: a list of :py:class:`openquake.shapes.Site` objects
    """

    sites = []
    path = os.path.join(a_job.base_path, a_job.params[conf.EXPOSURE])

    reader = exposure.ExposurePortfolioFile(path)
    constraint = a_job.region

    LOG.debug(
        "Constraining exposure parsing to %s" % constraint)

    for site, _asset_data in reader.filter(constraint):

        # we don't want duplicates (bug 812395):
        if not site in sites:
            sites.append(site)

    return sites


def prepare_config_parameters(params):
    """
    Pre-process configuration parameters removing unknown ones.
    """

    calc_mode = CALCULATION_MODE[params['CALCULATION_MODE']]
    new_params = dict()

    for name, value in params.items():
        try:
            param = PARAMS[name]
        except KeyError:
            print 'Ignoring unknown parameter %r' % name
            continue

        if calc_mode not in param.modes:
            msg = "Ignoring %s in %s, it's meaningful only in "
            msg %= (name, calc_mode)
            print msg, ', '.join(param.modes)
            continue

        new_params[name] = value

    # make file paths absolute
    for name in PATH_PARAMS:
        if name not in new_params:
            continue

        new_params[name] = os.path.join(params['BASE_PATH'], new_params[name])

    return new_params<|MERGE_RESOLUTION|>--- conflicted
+++ resolved
@@ -25,23 +25,16 @@
 from openquake import flags
 from openquake import kvs
 from openquake import shapes
-from openquake.parser import exposure
-<<<<<<< HEAD
-from openquake.db.models import (OqCalculation, CalcStats)
 from openquake.job import config as conf
 from openquake.job import params as job_params
+from openquake.kvs import mark_job_as_current
+from openquake.logs import LOG
+from openquake.parser import exposure
+from openquake.db.models import OqCalculation, CalcStats
 from openquake.job.params import CALCULATION_MODE
 from openquake.job.params import ENUM_MAP
 from openquake.job.params import PARAMS
 from openquake.job.params import PATH_PARAMS
-=======
-from openquake.db.models import OqCalculation, CalcStats
-from openquake.job import config as conf
-from openquake.job import params as job_params
-from openquake.job.params import CALCULATION_MODE, ENUM_MAP
->>>>>>> bcee1beb
-from openquake.kvs import mark_job_as_current
-from openquake.logs import LOG
 
 FLAGS = flags.FLAGS
 
