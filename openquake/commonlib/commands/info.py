--- conflicted
+++ resolved
@@ -19,14 +19,10 @@
 from __future__ import print_function
 import textwrap
 import operator
-<<<<<<< HEAD
-from openquake.commonlib import sap, readinput, nrml
-=======
 import logging
 from openquake.baselib.performance import Monitor
 from openquake.baselib.general import humansize, split_in_blocks, groupby
 from openquake.commonlib import sap, readinput, nrml, source, parallel
->>>>>>> c57830e3
 from openquake.commonlib.calculators import base
 from openquake.risklib import riskinput
 from openquake.hazardlib import gsim
