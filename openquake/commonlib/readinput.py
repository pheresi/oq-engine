# -*- coding: utf-8 -*-
# vim: tabstop=4 shiftwidth=4 softtabstop=4
#
# Copyright (C) 2014-2023 GEM Foundation
#
# OpenQuake is free software: you can redistribute it and/or modify it
# under the terms of the GNU Affero General Public License as published
# by the Free Software Foundation, either version 3 of the License, or
# (at your option) any later version.
#
# OpenQuake is distributed in the hope that it will be useful,
# but WITHOUT ANY WARRANTY; without even the implied warranty of
# MERCHANTABILITY or FITNESS FOR A PARTICULAR PURPOSE.  See the
# GNU Affero General Public License for more details.
#
# You should have received a copy of the GNU Affero General Public License
# along with OpenQuake. If not, see <http://www.gnu.org/licenses/>.

"""
Utilities to read the input files recognized by the OpenQuake engine.
"""

import os
import re
import ast
import copy
import zlib
import shutil
import zipfile
import pathlib
import logging
import tempfile
import functools
import configparser
import collections
import itertools

import numpy
import pandas
from scipy.spatial import cKDTree
from scipy.spatial.distance import cdist
import requests
from shapely import wkt, geometry

from openquake.baselib import config, hdf5, parallel, InvalidFile
from openquake.baselib.performance import Monitor
from openquake.baselib.general import (
    random_filter, countby, get_duplicates, check_extension, gettemp, AccumDict)
from openquake.baselib.python3compat import zip, decode
from openquake.baselib.node import Node
from openquake.hazardlib.const import StdDev
from openquake.hazardlib.geo.packager import fiona
from openquake.hazardlib.calc.filters import getdefault
from openquake.hazardlib.calc.gmf import CorrelationButNoInterIntraStdDevs
from openquake.hazardlib import (
    source, geo, site, imt, valid, sourceconverter, source_reader, nrml,
    pmf, logictree, gsim_lt, get_smlt)
from openquake.hazardlib.map_array import MapArray
from openquake.hazardlib.geo.point import Point
from openquake.hazardlib.geo.utils import (
    spherical_to_cartesian, geohash3, get_dist)
from openquake.risklib import asset, riskmodels, scientific, reinsurance
from openquake.risklib.riskmodels import get_risk_functions
from openquake.commonlib.oqvalidation import OqParam
from openquake.qa_tests_data import mosaic, global_risk

F32 = numpy.float32
F64 = numpy.float64
U8 = numpy.uint8
U16 = numpy.uint16
U32 = numpy.uint32
U64 = numpy.uint64
Site = collections.namedtuple('Site', 'sid lon lat')


class DuplicatedPoint(Exception):
    """
    Raised when reading a CSV file with duplicated (lon, lat) pairs
    """


# used in extract_fom_zip
def collect_files(dirpath, cond=lambda fullname: True):
    """
    Recursively collect the files contained inside dirpath.

    :param dirpath: path to a readable directory
    :param cond: condition on the path to collect the file
    """
    files = set()
    for fname in os.listdir(dirpath):
        fullname = os.path.join(dirpath, fname)
        if os.path.isdir(fullname):  # navigate inside
            files.update(collect_files(fullname))
        else:  # collect files
            if cond(fullname):
                files.add(fullname)
    return sorted(files)  # job_haz before job_risk


def extract_from_zip(path, ext='.ini', targetdir=None):
    """
    Given a zip archive and an extension (by default .ini), unzip the archive
    into the target directory and the files with the given extension.

    :param path: pathname of the archive
    :param ext: file extension to search for
    :returns: filenames
    """
    targetdir = targetdir or tempfile.mkdtemp(
        dir=config.directory.custom_tmp or None)
    with zipfile.ZipFile(path) as archive:
        archive.extractall(targetdir)
    return [f for f in collect_files(targetdir)
            if os.path.basename(f).endswith(ext)
            and '__MACOSX' not in f]


def unzip_rename(zpath, name):
    """
    :param zpath: full path to a .zip archive
    :param name: exposure.xml or ssmLT.xml
    :returns: path to an .xml file with the same name of the archive
    """
    xpath = zpath[:-4] + '.xml'
    if os.path.exists(xpath):
        # already unzipped
        return xpath
    dpath = os.path.dirname(zpath)
    with zipfile.ZipFile(zpath) as archive:
        for nam in archive.namelist():
            fname = os.path.join(dpath, nam)
            if os.path.exists(fname):  # already unzipped
                os.rename(fname, fname + '.bak')
                logging.warning('Overriding %s with the file in %s',
                                fname, zpath)
        logging.info('Unzipping %s', zpath)
        archive.extractall(dpath)
    xname = os.path.join(dpath, name)
    if os.path.exists(xname):
        os.rename(xname, xpath)
    return xpath


def normpath(fnames, base_path):
    vals = []
    for fname in fnames:
        val = os.path.normpath(os.path.join(base_path, fname))
        if not os.path.exists(val):
            raise OSError('No such file: %s' % val)
        vals.append(val)
    return vals


def _normalize(key, fnames, base_path):
    # returns (input_type, filenames)

    # check that all the fnames have the same extension
    # NB: for consequences fnames is a list of lists
    flatten = []
    for fname in fnames:
        if isinstance(fname, list):
            flatten.extend(fname)
        else:
            flatten.append(fname)
    check_extension(flatten)
    input_type, _ext = key.rsplit('_', 1)
    filenames = []
    for val in fnames:
        if isinstance(val, list):
            val = normpath(val, base_path)
        elif os.path.isabs(val):
            raise ValueError('%s=%s is an absolute path' % (key, val))
        elif val.endswith('.zip'):
            zpath = os.path.normpath(os.path.join(base_path, val))
            if key == 'exposure_file':
                name = 'exposure.xml'
            elif key == 'source_model_logic_tree_file':
                name = 'ssmLT.xml'
            else:
                raise KeyError('Unknown key %s' % key)
            val = unzip_rename(zpath, name)
        elif val.startswith('${mosaic}/'):
            if 'mosaic' in config.directory:
                # support ${mosaic}/XXX/in/ssmLT.xml
                val = val.format(**config.directory)[1:]  # strip initial "$"
            else:
                continue
        else:
            val = os.path.normpath(os.path.join(base_path, val))
        if isinstance(val, str) and not os.path.exists(val):
            # tested in archive_err_2
            raise OSError('No such file: %s' % val)
        filenames.append(val)
    return input_type, filenames


def update(params, items, base_path):
    """
    Update a dictionary of string parameters with new parameters. Manages
    correctly file parameters.
    """
    for key, value in items:
        if key in ('hazard_curves_csv', 'hazard_curves_file',
                   'gmfs_csv', 'gmfs_file',
                   'site_model_csv', 'site_model_file',
                   'exposure_csv', 'exposure_file'):
            input_type, fnames = _normalize(key, value.split(), base_path)
            params['inputs'][input_type] = fnames
        elif key.endswith(('_file', '_csv', '_hdf5')):
            if value.startswith('{'):
                dic = ast.literal_eval(value)  # name -> relpath
                input_type, fnames = _normalize(key, dic.values(), base_path)
                params['inputs'][input_type] = dict(zip(dic, fnames))
                params[input_type] = ' '.join(dic)
            elif value:
                input_type, fnames = _normalize(key, [value], base_path)
                assert len(fnames) in (0, 1)
                for fname in fnames:
                    params['inputs'][input_type] = fname
            else:
                # remove the key if the value is empty
                basekey, _file = key.rsplit('_', 1)
                params['inputs'].pop(basekey, None)
        elif (isinstance(value, str) and value.endswith('.hdf5')
              and key != 'description'):
            logging.warning('The [reqv] syntax has been deprecated, see '
                            'https://github.com/gem/oq-engine/blob/master/doc/'
                            'adv-manual/equivalent-distance-app for the new '
                            'syntax')
            fname = os.path.normpath(os.path.join(base_path, value))
            try:
                reqv = params['inputs']['reqv']
            except KeyError:
                params['inputs']['reqv'] = {key: fname}
            else:
                reqv.update({key: fname})
        else:
            params[key] = value


def check_params(cp, fname):
    params_sets = [
        set(cp.options(section)) for section in cp.sections()]
    for pair in itertools.combinations(params_sets, 2):
        params_intersection = sorted(set.intersection(*pair))
        if params_intersection:
            raise InvalidFile(
                f'{fname}: parameter(s) {params_intersection} is(are) defined'
                ' in multiple sections')


# NB: this function must NOT log, since it is called when the logging
# is not configured yet
def get_params(job_ini, kw={}):
    """
    Parse a .ini file or a .zip archive

    :param job_ini:
        Configuration file | zip archive | URL
    :param kw:
        Optionally override some parameters
    :returns:
        A dictionary of parameters
    """
    if isinstance(job_ini, pathlib.Path):
        job_ini = str(job_ini)
    if job_ini.startswith(('http://', 'https://')):
        resp = requests.get(job_ini)
        job_ini = gettemp(suffix='.zip')
        with open(job_ini, 'wb') as f:
            f.write(resp.content)
    # directory containing the config files we're parsing
    job_ini = os.path.abspath(job_ini)
    base_path = os.path.dirname(job_ini)
    params = dict(base_path=base_path, inputs={'job_ini': job_ini})
    input_zip = None
    if job_ini.endswith('.zip'):
        input_zip = job_ini
        job_inis = extract_from_zip(job_ini)
        if not job_inis:
            raise NameError('Could not find job.ini inside %s' % input_zip)
        job_ini = job_inis[0]

    if not os.path.exists(job_ini):
        raise IOError('File not found: %s' % job_ini)

    base_path = os.path.dirname(job_ini)
    params = dict(base_path=base_path, inputs={'job_ini': job_ini})
    cp = configparser.ConfigParser(interpolation=None)
    cp.read([job_ini], encoding='utf-8-sig')  # skip BOM on Windows
    check_params(cp, job_ini)
    dic = {}
    for sect in cp.sections():
        dic.update(cp.items(sect))

    # put source_model_logic_tree_file on top of the items so that
    # oq-risk-tests alaska, which has a smmLT.zip file works, since
    # it is unzipped before and therefore the files can be read later
    if 'source_model_logic_tree_file' in dic:
        fname = dic.pop('source_model_logic_tree_file')
        items = [('source_model_logic_tree_file', fname)] + list(dic.items())
    else:
        items = dic.items()
    update(params, items, base_path)

    if input_zip:
        params['inputs']['input_zip'] = os.path.abspath(input_zip)
    update(params, kw.items(), base_path)  # override on demand
    return params


def is_fraction(string):
    """
    :returns: True if the string can be converted to a probability
    """
    try:
        f = float(string)
    except (ValueError, TypeError):
        return
    return 0 < f < 1


def get_oqparam(job_ini, pkg=None, kw={}, validate=True):
    """
    Parse a dictionary of parameters from an INI-style config file.

    :param job_ini:
        Path to configuration file/archive or
        dictionary of parameters with a key "calculation_mode"
    :param pkg:
        Python package where to find the configuration file (optional)
    :param kw:
        Dictionary of strings to override the job parameters
    :returns:
        An :class:`openquake.commonlib.oqvalidation.OqParam` instance
        containing the validated and casted parameters/values parsed from
        the job.ini file as well as a subdictionary 'inputs' containing
        absolute paths to all of the files referenced in the job.ini, keyed by
        the parameter name.
    """
    if not isinstance(job_ini, dict):
        basedir = os.path.dirname(pkg.__file__) if pkg else ''
        job_ini = get_params(os.path.join(basedir, job_ini), kw)
    re = os.environ.get('OQ_REDUCE')  # debugging facility
    if is_fraction(re):
        # reduce the imtls to the first imt
        # reduce the logic tree to one random realization
        # reduce the sites by a factor of `re`
        # reduce the ses by a factor of `re`
        os.environ['OQ_SAMPLE_SITES'] = re
        ses = job_ini.get('ses_per_logic_tree_path')
        if ses:
            ses = int(numpy.ceil(int(ses) * float(re)))
            job_ini['ses_per_logic_tree_path'] = str(ses)
        imtls = job_ini.get('intensity_measure_types_and_levels')
        if imtls:
            imtls = valid.intensity_measure_types_and_levels(imtls)
            imt = next(iter(imtls))
            job_ini['intensity_measure_types_and_levels'] = repr(
                {imt: imtls[imt]})
    oqparam = OqParam(**job_ini)
    oqparam._input_files = get_input_files(oqparam)
    if validate:  # always true except from oqzip
        oqparam.validate()
    return oqparam


def get_csv_header(fname, sep=','):
    """
    :param fname: a CSV file
    :param sep: the separator (default comma)
    :returns: the first non-commented line of fname and the file object
    """
    f = open(fname, encoding='utf-8-sig')
    first = next(f).strip().split(sep)
    while first[0].startswith('#'):
        first = next(f).strip().split(sep)
    return first, f


def get_mesh_exp(oqparam, h5=None):
    """
    Extract the mesh of points to compute from the sites,
    the sites_csv, the region, the site model, the exposure in this order.

    :param oqparam:
        an :class:`openquake.commonlib.oqvalidation.OqParam` instance
    :returns:
        a pair (mesh, exposure) both of which can be None
    """
    exposure = get_exposure(oqparam, h5)
    if oqparam.aristotle:
        sm = get_site_model(oqparam, h5)
        mesh = geo.Mesh(sm['lon'], sm['lat'])
        return mesh, exposure
    if oqparam.sites:
        mesh = geo.Mesh.from_coords(oqparam.sites)
        return mesh, exposure
    elif 'hazard_curves' in oqparam.inputs:
        fname = oqparam.inputs['hazard_curves']
        if isinstance(fname, list):  # for csv
            mesh, _pmap = get_pmap_from_csv(oqparam, fname)
            return mesh, exposure
        raise NotImplementedError('Reading from %s' % fname)
    elif oqparam.region_grid_spacing:
        if oqparam.region:
            poly = geo.Polygon.from_wkt(oqparam.region)
        elif exposure:
            # in case of implicit grid the exposure takes precedence over
            # the site model
            poly = exposure.mesh.get_convex_hull()
        elif 'site_model' in oqparam.inputs:
            # this happens in event_based/case_19, where there is an implicit
            # grid over the site model
            sm = get_site_model(oqparam)  # do not store in h5!
            poly = geo.Mesh(sm['lon'], sm['lat']).get_convex_hull()
        else:
            raise InvalidFile('There is a grid spacing but not a region, '
                              'nor a site model, nor an exposure in %s' %
                              oqparam.inputs['job_ini'])
        try:
            logging.info('Inferring the hazard grid')
            mesh = poly.dilate(oqparam.region_grid_spacing).discretize(
                oqparam.region_grid_spacing)
            return geo.Mesh.from_coords(zip(mesh.lons, mesh.lats)), exposure
        except Exception:
            raise ValueError(
                'Could not discretize region with grid spacing '
                '%(region_grid_spacing)s' % vars(oqparam))
    # the site model has the precedence over the exposure, see the
    # discussion in https://github.com/gem/oq-engine/pull/5217
    elif 'site_model' in oqparam.inputs:
        logging.info('Extracting the hazard sites from the site model')
        sm = get_site_model(oqparam, h5)
        mesh = geo.Mesh(sm['lon'], sm['lat'])
    elif 'exposure' in oqparam.inputs:
        mesh = exposure.mesh
    else:
        mesh = None
    return mesh, exposure


def get_poor_site_model(fname):
    """
    :returns: a poor site model with only lon, lat fields
    """
    with open(fname, encoding='utf-8-sig') as f:
        data = [ln.replace(',', ' ') for ln in f]
    coords = sorted(valid.coordinates(','.join(data)))
    # sorting the coordinates so that event_based do not depend on the order
    dt = [('lon', float), ('lat', float), ('depth', float)]
    return numpy.array(coords, dt)


def rup_radius(rup):
    """
    Maximum distance from the rupture mesh to the hypocenter
    """
    hypo = rup.hypocenter
    xyz = spherical_to_cartesian(hypo.x, hypo.y, hypo.z).reshape(1, 3)
    radius = cdist(rup.surface.mesh.xyz, xyz).min(axis=0)
    return radius


def filter_site_array_around(array, rup, dist):
    """
    :param array: array with fields 'lon', 'lat'
    :param rup: a rupture object
    :param dist: integration distance in km
    :returns: slice to the rupture
    """
    hypo = rup.hypocenter
    x, y, z = hypo.x, hypo.y, hypo.z
    xyz_all = spherical_to_cartesian(array['lon'], array['lat'], 0)
    xyz = spherical_to_cartesian(x, y, z)

    # first raw filtering
    tree = cKDTree(xyz_all)
    # NB: on macOS query_ball returns the indices in a different order
    # than on linux and windows, hence the need to sort
    idxs = tree.query_ball_point(xyz, dist + rup_radius(rup), eps=.001)
    idxs.sort()

    # then fine filtering
    array = array[idxs]
    idxs, = numpy.where(get_dist(xyz_all[idxs], xyz) < dist)
    if len(idxs) < len(array):
        logging.info('Filtered %d/%d sites', len(idxs), len(array))
    return array[idxs]


def get_site_model_around(site_model_hdf5, rup, dist):
    """
    :param site_model_hdf5: path to an HDF5 file containing a 'site_model'
    :param rup: a rupture object
    :param dist: integration distance in km
    :returns: site model close to the rupture
    """
    with hdf5.File(site_model_hdf5) as f:
        sm = f['site_model'][:]
    return filter_site_array_around(sm, rup, dist)


def _smparse(fname, oqparam, arrays, sm_fieldsets):
    # check if the file is a list of lon,lat without header
    with open(fname, encoding='utf-8-sig') as f:
        lon, _rest = next(f).split(',', 1)
        try:
            valid.longitude(lon)
        except ValueError:  # has a header
            sm = hdf5.read_csv(fname, site.site_param_dt).array
        else:
            sm = get_poor_site_model(fname)

    sm_fieldsets[fname] = set(sm.dtype.names)
    # make sure site_id starts from 0, if given
    if 'site_id' in sm.dtype.names:
        if (sm['site_id'] != numpy.arange(len(sm))).any():
            raise InvalidFile('%s: site_id not sequential from zero'
                              % fname)

    # round coordinates and check for duplicate points
    sm['lon'] = numpy.round(sm['lon'], 5)
    sm['lat'] = numpy.round(sm['lat'], 5)
    dupl = get_duplicates(sm, 'lon', 'lat')
    if dupl:
        raise InvalidFile(
            'Found duplicate sites %s in %s' % (dupl, fname))

    # used global parameters is local ones are missing
    params = sorted(set(sm.dtype.names) | set(oqparam.req_site_params))
    z = numpy.zeros(
        len(sm), [(p, site.site_param_dt[p]) for p in params])
    for name in z.dtype.names:
        try:
            z[name] = sm[name]
        except ValueError:  # missing, use the global parameter
            # exercised in the test classical/case_28_bis
            z[name] = check_site_param(oqparam, name)
    arrays.append(z)


def check_site_param(oqparam, name):
    """
    Extract the value of the given parameter
    """
    longname = site.param[name]  # vs30 -> reference_vs30_value
    value = getattr(oqparam, longname, None)
    if value is None:
        raise InvalidFile('Missing site_model_file specifying the parameter %s'
                          % name)
    if isinstance(value, float) and numpy.isnan(value):
        raise InvalidFile(
            f"{oqparam.inputs['job_ini']}: "
            f"{site.param[name]} not specified")
    elif name == 'vs30measured':  # special case
        value = value == 'measured'
    return value


def get_site_model(oqparam, h5=None):
    """
    :param oqparam:
        an :class:`openquake.commonlib.oqvalidation.OqParam` instance
    :returns:
        an array with fields lon, lat, vs30, ...
    """
    if h5 and 'site_model' in h5:
        return h5['site_model'][:]

    if oqparam.aristotle:
        # read the site model close to the rupture
        rup = get_rupture(oqparam)
        dist = oqparam.maximum_distance('*')(rup.mag)
        sm = get_site_model_around(oqparam.inputs['exposure'][0], rup, dist)
        if h5:
            h5['site_model'] = sm
        return sm

    arrays = []
    sm_fieldsets = {}
    for fname in oqparam.inputs['site_model']:
        if isinstance(fname, str) and not fname.endswith('.xml'):
            # parsing site_model.csv and populating arrays
            _smparse(fname, oqparam, arrays, sm_fieldsets)
            continue

        # parsing site_model.xml
        nodes = nrml.read(fname).siteModel
        params = [valid.site_param(node.attrib) for node in nodes]
        missing = set(oqparam.req_site_params) - set(params[0])
        if 'vs30measured' in missing:  # use a default of False
            missing -= {'vs30measured'}
            for param in params:
                param['vs30measured'] = False
        if 'backarc' in missing:  # use a default of False
            missing -= {'backarc'}
            for param in params:
                param['backarc'] = False
        if 'ampcode' in missing:  # use a default of b''
            missing -= {'ampcode'}
            for param in params:
                param['ampcode'] = b''
        if missing:
            raise InvalidFile('%s: missing parameter %s' %
                              (oqparam.inputs['site_model'],
                               ', '.join(missing)))
        # NB: the sorted in sorted(params[0]) is essential, otherwise there is
        # an heisenbug in scenario/test_case_4
        site_model_dt = numpy.dtype([(p, site.site_param_dt[p])
                                     for p in sorted(params[0])])
        sm = numpy.array([tuple(param[name] for name in site_model_dt.names)
                          for param in params], site_model_dt)
        dupl = "\n".join(
            '%s %s' % loc for loc, n in countby(sm, 'lon', 'lat').items()
            if n > 1)
        if dupl:
            raise InvalidFile('There are duplicated sites in %s:\n%s' %
                              (fname, dupl))
        arrays.append(sm)

    # all source model input files must have the same fields
    for this_sm_fname in sm_fieldsets:
        for other_sm_fname in sm_fieldsets:
            if other_sm_fname == this_sm_fname:
                continue
            this_fieldset = sm_fieldsets[this_sm_fname]
            other_fieldset = sm_fieldsets[other_sm_fname]
            fieldsets_diff = this_fieldset - other_fieldset
            if fieldsets_diff:
                raise InvalidFile(
                    f'Fields {fieldsets_diff} present in'
                    f' {this_sm_fname} were not found in {other_sm_fname}')

    sm = numpy.concatenate(arrays, dtype=arrays[0].dtype)
    if h5:
        h5['site_model'] = sm
    return sm


def debug_site(oqparam, haz_sitecol):
    """
    Reduce the site collection to the custom_site_id specified in
    OQ_DEBUG_SITE. For conditioned GMFs, keep the stations.
    """
    siteid = os.environ.get('OQ_DEBUG_SITE')
    if siteid:
        complete = copy.copy(haz_sitecol.complete)
        ok = haz_sitecol['custom_site_id'] == siteid.encode('ascii')
        if not ok.any():
            raise ValueError('There is no custom_site_id=%s', siteid)
        if 'station_data' in oqparam.inputs:
            # keep the stations while restricting to the specified site
            sdata, _imts = get_station_data(oqparam, haz_sitecol)
            ok |= numpy.isin(haz_sitecol.sids, sdata.site_id.to_numpy())
        haz_sitecol.array = haz_sitecol[ok]
        haz_sitecol.complete = complete
        oqparam.concurrent_tasks = 0


def get_site_collection(oqparam, h5=None):
    """
    Returns a SiteCollection instance by looking at the points and the
    site model defined by the configuration parameters.

    :param oqparam:
        an :class:`openquake.commonlib.oqvalidation.OqParam` instance
    """
    if h5 and 'sitecol' in h5:
        return h5['sitecol']
    mesh, exp = get_mesh_exp(oqparam, h5)
    if mesh is None and oqparam.ground_motion_fields:
        raise InvalidFile('You are missing sites.csv or site_model.csv in %s'
                          % oqparam.inputs['job_ini'])
    elif mesh is None:
        # a None sitecol is okay when computing the ruptures only
        return None
    else:  # use the default site params
        if ('gmfs' in oqparam.inputs or 'hazard_curves' in oqparam.inputs
                or 'shakemap' in oqparam.inputs):
            req_site_params = set()   # no parameters are required
        else:
            req_site_params = oqparam.req_site_params
        if h5 and 'site_model' in h5:
            sm = h5['site_model'][:]
        elif oqparam.aristotle and (
                    not oqparam.infrastructure_connectivity_analysis):
            # filter the far away sites
            rup = get_rupture(oqparam)
            dist = oqparam.maximum_distance('*')(rup.mag)
            [expo_hdf5] = oqparam.inputs['exposure']
            sm = get_site_model_around(expo_hdf5, rup, dist)
        elif (not h5 and 'site_model' in oqparam.inputs and
              'exposure' not in oqparam.inputs):
            # tested in test_with_site_model
            sm = get_site_model(oqparam, h5)
            if len(sm) > len(mesh):  # the association will happen in base.py
                sm = oqparam
        elif 'site_model' not in oqparam.inputs:
            # check the required site parameters are not NaN
            sm = oqparam
            for req_site_param in req_site_params:
                if req_site_param in site.param:
                    check_site_param(oqparam, req_site_param)
        else:
            sm = oqparam
        sitecol = site.SiteCollection.from_points(
            mesh.lons, mesh.lats, mesh.depths, sm, req_site_params)

    if ('vs30' in sitecol.array.dtype.names and
            not numpy.isnan(sitecol.vs30).any()):
        assert sitecol.vs30.max() < 32767, sitecol.vs30.max()

    if oqparam.tile_spec:
        if 'custom_site_id' not in sitecol.array.dtype.names:
            gh = sitecol.geohash(6)
            assert len(numpy.unique(gh)) == len(gh), 'geohashes are not unique'
            sitecol.add_col('custom_site_id', 'S6', gh)
        tileno, ntiles = oqparam.tile_spec
        assert len(sitecol) > ntiles, (len(sitecol), ntiles)
        mask = sitecol.sids % ntiles == tileno - 1
        oqparam.max_sites_disagg = 1
        sitecol = sitecol.filter(mask)
        sitecol.make_complete()

    ss = os.environ.get('OQ_SAMPLE_SITES')
    if ss:
        # debugging tip to reduce the size of a calculation
        # OQ_SAMPLE_SITES=.1 oq engine --run job.ini
        # will run a computation with 10 times less sites
        sitecol.array = numpy.array(random_filter(sitecol.array, float(ss)))
        sitecol.make_complete()

    sitecol.array['lon'] = numpy.round(sitecol.lons, 5)
    sitecol.array['lat'] = numpy.round(sitecol.lats, 5)
    sitecol.exposure = exp

    # add custom_site_id in risk calculations (or GMF calculations)
    custom_site_id = any(x in oqparam.calculation_mode
                         for x in ('scenario', 'event_based',
                                   'risk', 'damage'))
    if custom_site_id and 'custom_site_id' not in sitecol.array.dtype.names:
        gh = sitecol.geohash(8)
        if len(numpy.unique(gh)) < len(gh):
            logging.error('geohashes are not unique')
        sitecol.add_col('custom_site_id', 'S8', gh)
        if sitecol is not sitecol.complete:
            # tested in scenario_risk/test_case_8
            gh = sitecol.complete.geohash(8)
            sitecol.complete.add_col('custom_site_id', 'S8', gh)

    debug_site(oqparam, sitecol)
    if h5:
        h5['sitecol'] = sitecol
    return sitecol


def get_gsim_lt(oqparam, trts=('*',)):
    """
    :param oqparam:
        an :class:`openquake.commonlib.oqvalidation.OqParam` instance
    :param trts:
        a sequence of tectonic region types as strings; trts=['*']
        means that there is no filtering
    :returns:
        a GsimLogicTree instance obtained by filtering on the provided
        tectonic region types.
    """
    if 'gsim_logic_tree' not in oqparam.inputs:
        return logictree.GsimLogicTree.from_(oqparam.gsim)
    gsim_file = os.path.join(
        oqparam.base_path, oqparam.inputs['gsim_logic_tree'])
    gsim_lt = logictree.GsimLogicTree(gsim_file, trts)
    gmfcorr = oqparam.correl_model
    for trt, gsims in gsim_lt.values.items():
        for gsim in gsims:
            # NB: gsim.DEFINED_FOR_TECTONIC_REGION_TYPE can be != trt,
            # but it is not an error, it is actually the most common case!
            if gmfcorr and (gsim.DEFINED_FOR_STANDARD_DEVIATION_TYPES ==
                            {StdDev.TOTAL}) and not oqparam.with_betw_ratio:
                raise CorrelationButNoInterIntraStdDevs(gmfcorr, gsim)
    imt_dep_w = any(len(branch.weight.dic) > 1 for branch in gsim_lt.branches)
    if oqparam.number_of_logic_tree_samples and imt_dep_w:
        logging.error('IMT-dependent weights in the logic tree cannot work '
                      'with sampling, because they would produce different '
                      'GMPE paths for each IMT that cannot be combined, so '
                      'I am using the default weights')
        for branch in gsim_lt.branches:
            for k, w in sorted(branch.weight.dic.items()):
                if k != 'weight':
                    logging.debug(
                        'Using weight=%s instead of %s for %s %s',
                        branch.weight.dic['weight'], w, branch.gsim, k)
                    del branch.weight.dic[k]
    if oqparam.collapse_gsim_logic_tree:
        logging.info('Collapsing the gsim logic tree')
        gsim_lt = gsim_lt.collapse(oqparam.collapse_gsim_logic_tree)
    return gsim_lt


def get_rupture(oqparam):
    """
    Read the `rupture_model` XML file or the `rupture_dict` dictionary

    :param oqparam:
        an :class:`openquake.commonlib.oqvalidation.OqParam` instance
    :returns:
        an hazardlib rupture
    """
    rupture_model = oqparam.inputs.get('rupture_model')
    if rupture_model:
        [rup_node] = nrml.read(oqparam.inputs['rupture_model'])
        conv = sourceconverter.RuptureConverter(oqparam.rupture_mesh_spacing)
        rup = conv.convert_node(rup_node)
        rup.tectonic_region_type = '*'  # there is no TRT for scenario ruptures
    else:  # assume rupture_dict
        r = oqparam.rupture_dict
        hypo = Point(r['lon'], r['lat'], r['dep'])
        rup = source.rupture.build_planar(
            hypo, r['mag'], r.get('rake'),
            r.get('strike', 0), r.get('dip', 90), r.get('trt', '*'))
    return rup


def get_source_model_lt(oqparam):
    """
    :param oqparam:
        an :class:`openquake.commonlib.oqvalidation.OqParam` instance
    :returns:
        a :class:`openquake.hazardlib.logictree.SourceModelLogicTree`
        instance
    """
    smlt = get_smlt(vars(oqparam))
    srcids = set(smlt.source_data['source'])
    for src in oqparam.reqv_ignore_sources:
        if src not in srcids:
            raise NameError('The source %r in reqv_ignore_sources does '
                            'not exist in the source model(s)' % src)
    if len(oqparam.source_id) == 1:  # reduce to a single source
        return smlt.reduce(oqparam.source_id[0])
    return smlt


def get_full_lt(oqparam):
    """
    :param oqparam:
        an :class:`openquake.commonlib.oqvalidation.OqParam` instance
    :returns:
        a :class:`openquake.hazardlib.logictree.FullLogicTree`
        instance
    """
    source_model_lt = get_source_model_lt(oqparam)
    trts = source_model_lt.tectonic_region_types
    trts_lower = {trt.lower() for trt in trts}
    reqv = oqparam.inputs.get('reqv', {})
    for trt in reqv:
        if trt in oqparam.discard_trts.split(','):
            continue
        elif trt.lower() not in trts_lower:
            logging.warning('Unknown TRT=%s in [reqv] section' % trt)
    gsim_lt = get_gsim_lt(oqparam, trts or ['*'])
    oversampling = oqparam.oversampling
    full_lt = logictree.FullLogicTree(source_model_lt, gsim_lt, oversampling)
    p = full_lt.source_model_lt.num_paths * gsim_lt.get_num_paths()

    if full_lt.gsim_lt.has_imt_weights() and oqparam.use_rates:
        raise ValueError('use_rates=true cannot be used with imtWeight')

    if oqparam.number_of_logic_tree_samples:
        if (oqparam.oversampling == 'forbid' and
                oqparam.number_of_logic_tree_samples >= p
                and 'event' not in oqparam.calculation_mode):
            raise ValueError('Use full enumeration since there are only '
                             '{:_d} realizations'.format(p))
        unique = numpy.unique(full_lt.rlzs['branch_path'])
        logging.info('Considering {:_d} logic tree paths out of {:_d}, unique'
                     ' {:_d}'.format(oqparam.number_of_logic_tree_samples, p,
                                     len(unique)))
    else:  # full enumeration
        if not oqparam.fastmean and p > oqparam.max_potential_paths:
            raise ValueError(
                'There are too many potential logic tree paths (%d):'
                'raise `max_potential_paths`, use sampling instead of '
                'full enumeration, or set use_rates=true ' % p)
        elif (oqparam.is_event_based() and
              (oqparam.ground_motion_fields or oqparam.hazard_curves_from_gmfs)
                and p > oqparam.max_potential_paths / 100):
            logging.warning(
                'There are many potential logic tree paths (%d): '
                'try to use sampling or reduce the source model' % p)
    if source_model_lt.is_source_specific:
        logging.info('There is a source specific logic tree')
    return full_lt


def get_logic_tree(oqparam):
    """
    :returns: a CompositeLogicTree instance
    """
    flt = get_full_lt(oqparam)
    return logictree.compose(flt.source_model_lt, flt.gsim_lt)


def check_min_mag(sources, minimum_magnitude):
    """
    Raise an error if all sources are below the minimum_magnitude
    """
    ok = 0
    for src in sources:
        min_mag = getdefault(minimum_magnitude, src.tectonic_region_type)
        maxmag = src.get_min_max_mag()[1]
        if min_mag <= maxmag:
            ok += 1
    if not ok:
        raise RuntimeError('All sources were discarded by minimum_magnitude')


def _check_csm(csm, oqparam, h5):
    # checks
    csm.gsim_lt.check_imts(oqparam.imtls)

    srcs = csm.get_sources()
    check_min_mag(srcs, oqparam.minimum_magnitude)

    if h5 and 'sitecol' in h5:
        csm.sitecol = h5['sitecol']
    else:
        csm.sitecol = get_site_collection(oqparam, h5)
    if csm.sitecol is None:  # missing sites.csv (test_case_1_ruptures)
        return

    if os.environ.get('OQ_CHECK_INPUT'):
        # slow checks
        source.check_complex_faults(srcs)


# tested in test_mosaic
def get_cache_path(oqparam, h5=None):
    """
    :returns: cache path of the form OQ_DATA/csm_<checksum>.hdf5
    """
    if oqparam.cachedir:
        checksum = get_checksum32(oqparam, h5)
        return os.path.join(oqparam.cachedir, 'csm_%d.hdf5' % checksum)
    return ''


def get_composite_source_model(oqparam, dstore=None):
    """
    Parse the XML and build a complete composite source model in memory.

    :param oqparam:
        an :class:`openquake.commonlib.oqvalidation.OqParam` instance
    :param dstore:
         an open datastore where to save the source info
    """
    logging.info('Reading %s', oqparam.inputs['source_model_logic_tree'])
    h5 = dstore.hdf5 if dstore else None
    with Monitor('building full_lt', measuremem=True, h5=h5):
        full_lt = get_full_lt(oqparam)  # builds the weights
    path = get_cache_path(oqparam, h5)
    if os.path.exists(path):
        from openquake.commonlib import datastore  # avoid circular import
        with datastore.read(os.path.realpath(path)) as ds:
            csm = ds['_csm']
            csm.init(full_lt)
    else:
        csm = source_reader.get_csm(oqparam, full_lt, dstore)
        _check_csm(csm, oqparam, dstore)
    return csm


def get_imts(oqparam):
    """
    Return a sorted list of IMTs as hazardlib objects
    """
    return list(map(imt.from_string, sorted(oqparam.imtls)))


def _cons_coeffs(df, perils, loss_dt, limit_states):
    # returns composite array peril -> loss_type -> coeffs
    dtlist = [(peril, loss_dt) for peril in perils]
    coeffs = numpy.zeros(len(limit_states), dtlist)
    for loss_type in loss_dt.names:
        for peril in perils:
            the_df = df[(df.peril == peril) & (df.loss_type == loss_type)]
            if len(the_df) == 1:
                coeffs[peril][loss_type] = the_df[limit_states].to_numpy()[0]
            elif len(the_df) > 1:
                raise ValueError(f'Multiple consequences for {loss_type=}, {peril=}\n%s' % the_df)
    return coeffs


def get_crmodel(oqparam):
    """
    Return a :class:`openquake.risklib.riskinput.CompositeRiskModel` instance

   :param oqparam:
        an :class:`openquake.commonlib.oqvalidation.OqParam` instance
    """
    if oqparam.aristotle:
        with hdf5.File(oqparam.inputs['exposure'][0], 'r') as exp:
            try:
                crm = riskmodels.CompositeRiskModel.read(exp, oqparam)
            except KeyError:
                pass  # missing crm in exposure.hdf5 in mosaic/case_01
            else:
                return crm

    risklist = get_risk_functions(oqparam)
    perils = numpy.array(sorted(set(rf.peril for rf in risklist)))
    if not oqparam.limit_states and risklist.limit_states:
        oqparam.limit_states = risklist.limit_states
    elif 'damage' in oqparam.calculation_mode and risklist.limit_states:
        assert oqparam.limit_states == risklist.limit_states
    consdict = {}
    if 'consequence' in oqparam.inputs:
        if not risklist.limit_states:
            raise InvalidFile('Missing fragility functions in %s' %
                              oqparam.inputs['job_ini'])
        # build consdict of the form consequence_by_tagname -> tag -> array
        loss_dt = oqparam.loss_dt()
        for by, fnames in oqparam.inputs['consequence'].items():
            if isinstance(fnames, str):  # single file
                fnames = [fnames]
            # i.e. files collapsed.csv, fatalities.csv, ... with headers like
            # taxonomy,consequence,slight,moderate,extensive
            df = pandas.concat([pandas.read_csv(fname) for fname in fnames])
            if 'loss_type' not in df.columns:
                df['loss_type'] = 'structural'
            if 'peril' not in df.columns:
                df['peril'] = 'earthquake'
            for consequence, group in df.groupby('consequence'):
                if consequence not in scientific.KNOWN_CONSEQUENCES:
                    raise InvalidFile('Unknown consequence %s in %s' %
                                      (consequence, fnames))
                bytag = {
                    tag: _cons_coeffs(grp, perils, loss_dt, risklist.limit_states)
                    for tag, grp in group.groupby(by)}
                consdict['%s_by_%s' % (consequence, by)] = bytag
    # for instance consdict['collapsed_by_taxonomy']['W_LFM-DUM_H3']
    # is [(0.05,), (0.2 ,), (0.6 ,), (1.  ,)] for damage state and structural
    crm = riskmodels.CompositeRiskModel(oqparam, risklist, consdict)
    return crm


def get_exposure(oqparam, h5=None):
    """
    Read the full exposure in memory and build a list of
    :class:`openquake.risklib.asset.Asset` instances.

    :param oqparam:
        an :class:`openquake.commonlib.oqvalidation.OqParam` instance
    :returns:
        an :class:`Exposure` instance or a compatible AssetCollection
    """
    oq = oqparam
    if 'exposure' not in oq.inputs:
        return
    fnames = oq.inputs['exposure']
    with Monitor('reading exposure', measuremem=True, h5=h5):
        if oqparam.aristotle:
            sm = get_site_model(oq, h5)  # the site model around the rupture
            gh3 = numpy.array(sorted(set(geohash3(sm['lon'], sm['lat']))))
            exposure = asset.Exposure.read_around(fnames[0], gh3)
            with hdf5.File(fnames[0]) as f:
                if 'crm' in f:
                    loss_types = f['crm'].attrs['loss_types']
                    oq.all_cost_types = loss_types
                    oq.minimum_asset_loss = {lt: 0 for lt in loss_types}
        else:
            exposure = asset.Exposure.read_all(
                oq.inputs['exposure'], oq.calculation_mode,
                oq.ignore_missing_costs,
                errors='ignore' if oq.ignore_encoding_errors else None,
                infr_conn_analysis=oq.infrastructure_connectivity_analysis,
                aggregate_by=oq.aggregate_by)
    return exposure


def concat_if_different(values):
    unique_values = values.dropna().unique().astype(str)
    # If all values are identical, return the single unique value,
    # otherwise join with "|"
    return '|'.join(unique_values)


def read_df(fname, lon, lat, id, duplicates_strategy='error'):
    """
    Read a DataFrame containing lon-lat-id fields.
    In case of rows having the same coordinates, duplicates_strategy
    determines how to manage duplicates:

    - 'error': raise an error (default)
    - 'keep_first': keep the first occurrence
    - 'keep_last': keep the last occurrence
    - 'avg': calculate the average numeric values
    """
    assert duplicates_strategy in (
        'error', 'keep_first', 'keep_last', 'avg'), duplicates_strategy
    # NOTE: the id field has to be treated as a string even if it contains numbers
    dframe = pandas.read_csv(fname, dtype={id: str})
    dframe[lon] = numpy.round(dframe[lon].to_numpy(), 5)
    dframe[lat] = numpy.round(dframe[lat].to_numpy(), 5)
    duplicates = dframe[dframe.duplicated(subset=[lon, lat], keep=False)]
    if not duplicates.empty:
        msg = '%s: has duplicate sites %s' % (fname, list(duplicates[id]))
        if duplicates_strategy == 'error':
            raise InvalidFile(msg)
        msg += f' (duplicates_strategy: {duplicates_strategy})'
        logging.warning(msg)
        if duplicates_strategy == 'keep_first':
            dframe = dframe.drop_duplicates(subset=[lon, lat], keep='first')
        elif duplicates_strategy == 'keep_last':
            dframe = dframe.drop_duplicates(subset=[lon, lat], keep='last')
        elif duplicates_strategy == 'avg':
            string_columns = dframe.select_dtypes(include='object').columns
            numeric_columns = dframe.select_dtypes(include='number').columns
            # Group by lon and lat, averaging numeric columns and concatenating by "|"
            # the different contents of string columns
            dframe = dframe.groupby([lon, lat], as_index=False).agg(
                {**{col: concat_if_different for col in string_columns},
                 **{col: 'mean' for col in numeric_columns}}
            )
    return dframe


def get_station_data(oqparam, sitecol, duplicates_strategy='error'):
    """
    Read the station data input file and build a list of
    ground motion stations and recorded ground motion values
    along with their uncertainty estimates

    :param oqparam:
        an :class:`openquake.commonlib.oqvalidation.OqParam` instance
    :param sitecol:
        the hazard site collection
    :param duplicates_strategy: either 'error', 'keep_first', 'keep_last', 'avg'
    :returns: station_data, observed_imts
    """
    if parallel.oq_distribute() == 'zmq':
        logging.error('Conditioned scenarios are not meant to be run '
                      ' on a cluster')
    # Read the station data and associate the site ID from longitude, latitude
    df = read_df(oqparam.inputs['station_data'], 'LONGITUDE', 'LATITUDE', 'STATION_ID',
                 duplicates_strategy=duplicates_strategy)
    lons = df['LONGITUDE'].to_numpy()
    lats = df['LATITUDE'].to_numpy()
    nsites = len(sitecol.complete)
    sitecol.extend(lons, lats)
    logging.info('Extended complete site collection from %d to %d sites',
                 nsites, len(sitecol.complete))
    dic = {(lo, la): sid
           for lo, la, sid in sitecol.complete[['lon', 'lat', 'sids']]}
    sids = U32([dic[lon, lat] for lon, lat in zip(lons, lats)])

    # Identify the columns with IM values
    # Replace replace() with removesuffix() for pandas ≥ 1.4
    imt_candidates = df.filter(regex="_VALUE$").columns.str.replace(
        "_VALUE", "")
    imts = [valid.intensity_measure_type(imt) for imt in imt_candidates]
    im_cols = [imt + '_' + stat for imt in imts for stat in ["mean", "std"]]
    cols = []
    for im in imts:
        stddev_str = "STDDEV" if im == "MMI" else "LN_SIGMA"
        cols.append(im + '_VALUE')
        cols.append(im + '_' + stddev_str)
    for im_value_col in [im + '_VALUE' for im in imts]:
        if (df[im_value_col] == 0).any():
            file_basename = os.path.basename(oqparam.inputs['station_data'])
            wrong_rows = df[['STATION_ID', im_value_col]].loc[
                df.index[df[im_value_col] == 0]]
            raise InvalidFile(
                f"Please remove station data with zero intensity value from"
                f" {file_basename}:\n"
                f" {wrong_rows}")
    station_data = pandas.DataFrame(df[cols].values, columns=im_cols)
    station_data['site_id'] = sids
    return station_data, imts


def get_sitecol_assetcol(oqparam, haz_sitecol=None, exp_types=(), h5=None):
    """
    :param oqparam: calculation parameters
    :param haz_sitecol: the hazard site collection
    :param exp_types: the expected loss types
    :returns: (site collection, asset collection, discarded, exposure)
    """
    asset_hazard_distance = max(oqparam.asset_hazard_distance.values())
    if haz_sitecol is None:
        haz_sitecol = get_site_collection(oqparam, h5)
    try:
        exp = haz_sitecol.exposure
    except AttributeError:
        exp = get_exposure(oqparam)

    if oqparam.region_grid_spacing:
        haz_distance = oqparam.region_grid_spacing * 1.414
        if haz_distance != asset_hazard_distance:
            logging.debug('Using asset_hazard_distance=%d km instead of %d km',
                          haz_distance, asset_hazard_distance)
    else:
        haz_distance = asset_hazard_distance

    # associate the assets to the hazard sites
    # this is absurdely fast: 10 million assets can be associated in <10s
    A = len(exp.assets)
    N = len(haz_sitecol)
    with Monitor('associating exposure', measuremem=True, h5=h5):
        region = wkt.loads(oqparam.region) if oqparam.region else None
        sitecol, discarded = exp.associate(haz_sitecol, haz_distance, region)
    logging.info(
        'Associated {:_d} assets (of {:_d}) to {:_d} sites'
        ' (of {:_d})'.format(len(exp.assets), A, len(sitecol), N))

    assetcol = asset.AssetCollection(
        exp, sitecol, oqparam.time_event, oqparam.aggregate_by)
    u, c = numpy.unique(assetcol['taxonomy'], return_counts=True)
    idx = c.argmax()  # index of the most common taxonomy
    tax = assetcol.tagcol.taxonomy[u[idx]]
    logging.info('Found %d taxonomies with ~%.1f assets each',
                 len(u), len(assetcol) / len(u))
    logging.info('The most common taxonomy is %s with %d assets', tax, c[idx])

    # check on missing fields in the exposure
    if 'risk' in oqparam.calculation_mode:
        for exp_type in exp_types:
            if not any(exp_type in name
                       for name in assetcol.array.dtype.names):
                raise InvalidFile('The exposure %s is missing %s' %
                                  (oqparam.inputs['exposure'], exp_type))

    if (not oqparam.hazard_calculation_id and 'gmfs' not in oqparam.inputs
            and 'hazard_curves' not in oqparam.inputs
            and 'station_data' not in oqparam.inputs
            and sitecol is not sitecol.complete):
        # for predefined hazard you cannot reduce the site collection; instead
        # you can in other cases, typically with a grid which is mostly empty
        # (i.e. there are many hazard sites with no assets)
        assetcol.reduce_also(sitecol)
    return sitecol, assetcol, discarded, exp


def levels_from(header):
    levels = []
    for field in header:
        if field.startswith('poe-'):
            levels.append(float(field[4:]))
    return levels


def aristotle_tmap(oqparam, taxidx):
    """
    :returns: a taxonomy mapping dframe
    """
    acc = AccumDict(accum=[])  # loss_type, taxi, risk_id, weight
    with hdf5.File(oqparam.inputs['exposure'][0], 'r') as exp:
        for key in exp['tmap']:
            # tmap has fields conversion, taxonomy, weight
            df = exp.read_df('tmap/' + key)
            for taxo, risk_id, weight in zip(df.taxonomy, df.conversion, df.weight):
                if taxo in taxidx:
                    acc['country'].append(key)
                    acc['peril'].append('earthquake')
                    acc['taxi'].append(taxidx[taxo])
                    acc['risk_id'].append(risk_id)
                    acc['weight'].append(weight)
    return pandas.DataFrame(acc)


# tested in TaxonomyMappingTestCase
def taxonomy_mapping(oqparam, taxidx):
    """
    :param oqparam: OqParam instance
    :param taxidx: dictionary taxo:str -> taxi:int
    :returns: a dictionary loss_type -> [[(riskid, weight), ...], ...]
    """
    if oqparam.aristotle:
        return aristotle_tmap(oqparam, taxidx)
    elif 'taxonomy_mapping' not in oqparam.inputs:  # trivial mapping
        nt = len(taxidx)  # number of taxonomies
        df = pandas.DataFrame(dict(weight=numpy.ones(nt),
                                   taxi=taxidx.values(),
                                   risk_id=list(taxidx),
                                   peril=['*']*nt,
                                   country=['?']*nt))
        return df
    fname = oqparam.inputs['taxonomy_mapping']
    return _taxonomy_mapping(fname, taxidx)


def _taxonomy_mapping(filename, taxidx):
    try:
        tmap_df = pandas.read_csv(filename, converters=dict(weight=float))
    except Exception as e:
        raise e.__class__('%s while reading %s' % (e, filename))
    if 'weight' not in tmap_df:
        tmap_df['weight'] = 1.
    if 'peril' not in tmap_df:
        tmap_df['peril'] = '*'
    if 'country' not in tmap_df:
        tmap_df['country'] = '?'
    if 'conversion' in tmap_df.columns:
        # conversion was the old name in the header for engine <= 3.12
        tmap_df = tmap_df.rename(columns={'conversion': 'risk_id'})
    assert set(tmap_df) == {'country', 'peril', 'taxonomy', 'risk_id', 'weight'}, set(tmap_df)
    taxos = set()
    for (taxo, per), df in tmap_df.groupby(['taxonomy', 'peril']):
        taxos.add(taxo)
        if abs(df.weight.sum() - 1.) > pmf.PRECISION:
            raise InvalidFile('%s: the weights do not sum up to 1 for %s' %
                              (filename, taxo))
    missing = set(taxidx) - taxos
    if missing:
        raise InvalidFile(
            'The taxonomy strings %s are in the exposure but not in '
            'the taxonomy mapping file %s' % (missing, filename))
    tmap_df['taxi'] = [taxidx.get(taxo, -1) for taxo in tmap_df.taxonomy]
    del tmap_df['taxonomy']
    # NB: we are ignoring the taxonomies in the mapping but not in the exposure
    # for instance in EventBasedRiskTestCase::test_case_5
    return tmap_df[tmap_df.taxi != -1]


def assert_probabilities(array, fname):
    """
    Check that the array contains valid probabilities
    """
    for poe_field in (f for f in array.dtype.names if f.startswith('poe-')):
        arr = array[poe_field]
        if (arr > 1).any():
            raise InvalidFile('%s: contains probabilities > 1: %s' %
                              (fname, arr[arr > 1]))
        if (arr < 0).any():
            raise InvalidFile('%s: contains probabilities < 0: %s' %
                              (fname, arr[arr < 0]))


def get_pmap_from_csv(oqparam, fnames):
    """
    :param oqparam:
        an :class:`openquake.commonlib.oqvalidation.OqParam` instance
    :param fnames:
        a space-separated list of .csv relative filenames
    :returns:
        the site mesh and the hazard curves read by the .csv files
    """
    read = functools.partial(hdf5.read_csv, dtypedict={None: float})
    imtls = {}
    dic = {}
    for fname in fnames:
        wrapper = read(fname)
        assert_probabilities(wrapper.array, fname)
        dic[wrapper.imt] = wrapper.array
        imtls[wrapper.imt] = levels_from(wrapper.dtype.names)
    oqparam.hazard_imtls = imtls
    oqparam.investigation_time = wrapper.investigation_time
    array = wrapper.array
    mesh = geo.Mesh(array['lon'], array['lat'])
    N = len(mesh)
    L = sum(len(imls) for imls in oqparam.imtls.values())
    data = numpy.zeros((N, L))
    level = 0
    for im in oqparam.imtls:
        arr = dic[im]
        for poe in arr.dtype.names[3:]:
            data[:, level] = arr[poe]
            level += 1
        for field in ('lon', 'lat', 'depth'):  # sanity check
            numpy.testing.assert_equal(arr[field], array[field])
    pmap = MapArray(numpy.arange(N, dtype=U32), len(data), 1)
    pmap.array = data.reshape(N, L, 1)
    return mesh, pmap


tag2code = {'multiFaultSource': b'F',
            'areaSource': b'A',
            'multiPointSource': b'M',
            'pointSource': b'P',
            'simpleFaultSource': b'S',
            'complexFaultSource': b'C',
            'characteristicFaultSource': b'X',
            'nonParametricSeismicSource': b'N'}


# tested in commands_test
def reduce_sm(paths, source_ids):
    """
    :param paths: list of source_model.xml files
    :param source_ids: dictionary src_id -> array[src_id, code]
    :returns: dictionary with keys good, total, model, path, xmlns

    NB: duplicate sources are not removed from the XML
    """
    if isinstance(source_ids, dict):  # in oq reduce_sm
        def ok(src_node):
            if src_node.tag.endswith('Surface'):  # in geometrySections
                return True
            code = tag2code[re.search(r'\}(\w+)', src_node.tag).group(1)]
            arr = source_ids.get(src_node['id'])
            if arr is None:
                return False
            return (arr['code'] == code).any()
    else:  # list of source IDs, in extract_source
        def ok(src_node):
            return src_node['id'] in source_ids
    for path in paths:
        good = 0
        total = 0
        logging.info('Reading %s', path)
        root = nrml.read(path)
        model = Node('sourceModel', root[0].attrib)
        origmodel = root[0]
        if root['xmlns'] == 'http://openquake.org/xmlns/nrml/0.4':
            for src_node in origmodel:
                total += 1
                if ok(src_node):
                    good += 1
                    model.nodes.append(src_node)
        else:  # nrml/0.5
            for src_group in origmodel:
                sg = copy.copy(src_group)
                sg.nodes = []
                weights = src_group.get('srcs_weights')
                if weights:
                    assert len(weights) == len(src_group.nodes)
                else:
                    weights = [1] * len(src_group.nodes)
                reduced_weigths = []
                for src_node, weight in zip(src_group, weights):
                    total += 1
                    if ok(src_node):
                        good += 1
                        sg.nodes.append(src_node)
                        reduced_weigths.append(weight)
                        src_node.attrib.pop('tectonicRegion', None)
                src_group['srcs_weights'] = reduced_weigths
                if sg.nodes:
                    model.nodes.append(sg)
        yield dict(good=good, total=total, model=model, path=path,
                   xmlns=root['xmlns'])


# used in oq reduce_sm and utils/extract_source
def reduce_source_model(smlt_file, source_ids, remove=True):
    """
    Extract sources from the composite source model.

    :param smlt_file: path to a source model logic tree file
    :param source_ids: dictionary source_id -> records (src_id, code)
    :param remove: if True, remove sm.xml files containing no sources
    :returns: the number of sources satisfying the filter vs the total
    """
    total = good = 0
    to_remove = set()
    paths = logictree.collect_info(smlt_file).smpaths
    if isinstance(source_ids, dict):
        source_ids = {decode(k): v for k, v in source_ids.items()}
    for dic in parallel.Starmap.apply(reduce_sm, (paths, source_ids)):
        path = dic['path']
        model = dic['model']
        good += dic['good']
        total += dic['total']
        shutil.copy(path, path + '.bak')
        if model:
            with open(path, 'wb') as f:
                nrml.write([model], f, xmlns=dic['xmlns'])
        elif remove:  # remove the files completely reduced
            to_remove.add(path)
    if good:
        for path in to_remove:
            os.remove(path)
    parallel.Starmap.shutdown()
    return good, total


def read_delta_rates(fname, idx_nr):
    """
    :param fname:
        path to a CSV file with fields (source_id, rup_id, delta)
    :param idx_nr:
        dictionary source_id -> (src_id, num_ruptures) with Ns sources
    :returns:
        list of Ns floating point arrays of different lenghts
    """
    delta_df = pandas.read_csv(fname, converters=dict(
        source_id=str, rup_id=int, delta=float), index_col=0)
    assert list(delta_df.columns) == ['rup_id', 'delta']
    delta = [numpy.zeros(0) for _ in idx_nr]
    for src, df in delta_df.groupby(delta_df.index):
        idx, nr = idx_nr[src]
        rupids = df.rup_id.to_numpy()
        if len(numpy.unique(rupids)) < len(rupids):
            raise InvalidFile('%s: duplicated rup_id for %s' % (fname, src))
        drates = numpy.zeros(nr)
        drates[rupids] = df.delta.to_numpy()
        delta[idx] = drates
    return delta


def get_shapefiles(dirname):
    """
    :param dirname: directory containing the shapefiles
    :returns: list of shapefiles
    """
    out = []
    extensions = ('.shp', '.dbf', '.prj', '.shx')
    for fname in os.listdir(dirname):
        if fname.endswith(extensions):
            out.append(os.path.join(dirname, fname))
    return out


def get_reinsurance(oqparam, assetcol=None):
    """
    :returns: (policy_df, treaty_df, field_map)
    """
    if assetcol is None:
        _sitecol, assetcol, _discarded, _exp = get_sitecol_assetcol(oqparam)
    [(_loss_type, fname)] = oqparam.inputs['reinsurance'].items()
    # make sure the first aggregate by is policy
    if oqparam.aggregate_by[0] != ['policy']:
        raise InvalidFile('%s: aggregate_by=%s' %
                          (fname, oqparam.aggregate_by))
    [(_key, fname)] = oqparam.inputs['reinsurance'].items()
    p, t, f = reinsurance.parse(fname, assetcol.tagcol.policy_idx)

    # check ideductible
    arr = assetcol.array
    for pol_no, deduc in zip(p.policy, p.deductible):
        if deduc:
            ideduc = arr[arr['policy'] == pol_no]['ideductible']
            if ideduc.any():
                pol = assetcol.tagcol.policy[pol_no]
                raise InvalidFile('%s: for policy %s there is a deductible '
                                  'also in the exposure!' % (fname, pol))
    return p, t, f


def get_input_files(oqparam):
    """
    :param oqparam: an OqParam instance
    :param hazard: if True, consider only the hazard files
    :returns: input path names in a specific order
    """
    fnames = set()  # files entering in the checksum
    uri = oqparam.shakemap_uri
    if isinstance(uri, dict) and uri:
        # local files
        for key, val in uri.items():
            if key == 'fname' or key.endswith('_url'):
                val = val.replace('file://', '')
                fname = os.path.join(oqparam.base_path, val)
                if os.path.exists(fname):
                    uri[key] = fname
                    fnames.add(fname)
        # additional separate shapefiles
        if uri['kind'] == 'shapefile' and not uri['fname'].endswith('.zip'):
            fnames.update(get_shapefiles(os.path.dirname(fname)))

    for key in oqparam.inputs:
        fname = oqparam.inputs[key]
        # collect .hdf5 tables for the GSIMs, if any
        if key == 'gsim_logic_tree':
            fnames.update(gsim_lt.collect_files(fname))
            fnames.add(fname)
        elif key == 'source_model':
            fnames.add(oqparam.inputs['source_model'])
        elif key == 'exposure':  # fname is a list
            fnames.update(fname)
            if any(f.endswith(('.xml', '.nrml')) for f in fnames):
                for exp in asset.Exposure.read_headers(fname):
                    fnames.update(exp.datafiles)
        elif key == 'reinsurance':
            [xml] = fname.values()
            node = nrml.read(xml)
            csv = ~node.reinsuranceModel.policies
            fnames.add(xml)
            fnames.add(os.path.join(os.path.dirname(xml), csv))
        elif key == 'geometry':
            fnames.add(fname)
        elif isinstance(fname, dict):
            for key, val in fname.items():
                if isinstance(val, list):  # list of files
                    fnames.update(val)
                else:
                    fnames.add(val)
        elif isinstance(fname, list):
            for f in fname:
                if f == oqparam.input_dir:
                    raise InvalidFile('%s there is an empty path in %s' %
                                      (oqparam.inputs['job_ini'], key))
            fnames.update(fname)
        elif key == 'source_model_logic_tree':
            info = logictree.collect_info(fname)
            fnames.update(info.smpaths)
            fnames.update(info.h5paths)
            fnames.add(fname)
        else:
            fnames.add(fname)
    return sorted(fnames)


def _checksum(fnames, checksum=0):
    """
    :returns: the 32 bit checksum of a list of files
    """
    for fname in (f for f in fnames if f != '<in-memory>'):
        if not os.path.exists(fname):
            zpath = os.path.splitext(fname)[0] + '.zip'
            if not os.path.exists(zpath):
                raise OSError('No such file: %s or %s' % (fname, zpath))
            with open(zpath, 'rb') as f:
                data = f.read()
        else:
            with open(fname, 'rb') as f:
                data = f.read()
        checksum = zlib.adler32(data, checksum)
    return checksum


def get_checksum32(oqparam, h5=None):
    """
    Build an unsigned 32 bit integer from the hazard input files

    :param oqparam: an OqParam instance
    """
    checksum = _checksum(oqparam._input_files)
    hazard_params = []
    for key, val in sorted(vars(oqparam).items()):
        if key in ('rupture_mesh_spacing', 'complex_fault_mesh_spacing',
                   'width_of_mfd_bin', 'area_source_discretization',
                   'random_seed', 'number_of_logic_tree_samples',
                   'minimum_magnitude', 'source_id', 'sites',
                   'floating_x_step', 'floating_y_step'):
            hazard_params.append('%s = %s' % (key, val))
    data = '\n'.join(hazard_params).encode('utf8')
    checksum = zlib.adler32(data, checksum)
    if h5:
        h5.attrs['checksum32'] = checksum
    return checksum


# NOTE: we expect to call this for mosaic or global_risk, with buffer 0 or 0.1
@functools.lru_cache(maxsize=4)
def read_geometries(fname, code, buffer=0):
    """
    :param fname: path of the file containing the geometries
    :param code: name of the primary key field
    :param buffer: shapely buffer in degrees
    :returns: data frame with codes and geometries
    """
    with fiona.open(fname) as f:
        codes = []
        geoms = []
        for feature in f:
            props = feature['properties']
            codes.append(props[code])
            geom = geometry.shape(feature['geometry'])
            geoms.append(geom.buffer(buffer))
    return pandas.DataFrame(dict(code=codes, geom=geoms))


@functools.lru_cache()
def read_populated_places(fname, lon_name, lat_name, label_name):
    """
    Reading coordinates and names of populated places from a CSV file

    :returns: a Pandas DataFrame
    """
    data = pandas.read_csv(fname)
    expected_colnames_set = {lon_name, lat_name, label_name}
    if not expected_colnames_set.issubset(data.columns):
        raise ValueError(f"CSV file must contain {expected_colnames_set} columns.")
    return data


def read_mosaic_df(buffer):
    """
    :returns: a DataFrame of geometries for the mosaic models
    """
    fname = os.path.join(os.path.dirname(mosaic.__file__),
                         'ModelBoundaries.shp')
    return read_geometries(fname, 'code', buffer)


def read_countries_df(buffer=0.1):
    """
    :returns: a DataFrame of geometries for the world countries
    """
    fname = os.path.join(os.path.dirname(global_risk.__file__),
                         'geoBoundariesCGAZ_ADM0.shp')
    return read_geometries(fname, 'shapeGroup', buffer)


def read_populated_places_df(lon_field='longitude', lat_field='latitude',
                             label_field='name'):
    """
    Reading from a 'worldcities.csv' file in the mosaic_dir, if present, or returning
    None otherwise

    :returns: a DataFrame of coordinates and names of populated places
    """
<<<<<<< HEAD
    mosaic_dir = config.directory.mosaic_dir
    fname = os.path.join(mosaic_dir, 'worldcities.csv')
    if not os.path.isfile(fname):
        return
=======
    fname = os.path.join(os.path.dirname(mosaic.__file__), 'worldcities.csv')
>>>>>>> 7f10755c
    return read_populated_places(fname, lon_field, lat_field, label_field)


def read_source_models(fnames, hdf5path='', **converterparams):
    """
    :param fnames: a list of source model files
    :param hdf5path: auxiliary .hdf5 file used to store the multifault sources
    :param converterparams: a dictionary of parameters like rupture_mesh_spacing
    :returns: a list of SourceModel instances
    """
    converter = sourceconverter.SourceConverter()
    vars(converter).update(converterparams)
    smodels = list(nrml.read_source_models(fnames, converter))
    smdict = dict(zip(fnames, smodels))
    src_groups = [sg for sm in smdict.values() for sg in sm.src_groups]
    secparams = source_reader.fix_geometry_sections(smdict, src_groups, hdf5path)
    for smodel in smodels:
        for sg in smodel.src_groups:
            for src in sg:
                if src.code == b'F':  # multifault
                    src.set_msparams(secparams)
    return smodels<|MERGE_RESOLUTION|>--- conflicted
+++ resolved
@@ -1702,14 +1702,7 @@
 
     :returns: a DataFrame of coordinates and names of populated places
     """
-<<<<<<< HEAD
-    mosaic_dir = config.directory.mosaic_dir
-    fname = os.path.join(mosaic_dir, 'worldcities.csv')
-    if not os.path.isfile(fname):
-        return
-=======
     fname = os.path.join(os.path.dirname(mosaic.__file__), 'worldcities.csv')
->>>>>>> 7f10755c
     return read_populated_places(fname, lon_field, lat_field, label_field)
 
 
