# -*- coding: utf-8 -*-
# vim: tabstop=4 shiftwidth=4 softtabstop=4
#
# Copyright (C) 2014-2018 GEM Foundation
#
# OpenQuake is free software: you can redistribute it and/or modify it
# under the terms of the GNU Affero General Public License as published
# by the Free Software Foundation, either version 3 of the License, or
# (at your option) any later version.
#
# OpenQuake is distributed in the hope that it will be useful,
# but WITHOUT ANY WARRANTY; without even the implied warranty of
# MERCHANTABILITY or FITNESS FOR A PARTICULAR PURPOSE.  See the
# GNU Affero General Public License for more details.
#
# You should have received a copy of the GNU Affero General Public License
# along with OpenQuake. If not, see <http://www.gnu.org/licenses/>.

from __future__ import division
import os
import csv
import zlib
import zipfile
import logging
import operator
import tempfile
import collections
import numpy

from openquake.baselib.general import groupby, AccumDict, DictArray, deprecated
from openquake.baselib.python3compat import configparser, decode
from openquake.baselib.node import Node
from openquake.baselib import hdf5
from openquake.hazardlib import (
    calc, geo, site, imt, valid, sourceconverter, nrml, InvalidFile)
from openquake.hazardlib.source.rupture import EBRupture
from openquake.hazardlib.probability_map import ProbabilityMap
from openquake.risklib import asset, riskinput
from openquake.risklib.riskmodels import get_risk_models
from openquake.baselib import datastore
from openquake.commonlib.oqvalidation import OqParam
from openquake.commonlib import logictree, source, writers

# the following is quite arbitrary, it gives output weights that I like (MS)
NORMALIZATION_FACTOR = 1E-2
TWO16 = 2 ** 16  # 65,536
F32 = numpy.float32
U16 = numpy.uint16
U32 = numpy.uint32
U64 = numpy.uint64

Site = collections.namedtuple('Site', 'sid lon lat')
stored_event_dt = numpy.dtype([
    ('eid', U64), ('rup_id', U32), ('grp_id', U16), ('year', U32),
    ('ses', U32), ('sample', U32)])


class DuplicatedPoint(Exception):
    """
    Raised when reading a CSV file with duplicated (lon, lat) pairs
    """


def collect_files(dirpath, cond=lambda fullname: True):
    """
    Recursively collect the files contained inside dirpath.

    :param dirpath: path to a readable directory
    :param cond: condition on the path to collect the file
    """
    files = []
    for fname in os.listdir(dirpath):
        fullname = os.path.join(dirpath, fname)
        if os.path.isdir(fullname):  # navigate inside
            files.extend(collect_files(fullname))
        else:  # collect files
            if cond(fullname):
                files.append(fullname)
    return files


def extract_from_zip(path, candidates):
    """
    Given a zip archive and a function to detect the presence of a given
    filename, unzip the archive into a temporary directory and return the
    full path of the file. Raise an IOError if the file cannot be found
    within the archive.

    :param path: pathname of the archive
    :param candidates: list of names to search for
    """
    temp_dir = tempfile.mkdtemp()
    with zipfile.ZipFile(path) as archive:
        archive.extractall(temp_dir)
    return [f for f in collect_files(temp_dir)
            if os.path.basename(f) in candidates]


def _update(params, items, base_path):
    for key, value in items:
        if key.endswith(('_file', '_csv')):
            if os.path.isabs(value):
                raise ValueError('%s=%s is an absolute path' % (key, value))
            input_type, _ext = key.rsplit('_', 1)
            params['inputs'][input_type] = (
                os.path.join(base_path, value) if value else '')
        else:
            params[key] = value


def get_params(job_inis, **kw):
    """
    Parse one or more INI-style config files.

    :param job_inis:
        List of configuration files (or list containing a single zip archive)
    :param kw:
        Optionally override some parameters
    :returns:
        A dictionary of parameters
    """
    if len(job_inis) == 1 and job_inis[0].endswith('.zip'):
        job_inis = extract_from_zip(
            job_inis[0], ['job_hazard.ini', 'job_haz.ini',
                          'job.ini', 'job_risk.ini'])

    not_found = [ini for ini in job_inis if not os.path.exists(ini)]
    if not_found:  # something was not found
        raise IOError('File not found: %s' % not_found[0])

    cp = configparser.ConfigParser()
    cp.read(job_inis)

    # directory containing the config files we're parsing
    job_ini = os.path.abspath(job_inis[0])
    base_path = decode(os.path.dirname(job_ini))
    params = dict(base_path=base_path, inputs={'job_ini': job_ini})

    for sect in cp.sections():
        _update(params, cp.items(sect), base_path)
    _update(params, kw.items(), base_path)  # override on demand

    # populate the 'source' list
    inputs = params['inputs']
    smlt = inputs.get('source_model_logic_tree')
    if smlt:
        inputs['source'] = []
        for paths in gen_sm_paths(smlt):
            inputs['source'].extend(paths)
    elif 'source_model' in inputs:
        inputs['source'] = [inputs['source_model']]
    return params


def gen_sm_paths(smlt):
    """
    Yields the path names for the source models listed in the smlt file,
    a block at the time.
    """
    base_path = os.path.dirname(smlt)
    for model in source.collect_source_model_paths(smlt):
        paths = []
        for name in model.split():
            if os.path.isabs(name):
                raise InvalidFile('%s: %s must be a relative path' %
                                  (smlt, name))
            fname = os.path.abspath(os.path.join(base_path, name))
            if os.path.exists(fname):  # consider only real paths
                paths.append(fname)
        yield paths


def get_oqparam(job_ini, pkg=None, calculators=None, hc_id=None):
    """
    Parse a dictionary of parameters from an INI-style config file.

    :param job_ini:
        Path to configuration file/archive or dictionary of parameters
    :param pkg:
        Python package where to find the configuration file (optional)
    :param calculators:
        Sequence of calculator names (optional) used to restrict the
        valid choices for `calculation_mode`
    :param hc_id:
        Not None only when called from a post calculation
    :returns:
        An :class:`openquake.commonlib.oqvalidation.OqParam` instance
        containing the validate and casted parameters/values parsed from
        the job.ini file as well as a subdictionary 'inputs' containing
        absolute paths to all of the files referenced in the job.ini, keyed by
        the parameter name.
    """
    # UGLY: this is here to avoid circular imports
    from openquake.calculators import base

    OqParam.calculation_mode.validator.choices = tuple(
        calculators or base.calculators)
    if not isinstance(job_ini, dict):
        basedir = os.path.dirname(pkg.__file__) if pkg else ''
        job_ini = get_params([os.path.join(basedir, job_ini)])
    if hc_id:
        job_ini.update(hazard_calculation_id=str(hc_id))
    oqparam = OqParam(**job_ini)
    oqparam.validate()
    return oqparam

pmap = None  # set as side effect when the user reads hazard_curves from a file
# the hazard curves format does not split the site locations from the data (an
# unhappy legacy design choice that I fixed in the GMFs CSV format only) thus
# this hack is necessary, otherwise we would have to parse the file twice


def get_mesh(oqparam):
    """
    Extract the mesh of points to compute from the sites,
    the sites_csv, or the region.

    :param oqparam:
        an :class:`openquake.commonlib.oqvalidation.OqParam` instance
    """
    global pmap
    if oqparam.sites:
        return geo.Mesh.from_coords(oqparam.sites)
    elif 'sites' in oqparam.inputs:
        csv_data = open(oqparam.inputs['sites'], 'U').readlines()
        has_header = csv_data[0].startswith('site_id')
        if has_header:  # strip site_id
            data = []
            for i, line in enumerate(csv_data[1:]):
                row = line.replace(',', ' ').split()
                sid = row[0]
                if sid != str(i):
                    raise InvalidFile('%s: expected site_id=%d, got %s' % (
                        oqparam.inputs['sites'], i, sid))
                data.append(' '.join(row[1:]))
        elif 'gmfs' in oqparam.inputs:
            raise InvalidFile('Missing header in %(sites)s' % oqparam.inputs)
        else:
            data = [line.replace(',', ' ') for line in csv_data]
        coords = valid.coordinates(','.join(data))
        start, stop = oqparam.sites_slice
        c = coords[start:stop] if has_header else sorted(coords[start:stop])
        # TODO: sort=True below would break a lot of tests :-(
        return geo.Mesh.from_coords(c, sort=False)
    elif 'hazard_curves' in oqparam.inputs:
        fname = oqparam.inputs['hazard_curves']
        if fname.endswith('.csv'):
            mesh, pmap = get_pmap_from_csv(oqparam, fname)
        elif fname.endswith('.xml'):
            mesh, pmap = get_pmap_from_nrml(oqparam, fname)
        else:
            raise NotImplementedError('Reading from %s' % fname)
        return mesh
    elif oqparam.region:
        # close the linear polygon ring by appending the first
        # point to the end
        firstpoint = geo.Point(*oqparam.region[0])
        points = [geo.Point(*xy) for xy in oqparam.region] + [firstpoint]
        try:
            mesh = geo.Polygon(points).discretize(oqparam.region_grid_spacing)
            return geo.Mesh.from_coords(zip(mesh.lons, mesh.lats))
        except:
            raise ValueError(
                'Could not discretize region %(region)s with grid spacing '
                '%(region_grid_spacing)s' % vars(oqparam))
    elif 'exposure' in oqparam.inputs:
        # the mesh will be extracted from the exposure later
        return
    elif 'site_model' in oqparam.inputs:
        coords = [(param['lon'], param['lat'], 0)
                  for param in get_site_model(oqparam)]
        mesh = geo.Mesh.from_coords(coords)
        mesh.from_site_model = True
        return mesh

site_model_dt = numpy.dtype([
    ('lon', numpy.float64),
    ('lat', numpy.float64),
    ('vs30', numpy.float64),
    ('vs30measured', numpy.bool),
    ('z1pt0', numpy.float64),
    ('z2pt5', numpy.float64),
    ('backarc', numpy.bool),
])


def get_site_model(oqparam):
    """
    Convert the NRML file into an array of site parameters.

    :param oqparam:
        an :class:`openquake.commonlib.oqvalidation.OqParam` instance
    :returns:
        an array with fields lon, lat, vs30, measured, z1pt0, z2pt5, backarc
    """
    nodes = nrml.read(oqparam.inputs['site_model']).siteModel
    params = sorted(valid.site_param(**node.attrib) for node in nodes)
    array = numpy.zeros(len(params), site_model_dt)
    for i, param in enumerate(params):
        rec = array[i]
        for name in site_model_dt.names:
            rec[name] = getattr(param, name)
    return array


def get_site_collection(oqparam, mesh=None):
    """
    Returns a SiteCollection instance by looking at the points and the
    site model defined by the configuration parameters.

    :param oqparam:
        an :class:`openquake.commonlib.oqvalidation.OqParam` instance
    :param mesh:
        a mesh of hazardlib points; if None the mesh is
        determined by invoking get_mesh
    """
    if mesh is None:
        mesh = get_mesh(oqparam)
    if mesh is None and oqparam.hazard_calculation_id:
        with datastore.read(oqparam.hazard_calculation_id) as dstore:
            return dstore['sitecol'].complete
    elif mesh is None:
        # the mesh will be extracted from the exposure later
        return
    if oqparam.inputs.get('site_model'):
        sm = get_site_model(oqparam)
        if getattr(mesh, 'from_site_model', False):
            return site.SiteCollection.from_points(
                mesh.lons, mesh.lats, None, sm)
        # associate the site parameters to the mesh
        site_model_params = geo.utils.GeographicObjects(
            sm, operator.itemgetter('lon'), operator.itemgetter('lat'))
        sitecol = site.SiteCollection.from_points(mesh.lons, mesh.lats)
        dic = site_model_params.assoc(
            sitecol, oqparam.max_site_model_distance, 'warn')
        for sid in dic:
            for name in site_model_dt.names[2:]:  # all names except lon, lat
                sitecol.array[sid][name] = dic[sid][name]
        return sitecol

    # else use the default site params
    return site.SiteCollection.from_points(
        mesh.lons, mesh.lats, mesh.depths, oqparam)


def get_gsim_lt(oqparam, trts=['*']):
    """
    :param oqparam:
        an :class:`openquake.commonlib.oqvalidation.OqParam` instance
    :param trts:
        a sequence of tectonic region types as strings; trts=['*']
        means that there is no filtering
    :returns:
        a GsimLogicTree instance obtained by filtering on the provided
        tectonic region types.
    """
    if 'gsim_logic_tree' not in oqparam.inputs:
        return logictree.GsimLogicTree.from_(oqparam.gsim)
    gsim_file = os.path.join(
        oqparam.base_path, oqparam.inputs['gsim_logic_tree'])
    gsim_lt = logictree.GsimLogicTree(gsim_file, trts)
    return gsim_lt


def get_gsims(oqparam):
    """
    Return an ordered list of GSIM instances from the gsim name in the
    configuration file or from the gsim logic tree file.

    :param oqparam:
        an :class:`openquake.commonlib.oqvalidation.OqParam` instance
    """
    return [rlz.value[0] for rlz in get_gsim_lt(oqparam)]


def get_rlzs_by_gsim(oqparam):
    """
    Return an ordered dictionary gsim -> [realization index]. Work for
    gsim logic trees with a single tectonic region type.
    """
    cinfo = source.CompositionInfo.fake(get_gsim_lt(oqparam))
    ra = cinfo.get_rlzs_assoc()
    dic = collections.OrderedDict()
    for rlzi, gsim_by_trt in enumerate(ra.gsim_by_trt):
        dic[gsim_by_trt['*']] = [rlzi]
    return dic


def get_rupture_sitecol(oqparam, sitecol):
    """
    Read the `rupture_model` file and by filter the site collection

    :param oqparam:
        an :class:`openquake.commonlib.oqvalidation.OqParam` instance
    :param sitecol:
        a :class:`openquake.hazardlib.site.SiteCollection` instance
    :returns:
        a pair (EBRupture, SiteCollection)
    """
    rup_model = oqparam.inputs['rupture_model']
    [rup_node] = nrml.read(rup_model)
    conv = sourceconverter.RuptureConverter(
        oqparam.rupture_mesh_spacing, oqparam.complex_fault_mesh_spacing)
    rup = conv.convert_node(rup_node)
    rup.tectonic_region_type = '*'  # there is not TRT for scenario ruptures
    rup.seed = oqparam.random_seed
    maxdist = oqparam.maximum_distance['default']
    sc = calc.filters.filter_sites_by_distance_to_rupture(
        rup, maxdist, sitecol)
    if sc is None:
        raise RuntimeError(
            'All sites were filtered out! maximum_distance=%s km' %
            maxdist)
    n = oqparam.number_of_ground_motion_fields
    events = numpy.zeros(n, stored_event_dt)
    events['eid'] = numpy.arange(n)
    ebr = EBRupture(rup, sc.sids, events)
    return ebr, sc


def get_source_model_lt(oqparam):
    """
    :param oqparam:
        an :class:`openquake.commonlib.oqvalidation.OqParam` instance
    :returns:
        a :class:`openquake.commonlib.logictree.SourceModelLogicTree`
        instance
    """
    fname = oqparam.inputs.get('source_model_logic_tree')
    if fname:
        # NB: converting the random_seed into an integer is needed on Windows
        return logictree.SourceModelLogicTree(
            fname, validate=False, seed=int(oqparam.random_seed),
            num_samples=oqparam.number_of_logic_tree_samples)
    return logictree.FakeSmlt(oqparam.inputs['source_model'],
                              int(oqparam.random_seed),
                              oqparam.number_of_logic_tree_samples)


def get_source_models(oqparam, gsim_lt, source_model_lt, in_memory=True):
    """
    Build all the source models generated by the logic tree.

    :param oqparam:
        an :class:`openquake.commonlib.oqvalidation.OqParam` instance
    :param gsim_lt:
        a :class:`openquake.commonlib.logictree.GsimLogicTree` instance
    :param source_model_lt:
        a :class:`openquake.commonlib.logictree.SourceModelLogicTree` instance
    :param in_memory:
        if True, keep in memory the sources, else just collect the TRTs
    :returns:
        an iterator over :class:`openquake.commonlib.logictree.SourceModel`
        tuples
    """
    converter = sourceconverter.SourceConverter(
        oqparam.investigation_time,
        oqparam.rupture_mesh_spacing,
        oqparam.complex_fault_mesh_spacing,
        oqparam.width_of_mfd_bin,
        oqparam.area_source_discretization)
    psr = nrml.SourceModelParser(converter)

    # consider only the effective realizations
    smlt_dir = os.path.dirname(source_model_lt.filename)
    for sm in source_model_lt.gen_source_models(gsim_lt):
        src_groups = []
        for name in sm.names.split():
            fname = os.path.abspath(os.path.join(smlt_dir, name))
            if in_memory:
                apply_unc = source_model_lt.make_apply_uncertainties(sm.path)
                logging.info('Reading %s', fname)
                src_groups.extend(psr.parse_src_groups(fname, apply_unc))
            else:  # just collect the TRT models
                smodel = nrml.read(fname).sourceModel
                if smodel[0].tag.endswith('sourceGroup'):  # NRML 0.5 format
                    for sg_node in smodel:
                        sg = sourceconverter.SourceGroup(
                            sg_node['tectonicRegion'])
                        sg.sources = sg_node.nodes
                        src_groups.append(sg)
                else:  # NRML 0.4 format: smodel is a list of source nodes
                    src_groups.extend(
                        sourceconverter.SourceGroup.collect(smodel))
        num_sources = sum(len(sg.sources) for sg in src_groups)
        sm.src_groups = src_groups
        trts = [mod.trt for mod in src_groups]
        source_model_lt.tectonic_region_types.update(trts)
        logging.info(
            'Processed source model %d with %d potential gsim path(s) and %d '
            'sources', sm.ordinal + 1, sm.num_gsim_paths, num_sources)

        gsim_file = oqparam.inputs.get('gsim_logic_tree')
        if gsim_file:  # check TRTs
            for src_group in src_groups:
                if src_group.trt not in gsim_lt.values:
                    raise ValueError(
                        "Found in %r a tectonic region type %r inconsistent "
                        "with the ones in %r" % (sm, src_group.trt, gsim_file))
        yield sm

    # check investigation_time
    psr.check_nonparametric_sources(oqparam.investigation_time)

    # log if some source file is being used more than once
    for fname, hits in psr.fname_hits.items():
        if hits > 1:
            logging.info('%s has been considered %d times', fname, hits)


def getid(src):
    try:
        return src.source_id
    except AttributeError:
        return src['id']


def get_composite_source_model(oqparam, in_memory=True):
    """
    Parse the XML and build a complete composite source model in memory.

    :param oqparam:
        an :class:`openquake.commonlib.oqvalidation.OqParam` instance
    :param in_memory:
        if False, just parse the XML without instantiating the sources
    """
    smodels = []
    grp_id = 0
    idx = 0
    gsim_lt = get_gsim_lt(oqparam)
    source_model_lt = get_source_model_lt(oqparam)
    for source_model in get_source_models(
            oqparam, gsim_lt, source_model_lt, in_memory=in_memory):
        for src_group in source_model.src_groups:
            src_group.sources = sorted(src_group, key=getid)
            src_group.id = grp_id
            for src in src_group:
                # there are two cases depending on the flag in_memory:
                # 1) src is a hazardlib source and has a src_group_id
                #    attribute; in that case the source has to be numbered
                # 2) src is a Node object, then nothing must be done
                if isinstance(src, Node):
                    continue
                src.src_group_id = grp_id
                src.id = idx
                idx += 1
            grp_id += 1
            if grp_id >= TWO16:
                # the limit is really needed only for event based calculations
                raise ValueError('There is a limit of %d src groups!' % TWO16)
        smodels.append(source_model)
    csm = source.CompositeSourceModel(gsim_lt, source_model_lt, smodels,
                                      oqparam.optimize_same_id_sources)
    for sm in csm.source_models:
        srcs = []
        for sg in sm.src_groups:
            srcs.extend(map(getid, sg))
        if len(set(srcs)) < len(srcs):
            raise nrml.DuplicatedID(
                'Found duplicated source IDs: use oq info %s',
                sm, oqparam.inputs['job_ini'])
    return csm


def get_imts(oqparam):
    """
    Return a sorted list of IMTs as hazardlib objects
    """
    return list(map(imt.from_string, sorted(oqparam.imtls)))


def get_risk_model(oqparam):
    """
    Return a :class:`openquake.risklib.riskinput.CompositeRiskModel` instance

   :param oqparam:
        an :class:`openquake.commonlib.oqvalidation.OqParam` instance
    """
    rmdict = get_risk_models(oqparam)
    oqparam.set_risk_imtls(rmdict)
    if oqparam.calculation_mode.endswith('_bcr'):
        retro = get_risk_models(oqparam, 'vulnerability_retrofitted')
    else:
        retro = {}
    return riskinput.CompositeRiskModel(oqparam, rmdict, retro)


def get_cost_calculator(oqparam):
    """
    Read the first lines of the exposure file and infers the cost calculator
    """
    exposure = asset._get_exposure(oqparam.inputs['exposure'], stop='assets')
    return exposure[0].cost_calculator


def get_exposure(oqparam):
    """
    Read the full exposure in memory and build a list of
    :class:`openquake.risklib.asset.Asset` instances.

    :param oqparam:
        an :class:`openquake.commonlib.oqvalidation.OqParam` instance
    :returns:
        an :class:`Exposure` instance or a compatible AssetCollection
    """
    return asset.Exposure.read(
        oqparam.inputs['exposure'], oqparam.calculation_mode,
        oqparam.region_constraint, oqparam.ignore_missing_costs)


<<<<<<< HEAD
def _get_mesh_assets_by_site(oqparam, exposure):
    assets_by_loc = groupby(exposure, key=lambda a: a.location)
    mesh = geo.Mesh.from_coords(list(assets_by_loc))
    assets_by_site = [
        assets_by_loc[lonlat] for lonlat in zip(mesh.lons, mesh.lats)]
    return mesh, assets_by_site


=======
>>>>>>> ae7bdbcd
def get_sitecol_assetcol(oqparam, haz_sitecol=None):
    """
    :param oqparam: calculation parameters
    :param haz_sitecol: a pre-existing site collection, if any
    :returns: (site collection, asset collection) instances
    """
    exposure = get_exposure(oqparam)
<<<<<<< HEAD
    mesh, assets_by_site = _get_mesh_assets_by_site(oqparam, exposure)
    if (haz_sitecol is None and oqparam.region_grid_spacing and not
            oqparam.region):
        # extract the hazard grid from the exposure
        haz_mesh = mesh.get_convex_hull().dilate(
            oqparam.region_grid_spacing).discretize(
                oqparam.region_grid_spacing)
        haz_sitecol = site.SiteCollection.from_points(
            haz_mesh.lons, haz_mesh.lats, sitemodel=oqparam)
        haz_distance = oqparam.region_grid_spacing
        if haz_distance != oqparam.asset_hazard_distance:
            logging.info('Using asset_hazard_distance=%d km instead of %d km',
                         haz_distance, oqparam.asset_hazard_distance)
    else:
        haz_distance = oqparam.asset_hazard_distance
=======
    mesh, assets_by_site = exposure.get_mesh_assets_by_site()
>>>>>>> ae7bdbcd
    if haz_sitecol:
        tot_assets = sum(len(assets) for assets in assets_by_site)
        all_sids = haz_sitecol.complete.sids
        sids = set(haz_sitecol.sids)
        # associate the assets to the hazard sites
        siteobjects = geo.utils.GeographicObjects(
            Site(sid, lon, lat) for sid, lon, lat in
            zip(haz_sitecol.sids, haz_sitecol.lons, haz_sitecol.lats))
        assets_by_sid = AccumDict(accum=[])
        for assets in assets_by_site:
            lon, lat = assets[0].location
            obj, distance = siteobjects.get_closest(lon, lat)
            if obj.sid in sids and distance <= haz_distance:
                # keep the assets, otherwise discard them
                assets_by_sid += {obj.sid: list(assets)}
        if not assets_by_sid:
            raise geo.utils.SiteAssociationError(
                'Could not associate any site to any assets within the '
                'asset_hazard_distance of %s km' % haz_distance)
        mask = numpy.array(
            [sid in assets_by_sid for sid in all_sids])
        assets_by_site = [
            sorted(assets_by_sid[sid], key=operator.attrgetter('ordinal'))
            for sid in all_sids]
        num_assets = sum(len(assets) for assets in assets_by_site)
        sitecol = haz_sitecol.complete.filter(mask)
        logging.info('Associated %d assets to %d sites',
                     num_assets, len(sitecol))
        if num_assets < tot_assets:
            msg = ('Discarded %d assets outside the asset_hazard_distance of '
                   '%d km') % (tot_assets - num_assets, haz_distance)
            if oqparam.region_grid_spacing:
                raise geo.utils.SiteAssociationError(msg)
            else:
                logging.warn(msg)

    else:  # use the exposure sites as hazard sites
        sitecol = get_site_collection(oqparam, mesh)
    asset_refs = [exposure.asset_refs[asset.ordinal]
                  for assets in assets_by_site
                  for asset in assets]
    assetcol = asset.AssetCollection(
        asset_refs,
        assets_by_site,
        exposure.tagcol,
        exposure.cost_calculator,
        oqparam.time_event,
        occupancy_periods=hdf5.array_of_vstr(
            sorted(exposure.occupancy_periods)))
    return sitecol, assetcol


def get_mesh_csvdata(csvfile, imts, num_values, validvalues):
    """
    Read CSV data in the format `IMT lon lat value1 ... valueN`.

    :param csvfile:
        a file or file-like object with the CSV data
    :param imts:
        a list of intensity measure types
    :param num_values:
        dictionary with the number of expected values per IMT
    :param validvalues:
        validation function for the values
    :returns:
        the mesh of points and the data as a dictionary
        imt -> array of curves for each site
    """
    number_of_values = dict(zip(imts, num_values))
    lon_lats = {imt: set() for imt in imts}
    data = AccumDict()  # imt -> list of arrays
    check_imt = valid.Choice(*imts)
    for line, row in enumerate(csv.reader(csvfile, delimiter=' '), 1):
        try:
            imt = check_imt(row[0])
            lon_lat = valid.longitude(row[1]), valid.latitude(row[2])
            if lon_lat in lon_lats[imt]:
                raise DuplicatedPoint(lon_lat)
            lon_lats[imt].add(lon_lat)
            values = validvalues(' '.join(row[3:]))
            if len(values) != number_of_values[imt]:
                raise ValueError('Found %d values, expected %d' %
                                 (len(values), number_of_values[imt]))
        except (ValueError, DuplicatedPoint) as err:
            raise err.__class__('%s: file %s, line %d' % (err, csvfile, line))
        data += {imt: [numpy.array(values)]}
    points = lon_lats.pop(imts[0])
    for other_imt, other_points in lon_lats.items():
        if points != other_points:
            raise ValueError('Inconsistent locations between %s and %s' %
                             (imts[0], other_imt))
    lons, lats = zip(*sorted(points))
    mesh = geo.Mesh(numpy.array(lons), numpy.array(lats))
    return mesh, {imt: numpy.array(lst) for imt, lst in data.items()}


def get_gmfs(oqparam):
    """
    :param oqparam:
        an :class:`openquake.commonlib.oqvalidation.OqParam` instance
    :returns:
        sitecol, eids, gmf array of shape (R, N, E, M)
    """
    M = len(oqparam.imtls)
    fname = oqparam.inputs['gmfs']
    if fname.endswith('.csv'):
        array = writers.read_composite_array(fname)
        R = len(numpy.unique(array['rlzi']))
        if R > 1:
            raise InvalidFile('%s: found %d realizations, currently only one '
                              'realization is supported' % (fname, R))
        # the array has the structure rlzi, sid, eid, gmv_PGA, gmv_...
        dtlist = [(name, array.dtype[name]) for name in array.dtype.names[:3]]
        required_imts = list(oqparam.imtls)
        imts = [name[4:] for name in array.dtype.names[3:]]
        if imts != required_imts:
            raise ValueError('Required %s, but %s contains %s' % (
                required_imts, fname, imts))
        dtlist.append(('gmv', (F32, M)))
        eids = numpy.unique(array['eid'])
        E = len(eids)
        found_eids = set(eids)
        expected_eids = set(range(E))  # expected incremental eids
        missing_eids = expected_eids - found_eids
        if missing_eids:
            raise InvalidFile('Missing eids in the gmfs.csv file: %s'
                              % missing_eids)
        assert expected_eids == found_eids, (expected_eids, found_eids)
        eidx = {eid: e for e, eid in enumerate(eids)}
        sitecol = get_site_collection(oqparam)
        expected_sids = set(sitecol.sids)
        found_sids = set(numpy.unique(array['sid']))
        missing_sids = found_sids - expected_sids
        if missing_sids:
            raise InvalidFile(
                'Found site IDs missing in the sites.csv file: %s' %
                missing_sids)
        N = len(sitecol)
        gmfs = numpy.zeros((R, N, E, M), F32)
        counter = collections.Counter()
        for row in array.view(dtlist):
            key = row['rlzi'], row['sid'], eidx[row['eid']]
            gmfs[key] = row['gmv']
            counter[key] += 1
        dupl = [key for key in counter if counter[key] > 1]
        if dupl:
            raise InvalidFile('Duplicated (rlzi, sid, eid) in the GMFs file: '
                              '%s' % dupl)
    elif fname.endswith('.xml'):
        eids, gmfs_by_imt = get_scenario_from_nrml(oqparam, fname)
        N, E = gmfs_by_imt.shape
        gmfs = numpy.zeros((1, N, E, M), F32)
        for imti, imtstr in enumerate(oqparam.imtls):
            gmfs[0, :, :, imti] = gmfs_by_imt[imtstr]
    else:
        raise NotImplemented('Reading from %s' % fname)
    return eids, gmfs


@deprecated('Reading hazard curves from CSV may change in the future')
def get_pmap_from_csv(oqparam, fname):
    """
    :param oqparam:
        an :class:`openquake.commonlib.oqvalidation.OqParam` instance
    :param fname:
        a .txt file with format `IMT lon lat poe1 ... poeN`
    :returns:
        the site mesh and the hazard curves read by the .txt file
    """
    if not oqparam.imtls:
        oqparam.set_risk_imtls(get_risk_models(oqparam))
    if not oqparam.imtls:
        raise ValueError('Missing intensity_measure_types_and_levels in %s'
                         % oqparam.inputs['job_ini'])
    num_values = list(map(len, list(oqparam.imtls.values())))
    with open(oqparam.inputs['hazard_curves']) as csvfile:
        mesh, hcurves = get_mesh_csvdata(
            csvfile, list(oqparam.imtls), num_values,
            valid.decreasing_probabilities)
    array = numpy.zeros((len(mesh), sum(num_values)))
    for imt_ in hcurves:
        array[:, oqparam.imtls.slicedic[imt_]] = hcurves[imt_]
    return mesh, ProbabilityMap.from_array(array, range(len(mesh)))


def get_pmap_from_nrml(oqparam, fname):
    """
    :param oqparam:
        an :class:`openquake.commonlib.oqvalidation.OqParam` instance
    :param fname:
        an XML file containing hazard curves
    :returns:
        site mesh, curve array
    """
    hcurves_by_imt = {}
    oqparam.hazard_imtls = imtls = collections.OrderedDict()
    for hcurves in nrml.read(fname):
        imt = hcurves['IMT']
        oqparam.investigation_time = hcurves['investigationTime']
        if imt == 'SA':
            imt += '(%s)' % hcurves['saPeriod']
        imtls[imt] = ~hcurves.IMLs
        data = sorted((~node.Point.pos, ~node.poEs) for node in hcurves[1:])
        hcurves_by_imt[imt] = numpy.array([d[1] for d in data])
    lons, lats = [], []
    for xy, poes in data:
        lons.append(xy[0])
        lats.append(xy[1])
    mesh = geo.Mesh(numpy.array(lons), numpy.array(lats))
    num_levels = sum(len(v) for v in imtls.values())
    array = numpy.zeros((len(mesh), num_levels))
    imtls = DictArray(imtls)
    for imt_ in hcurves_by_imt:
        array[:, imtls.slicedic[imt_]] = hcurves_by_imt[imt_]
    return mesh, ProbabilityMap.from_array(array, range(len(mesh)))


# used in get_scenario_from_nrml
def _extract_eids_sitecounts(gmfset):
    eids = set()
    counter = collections.Counter()
    for gmf in gmfset:
        eids.add(gmf['ruptureId'])
        for node in gmf:
            counter[node['lon'], node['lat']] += 1
    return numpy.array(sorted(eids), numpy.uint64), counter


@deprecated('Use the .csv format for the GMFs instead')
def get_scenario_from_nrml(oqparam, fname):
    """
    :param oqparam:
        an :class:`openquake.commonlib.oqvalidation.OqParam` instance
    :param fname:
        the NRML files containing the GMFs
    :returns:
        a triple (sitecol, eids, gmf array)
    """
    if not oqparam.imtls:
        oqparam.set_risk_imtls(get_risk_models(oqparam))
    imts = sorted(oqparam.imtls)
    num_imts = len(imts)
    imt_dt = numpy.dtype([(imt, F32) for imt in imts])
    gmfset = nrml.read(fname).gmfCollection.gmfSet
    eids, sitecounts = _extract_eids_sitecounts(gmfset)
    coords = sorted(sitecounts)
    oqparam.sites = [(lon, lat, 0) for lon, lat in coords]
    site_idx = {lonlat: i for i, lonlat in enumerate(coords)}
    oqparam.number_of_ground_motion_fields = num_events = len(eids)
    num_sites = len(oqparam.sites)
    gmf_by_imt = numpy.zeros((num_events, num_sites), imt_dt)
    counts = collections.Counter()
    for i, gmf in enumerate(gmfset):
        if len(gmf) != num_sites:  # there must be one node per site
            raise InvalidFile('Expected %d sites, got %d nodes in %s, line %d'
                              % (num_sites, len(gmf), fname, gmf.lineno))
        counts[gmf['ruptureId']] += 1
        imt = gmf['IMT']
        if imt == 'SA':
            imt = 'SA(%s)' % gmf['saPeriod']
        for node in gmf:
            sid = site_idx[node['lon'], node['lat']]
            gmf_by_imt[imt][i % num_events, sid] = node['gmv']

    for rupid, count in sorted(counts.items()):
        if count < num_imts:
            raise InvalidFile("Found a missing ruptureId %d in %s" %
                              (rupid, fname))
        elif count > num_imts:
            raise InvalidFile("Found a duplicated ruptureId '%s' in %s" %
                              (rupid, fname))
    expected_gmvs_per_site = num_imts * len(eids)
    for lonlat, counts in sitecounts.items():
        if counts != expected_gmvs_per_site:
            raise InvalidFile(
                '%s: expected %d gmvs at location %s, found %d' %
                (fname, expected_gmvs_per_site, lonlat, counts))
    return eids, gmf_by_imt.T


def get_mesh_hcurves(oqparam):
    """
    Read CSV data in the format `lon lat, v1-vN, w1-wN, ...`.

    :param oqparam:
        an :class:`openquake.commonlib.oqvalidation.OqParam` instance
    :returns:
        the mesh of points and the data as a dictionary
        imt -> array of curves for each site
    """
    imtls = oqparam.imtls
    lon_lats = set()
    data = AccumDict()  # imt -> list of arrays
    ncols = len(imtls) + 1  # lon_lat + curve_per_imt ...
    csvfile = oqparam.inputs['hazard_curves']
    for line, row in enumerate(csv.reader(csvfile), 1):
        try:
            if len(row) != ncols:
                raise ValueError('Expected %d columns, found %d' %
                                 ncols, len(row))
            x, y = row[0].split()
            lon_lat = valid.longitude(x), valid.latitude(y)
            if lon_lat in lon_lats:
                raise DuplicatedPoint(lon_lat)
            lon_lats.add(lon_lat)
            for i, imt_ in enumerate(imtls, 1):
                values = valid.decreasing_probabilities(row[i])
                if len(values) != len(imtls[imt_]):
                    raise ValueError('Found %d values, expected %d' %
                                     (len(values), len(imtls([imt_]))))
                data += {imt_: [numpy.array(values)]}
        except (ValueError, DuplicatedPoint) as err:
            raise err.__class__('%s: file %s, line %d' % (err, csvfile, line))
    lons, lats = zip(*sorted(lon_lats))
    mesh = geo.Mesh(numpy.array(lons), numpy.array(lats))
    return mesh, {imt: numpy.array(lst) for imt, lst in data.items()}


def get_checksum32(oqparam):
    """
    Build an unsigned 32 bit integer from the input files of the calculation
    """
    # NB: using adler32 & 0xffffffff is the documented way to get a checksum
    # which is the same between Python 2 and Python 3
    checksum = 0
    for key in sorted(oqparam.inputs):
        fname = oqparam.inputs[key]
        if not fname:
            continue
        elif key == 'source':  # list of fnames and/or strings
            for f in fname:
                data = open(f, 'rb').read()
                checksum = zlib.adler32(data, checksum) & 0xffffffff
        elif os.path.exists(fname):
            data = open(fname, 'rb').read()
            checksum = zlib.adler32(data, checksum) & 0xffffffff
        else:
            raise ValueError('%s does not exist or is not a file' % fname)
    return checksum<|MERGE_RESOLUTION|>--- conflicted
+++ resolved
@@ -608,17 +608,6 @@
         oqparam.region_constraint, oqparam.ignore_missing_costs)
 
 
-<<<<<<< HEAD
-def _get_mesh_assets_by_site(oqparam, exposure):
-    assets_by_loc = groupby(exposure, key=lambda a: a.location)
-    mesh = geo.Mesh.from_coords(list(assets_by_loc))
-    assets_by_site = [
-        assets_by_loc[lonlat] for lonlat in zip(mesh.lons, mesh.lats)]
-    return mesh, assets_by_site
-
-
-=======
->>>>>>> ae7bdbcd
 def get_sitecol_assetcol(oqparam, haz_sitecol=None):
     """
     :param oqparam: calculation parameters
@@ -626,8 +615,7 @@
     :returns: (site collection, asset collection) instances
     """
     exposure = get_exposure(oqparam)
-<<<<<<< HEAD
-    mesh, assets_by_site = _get_mesh_assets_by_site(oqparam, exposure)
+    mesh, assets_by_site = exposure.get_mesh_assets_by_site()
     if (haz_sitecol is None and oqparam.region_grid_spacing and not
             oqparam.region):
         # extract the hazard grid from the exposure
@@ -642,9 +630,6 @@
                          haz_distance, oqparam.asset_hazard_distance)
     else:
         haz_distance = oqparam.asset_hazard_distance
-=======
-    mesh, assets_by_site = exposure.get_mesh_assets_by_site()
->>>>>>> ae7bdbcd
     if haz_sitecol:
         tot_assets = sum(len(assets) for assets in assets_by_site)
         all_sids = haz_sitecol.complete.sids
