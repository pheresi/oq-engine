--- conflicted
+++ resolved
@@ -102,46 +102,27 @@
                     dd_taxo.append(
                         DmgDistPerTaxonomy(key, dmg_state, mean, std))
             elif key_type == 'asset':
-<<<<<<< HEAD
                 means, stddevs = values
                 for dmg_state, mean, std in zip(dmg_states, means, stddevs):
-                    dd_asset.append(
-                        DmgDistPerAsset(
-                            ExposureData(key.id, Site(key.location)),
-                            dmg_state, mean, std))
-=======
-                # values are mean and stddev, at D x 2 matrix
-                for dmg_state, mean_std in zip(dmg_states, values):
                     site = Site(*key.location)
                     dd_asset.append(
                         DmgDistPerAsset(
                             ExposureData(key.id, site),
-                            dmg_state, mean_std[0], mean_std[1]))
->>>>>>> 8d6cb0b1
+                            dmg_state, mean, std))
         dd_total = []
         for dmg_state, total in zip(dmg_states, totals.T):
             mean, std = scientific.mean_std(total)
             dd_total.append(DmgDistTotal(dmg_state, mean, std))
 
         # export
-<<<<<<< HEAD
-        f1 = export('dmg_per_asset_xml', self.oqparam.export_dir,
-                    self.riskmodel.damage_states, dd_asset)
-        f2 = export('dmg_per_taxonomy_xml', self.oqparam.export_dir,
-                    self.riskmodel.damage_states, dd_taxo)
-        f3 = export('dmg_total_xml', self.oqparam.export_dir,
-                    self.riskmodel.damage_states, dd_total)
-        max_damage = dmg_states[-1]
-        collapse_map = [dda for dda in dd_asset if dda.dmg_state == max_damage]
-        f4 = export('collapse_map_xml', self.oqparam.export_dir,
-                    self.riskmodel.damage_states, collapse_map)
-        return f1 + f2 + f3 + f4
-=======
         f1 = export('dmg_dist_per_asset_xml', self.oqparam.export_dir,
                     dmg_states, dd_asset)
         f2 = export('dmg_dist_per_taxonomy_xml', self.oqparam.export_dir,
                     dmg_states, dd_taxo)
         f3 = export('dmg_dist_total_xml', self.oqparam.export_dir,
                     dmg_states, dd_total)
-        return f1 + f2 + f3
->>>>>>> 8d6cb0b1
+        max_damage = dmg_states[-1]
+        collapse_map = [dda for dda in dd_asset if dda.dmg_state == max_damage]
+        f4 = export('collapse_map_xml', self.oqparam.export_dir,
+                    dmg_states, collapse_map)
+        return f1 + f2 + f3 + f4