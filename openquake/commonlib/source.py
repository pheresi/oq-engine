# -*- coding: utf-8 -*-
# vim: tabstop=4 shiftwidth=4 softtabstop=4
#
# Copyright (C) 2010-2017 GEM Foundation
#
# OpenQuake is free software: you can redistribute it and/or modify it
# under the terms of the GNU Affero General Public License as published
# by the Free Software Foundation, either version 3 of the License, or
# (at your option) any later version.
#
# OpenQuake is distributed in the hope that it will be useful,
# but WITHOUT ANY WARRANTY; without even the implied warranty of
# MERCHANTABILITY or FITNESS FOR A PARTICULAR PURPOSE.  See the
# GNU Affero General Public License for more details.
#
# You should have received a copy of the GNU Affero General Public License
# along with OpenQuake. If not, see <http://www.gnu.org/licenses/>.

from __future__ import division
import os
import re
import copy
import math
import logging
import operator
import collections
import random

import h5py
import numpy

from openquake.baselib import hdf5, node
from openquake.baselib.python3compat import decode
from openquake.baselib.general import group_array, block_splitter, writetmp
from openquake.hazardlib import (
    nrml, sourceconverter, InvalidFile, probability_map, stats)
from openquake.commonlib import logictree


MINWEIGHT = sourceconverter.MINWEIGHT
MAXWEIGHT = 5E6  # heuristic, set by M. Simionato
MAX_INT = 2 ** 31 - 1
TWO16 = 2 ** 16
U16 = numpy.uint16
U32 = numpy.uint32
I32 = numpy.int32
F32 = numpy.float32

assoc_by_grp_dt = numpy.dtype(
    [('gsim_idx', U16), ('rlzis', h5py.special_dtype(vlen=U16))])


class LtRealization(object):
    """
    Composite realization build on top of a source model realization and
    a GSIM realization.
    """
    def __init__(self, ordinal, sm_lt_path, gsim_rlz, weight):
        self.ordinal = ordinal
        self.sm_lt_path = tuple(sm_lt_path)
        self.gsim_rlz = gsim_rlz
        self.weight = weight

    def __repr__(self):
        return '<%d,%s,w=%s>' % (self.ordinal, self.uid, self.weight)

    @property
    def gsim_lt_path(self):
        return self.gsim_rlz.lt_path

    @property
    def uid(self):
        """An unique identifier for effective realizations"""
        return '_'.join(self.sm_lt_path) + '~' + self.gsim_rlz.uid

    def __lt__(self, other):
        return self.ordinal < other.ordinal

    def __eq__(self, other):
        return repr(self) == repr(other)

    def __ne__(self, other):
        return repr(self) != repr(other)

    def __hash__(self):
        return hash(repr(self))


def capitalize(words):
    """
    Capitalize words separated by spaces.
    """
    return ' '.join(w.capitalize() for w in decode(words).split(' '))


def _assert_equal_sources(nodes):
    if hasattr(nodes[0], 'source_id'):
        n0 = nodes[0]
        for n in nodes[1:]:
            n.assert_equal(n0, ignore=('id', 'src_group_id'))
    else:  # assume source nodes
        n0 = nodes[0].to_str()
        for n in nodes[1:]:
            eq = n.to_str() == n0
            if not eq:
                f0 = writetmp(n0)
                f1 = writetmp(n.to_str())
            assert eq, 'different parameters for source %s, run meld %s %s' % (
                n['id'], f0, f1)
    return nodes


class RlzsAssoc(object):
    """
    Realization association class. It should not be instantiated directly,
    but only via the method :meth:
    `openquake.commonlib.source.CompositeSourceModel.get_rlzs_assoc`.

    :attr realizations: list of :class:`LtRealization` objects
    :attr gsim_by_trt: list of dictionaries {trt: gsim}
    :attr rlzs_assoc: dictionary {src_group_id, gsim: rlzs}
    :attr rlzs_by_smodel: list of lists of realizations

    For instance, for the non-trivial logic tree in
    :mod:`openquake.qa_tests_data.classical.case_15`, which has 4 tectonic
    region types and 4 + 2 + 2 realizations, there are the following
    associations:

    (0, 'BooreAtkinson2008()') ['#0-SM1-BA2008_C2003', '#1-SM1-BA2008_T2002']
    (0, 'CampbellBozorgnia2008()') ['#2-SM1-CB2008_C2003', '#3-SM1-CB2008_T2002']
    (1, 'Campbell2003()') ['#0-SM1-BA2008_C2003', '#2-SM1-CB2008_C2003']
    (1, 'ToroEtAl2002()') ['#1-SM1-BA2008_T2002', '#3-SM1-CB2008_T2002']
    (2, 'BooreAtkinson2008()') ['#4-SM2_a3pt2b0pt8-BA2008']
    (2, 'CampbellBozorgnia2008()') ['#5-SM2_a3pt2b0pt8-CB2008']
    (3, 'BooreAtkinson2008()') ['#6-SM2_a3b1-BA2008']
    (3, 'CampbellBozorgnia2008()') ['#7-SM2_a3b1-CB2008']
    """
    def __init__(self, csm_info):
        self.array = None  # set by csm_info.get_rlzs_assoc()
        self.seed = csm_info.seed
        self.num_samples = csm_info.num_samples
        self.gsim_by_trt = []  # rlz.ordinal -> {trt: gsim}
        self.rlzs_by_smodel = {sm.ordinal: [] for sm in csm_info.source_models}
        self.gsims_by_grp_id = csm_info.get_gsims_by_grp()
        self.rlzs_by_gsim = {}  # dict grp_id -> dict

    def _init(self):
        """
        Finalize the initialization of the RlzsAssoc object by setting
        the (reduced) weights of the realizations and the attribute
        gsims_by_grp_id.
        """
        if self.num_samples:
            assert len(self.realizations) == self.num_samples, (
                len(self.realizations), self.num_samples)
            tot_weight = sum(rlz.weight for rlz in self.realizations)
            for rlz in self.realizations:
                rlz.weight /= tot_weight
        else:
            tot_weight = sum(rlz.weight for rlz in self.realizations)
            if tot_weight == 0:
                raise ValueError('All realizations have zero weight??')
            elif abs(tot_weight - 1) > 1E-8:
                # this may happen for rounding errors or because of the
                # logic tree reduction; we ensure the sum of the weights is 1
                for rlz in self.realizations:
                    rlz.weight = rlz.weight / tot_weight

        # populate rlzs_by_gsim
        for grp, arr in self.array.items():
            grp_id = int(grp[4:])
            gsims = self.gsims_by_grp_id[grp_id]
            self.rlzs_by_gsim[grp_id] = collections.OrderedDict(
                (gsims[rec['gsim_idx']], rec['rlzis']) for rec in arr)

    @property
    def realizations(self):
        """Flat list with all the realizations"""
        return sum(self.rlzs_by_smodel.values(), [])

    @property
    def weights(self):
        """Array with the weight of the realizations"""
        return numpy.array([rlz.weight for rlz in self.realizations])

    def combine_pmaps(self, pmap_by_grp):
        """
        :param pmap_by_grp: dictionary group string -> probability map
        :returns: a list of probability maps, one per realization
        """
        grp = list(pmap_by_grp)[0]  # pmap_by_grp must be non-empty
        num_levels = pmap_by_grp[grp].shape_y
        pmaps = [probability_map.ProbabilityMap(num_levels, 1)
                 for _ in self.realizations]
        for grp in pmap_by_grp:
            for rec in self.array[grp]:
                pmap = pmap_by_grp[grp].extract(rec['gsim_idx'])
                for rlzi in rec['rlzis']:
                    pmaps[rlzi] |= pmap
        return pmaps

    def compute_pmap_stats(self, pmap_by_grp, statfuncs):
        """
        :param pmap_by_grp: dictionary group string -> probability map
        :param statfuncs: a list of statistical functions
        :returns: a probability map containing all statistics
        """
        pmaps = self.combine_pmaps(pmap_by_grp)
        return stats.compute_pmap_stats(pmaps, statfuncs, self.weights)

    def get_rlz(self, rlzstr):
        """
        Get a Realization instance for a string of the form 'rlz-\d+'
        """
        mo = re.match('rlz-(\d+)', rlzstr)
        if not mo:
            return
        return self.realizations[int(mo.group(1))]

    def _add_realizations(self, idx, lt_model, all_trts, gsim_rlzs):
        rlzs = []
        for i, gsim_rlz in enumerate(gsim_rlzs):
            weight = float(lt_model.weight) * float(gsim_rlz.weight)
            rlz = LtRealization(idx[i], lt_model.path, gsim_rlz, weight)
            self.gsim_by_trt.append(dict(zip(all_trts, gsim_rlz.value)))
            rlzs.append(rlz)
        self.rlzs_by_smodel[lt_model.ordinal] = rlzs

    def __len__(self):
        return sum(len(self.array[grp]) for grp in self.array)

    def __repr__(self):
        pairs = []
        for grp in sorted(self.array):
            grp_id = int(grp[4:])
            for rec in self.array[grp]:
                rlzs = rec['rlzis']
                gsim = self.gsims_by_grp_id[grp_id][rec['gsim_idx']]
                if len(rlzs) > 10:  # short representation
                    rlzs = ['%d realizations' % len(rlzs)]
                pairs.append(('%s,%s' % (grp_id, gsim), rlzs))
        return '<%s(size=%d, rlzs=%d)\n%s>' % (
            self.__class__.__name__, len(self), len(self.realizations),
            '\n'.join('%s: %s' % pair for pair in pairs))


LENGTH = 256

source_model_dt = numpy.dtype([
    ('name', hdf5.vstr),
    ('weight', F32),
    ('path', hdf5.vstr),
    ('num_rlzs', U32),
    ('samples', U32),
])

src_group_dt = numpy.dtype(
    [('grp_id', U32),
     ('trti', U16),
     ('effrup', I32),
     ('sm_id', U32)])


def accept_path(path, ref_path):
    """
    :param path: a logic tree path (list or tuple of strings)
    :param ref_path: reference logic tree path
    :returns: True if `path` is consistent with `ref_path`, False otherwise

    >>> accept_path(['SM2'], ('SM2', 'a3b1'))
    False
    >>> accept_path(['SM2', '@'], ('SM2', 'a3b1'))
    True
    >>> accept_path(['@', 'a3b1'], ('SM2', 'a3b1'))
    True
    >>> accept_path('@@', ('SM2', 'a3b1'))
    True
    """
    if len(path) != len(ref_path):
        return False
    for a, b in zip(path, ref_path):
        if a != '@' and a != b:
            return False
    return True


class CompositionInfo(object):
    """
    An object to collect information about the composition of
    a composite source model.

    :param source_model_lt: a SourceModelLogicTree object
    :param source_models: a list of SourceModel instances
    """
    @classmethod
    def fake(cls, gsimlt=None):
        """
        :returns:
            a fake `CompositionInfo` instance with the given gsim logic tree
            object; if None, builds automatically a fake gsim logic tree
        """
        weight = 1
        gsim_lt = gsimlt or logictree.GsimLogicTree.from_('FromFile')
        fakeSM = logictree.SourceModel(
            'fake', weight,  'b1',
            [sourceconverter.SourceGroup('*', eff_ruptures=1)],
            gsim_lt.get_num_paths(), ordinal=0, samples=1)
        return cls(gsim_lt, seed=0, num_samples=0, source_models=[fakeSM],
                   tot_weight=0)

    def __init__(self, gsim_lt, seed, num_samples, source_models, tot_weight):
        self.gsim_lt = gsim_lt
        self.seed = seed
        self.num_samples = num_samples
        self.source_models = source_models
        self.tot_weight = tot_weight
        self.gsim_rlzs = list(self.gsim_lt)

    def get_info(self, sm_id):
        """
        Extract a CompositionInfo instance containing the single
        model of index `sm_id`.
        """
        sm = self.source_models[sm_id]
        num_samples = sm.samples if self.num_samples else 0
        return self.__class__(
            self.gsim_lt, self.seed, num_samples, [sm], self.tot_weight)

    def get_gsims_by_grp(self):
        """
        :returns: dictionary grp_id -> gsims
        """
        gsims_by_grp = {}
        idx = 0
        for sm in self.source_models:
            rlzs, allgsims = self._get_rlzs_gsims(
                sm, self.gsim_rlzs, self.seed + idx)
            idx += len(rlzs)
            for sg, gsims in zip(sm.src_groups, allgsims):
                gsims_by_grp[sg.id] = gsims
        return gsims_by_grp

    def get_samples_by_grp(self):
        """
        :returns: a dictionary src_group_id -> source_model.samples
        """
        return {sg.id: sm.samples for sm in self.source_models
                for sg in sm.src_groups}

    def __getnewargs__(self):
        # with this CompositionInfo instances will be unpickled correctly
        return self.seed, self.num_samples, self.source_models

    def __toh5__(self):
        trts = sorted(set(src_group.trt for sm in self.source_models
                          for src_group in sm.src_groups))
        trti = {trt: i for i, trt in enumerate(trts)}
        data = []
        for sm in self.source_models:
            for src_group in sm.src_groups:
                # the number of effective realizations is set by get_rlzs_assoc
                data.append((src_group.id, trti[src_group.trt],
                             src_group.eff_ruptures, sm.ordinal))
        lst = [(sm.name, sm.weight, '_'.join(sm.path),
                sm.num_gsim_paths, sm.samples)
               for i, sm in enumerate(self.source_models)]
        return (dict(
            sg_data=numpy.array(data, src_group_dt),
            sm_data=numpy.array(lst, source_model_dt)),
                dict(seed=self.seed, num_samples=self.num_samples,
                     trts=hdf5.array_of_vstr(trts),
                     gsim_lt_xml=str(self.gsim_lt),
                     gsim_fname=self.gsim_lt.fname,
                     tot_weight=self.tot_weight))

    def __fromh5__(self, dic, attrs):
        # TODO: this is called more times than needed, maybe we should cache it
        sg_data = group_array(dic['sg_data'], 'sm_id')
        sm_data = dic['sm_data']
        vars(self).update(attrs)
        self.gsim_fname = decode(self.gsim_fname)
        if self.gsim_fname.endswith('.xml'):
            trts = sorted(self.trts)
            if 'gmpe_table' in self.gsim_lt_xml:
                # the canadian gsims depends on external files which are not
                # in the datastore; I am storing the path to the original
                # file so that the external files can be found; unfortunately,
                # this means that copying the datastore on a different machine
                # and exporting from there works only if the gsim_fname and all
                # the external files are copied in the exact same place
                self.gsim_lt = logictree.GsimLogicTree(self.gsim_fname, trts)
            else:
                # regular case: read the logic tree from self.gsim_lt_xml,
                # so that you do not need to copy anything except the datastore
                tmp = writetmp(self.gsim_lt_xml, suffix='.xml')
                self.gsim_lt = logictree.GsimLogicTree(tmp, trts)
        else:  # fake file with the name of the GSIM
            self.gsim_lt = logictree.GsimLogicTree.from_(self.gsim_fname)
        self.source_models = []
        for sm_id, rec in enumerate(sm_data):
            tdata = sg_data[sm_id]
            srcgroups = [
                sourceconverter.SourceGroup(
                    self.trts[trti], id=grp_id, eff_ruptures=effrup)
                for grp_id, trti, effrup, sm_id in tdata if effrup]
            path = tuple(str(decode(rec['path'])).split('_'))
            trts = set(sg.trt for sg in srcgroups)
            num_gsim_paths = self.gsim_lt.reduce(trts).get_num_paths()
            sm = logictree.SourceModel(
                rec['name'], rec['weight'], path, srcgroups,
                num_gsim_paths, sm_id, rec['samples'])
            self.source_models.append(sm)
        self.gsim_rlzs = list(self.gsim_lt)
        try:
            os.remove(tmp)  # gsim_lt file
        except NameError:  # tmp is defined only in the regular case, see above
            pass

    def get_num_rlzs(self, source_model=None):
        """
        :param source_model: a SourceModel instance (or None)
        :returns: the number of realizations per source model (or all)
        """
        if source_model is None:
            return sum(self.get_num_rlzs(sm) for sm in self.source_models)
        if self.num_samples:
            return source_model.samples
        trts = set(sg.trt for sg in source_model.src_groups)
        return self.gsim_lt.reduce(trts).get_num_paths()

    def get_rlzs_assoc(self, count_ruptures=None,
                       sm_lt_path=None, trts=None):
        """
        Return an array assoc_by_grp

        :param count_ruptures: function src_group_id -> num_ruptures
        :param sm_lt_path: logic tree path tuple used to select a source model
        :param gsim_lt_path: gsim logic tree path tuple
        :param trts: tectonic region types to accept
        """
        assoc = RlzsAssoc(self)
        assoc_by_grp = collections.defaultdict(list)
        offset = 0
        trtset = set(self.gsim_lt.tectonic_region_types)
        for smodel in self.source_models:
            # discard source models with non-acceptable lt_path
            if sm_lt_path and not accept_path(smodel.path, sm_lt_path):
                continue

            # collect the effective tectonic region types and ruptures
            trts_ = set()
            for sg in smodel.src_groups:
                if count_ruptures:
                    sg.eff_ruptures = count_ruptures(sg.id)
                if sg.eff_ruptures:
                    if (trts and sg.trt in trts) or not trts:
                        trts_.add(sg.trt)

            # recompute the GSIM logic tree if needed
            if trtset != trts_:
                before = self.gsim_lt.get_num_paths()
                gsim_lt = self.gsim_lt.reduce(trts_)
                after = gsim_lt.get_num_paths()
                if count_ruptures and before > after:
                    logging.warn('Reducing the logic tree of %s from %d to %d '
                                 'realizations', smodel.name, before, after)
                gsim_rlzs = list(gsim_lt)
                all_trts = gsim_lt.all_trts
            else:
                gsim_rlzs = self.gsim_rlzs
                all_trts = self.gsim_lt.all_trts
            offset = self._populate(
                assoc, assoc_by_grp, all_trts, gsim_rlzs, smodel, offset)
        assoc.array = {
            'grp-%02d' % sgid: numpy.array(assoc_by_grp[sgid], assoc_by_grp_dt)
            for sgid in assoc_by_grp}
        if assoc.realizations:
            assoc._init()
        return assoc

    def get_source_model(self, src_group_id):
        """
        Return the source model for the given src_group_id
        """
        for smodel in self.source_models:
            for src_group in smodel.src_groups:
                if src_group.id == src_group_id:
                    return smodel

    def get_grp_ids(self, sm_id):
        """
        :returns: a list of source group IDs for the given source model ID
        """
        return [sg.id for sg in self.source_models[sm_id].src_groups]

    def get_sm_by_rlz(self, realizations):
        """
        :returns: a dictionary rlz -> source model name
        """
        dic = {}
        for sm in self.source_models:
            for rlz in realizations:
                if rlz.sm_lt_path == sm.path:
                    dic[rlz] = sm.name
        return dic

    def get_sm_by_grp(self):
        """
        :returns: a dictionary grp_id -> sm_id
        """
        return {grp.id: sm.ordinal for sm in self.source_models
                for grp in sm.src_groups}

    def grp_trt(self):
        """
        :returns: a dictionary grp_id -> TRT string
        """
        dic = {}
        for smodel in self.source_models:
            for src_group in smodel.src_groups:
                dic[src_group.id] = src_group.trt
        return dic

    def __repr__(self):
        info_by_model = collections.OrderedDict()
        for sm in self.source_models:
            info_by_model[sm.path] = (
                '_'.join(map(decode, sm.path)),
                decode(sm.name),
                [sg.id for sg in sm.src_groups],
                sm.weight,
                self.get_num_rlzs(sm))
        summary = ['%s, %s, grp=%s, weight=%s: %d realization(s)' % ibm
                   for ibm in info_by_model.values()]
        return '<%s\n%s>' % (
            self.__class__.__name__, '\n'.join(summary))

    def _get_rlzs_gsims(self, smodel, all_rlzs, seed):
        if self.num_samples:  # sampling
<<<<<<< HEAD
            rnd = random.Random(int(seed))
            rlzs = [all_rlzs[rnd.randint(0, len(all_rlzs) - 1)]
                    for _ in range(smodel.samples)]
=======
            rlzs = logictree.sample(list(gsim_lt), smodel.samples, seed)
>>>>>>> e04ed0d4
        else:  # full enumeration
            rlzs = logictree.get_effective_rlzs(all_rlzs)
        if len(rlzs) > TWO16:
            raise ValueError(
                'The source model %s has %d realizations, the maximum '
                'is %d' % (smodel.name, len(rlzs), TWO16))
        gsims = [self.gsim_lt.get_gsims(
            sg.trt, rlzs if self.num_samples else None)
                 for sg in smodel.src_groups]
        return rlzs, gsims

    def _populate(self, assoc, assoc_by_grp, all_trts, all_rlzs, smodel,
                  offset):
        rlzs, gsims = self._get_rlzs_gsims(
            smodel, all_rlzs, self.seed + offset)
        if rlzs:
            indices = numpy.arange(offset, offset + len(rlzs))
            dic = collections.defaultdict(list)  # (sg.id, gsim_idx) -> rlzis
            idx = {}
            for i, sg in enumerate(smodel.src_groups):
                for j, gsim in enumerate(gsims[i]):
                    idx[i, gsim] = sg.id, j
            for rlzi, rlz in enumerate(rlzs):
                for i, sg in enumerate(smodel.src_groups):
                    if sg.eff_ruptures:
                        gsim = self.gsim_lt.get_gsim_by_trt(rlz, sg.trt)
                        dic[idx[i, gsim]].append(rlzi + offset)
            for (sgid, j), rlzis in sorted(dic.items()):
                assoc_by_grp[sgid].append((j, numpy.array(rlzis, U16)))
            assoc._add_realizations(indices, smodel, all_trts, rlzs)
            offset += len(indices)
        return offset


class CompositeSourceModel(collections.Sequence):
    """
    :param source_model_lt:
        a :class:`openquake.commonlib.logictree.SourceModelLogicTree` instance
    :param source_models:
        a list of :class:`openquake.hazardlib.sourceconverter.SourceModel`
        tuples
    """
    def __init__(self, gsim_lt, source_model_lt, source_models):
        self.gsim_lt = gsim_lt
        self.source_model_lt = source_model_lt
        self.source_models = source_models
        self.source_info = ()
        self.split_map = {}
        self.weight = 0
        self.info = CompositionInfo(
            gsim_lt, self.source_model_lt.seed,
            self.source_model_lt.num_samples,
            [sm.get_skeleton() for sm in self.source_models],
            self.weight)
        # dictionary src_group_id, source_id -> SourceInfo,
        # populated by the split_sources method
        self.infos = {}
        try:
            dupl_sources = self.check_dupl_sources()
        except AssertionError:
            logging.warn('Found different sources with the same ID')
            self.has_dupl_sources = 0
        else:
            for srcs in dupl_sources:
                logging.warn('Found duplicated source %s', srcs[0].source_id)
            self.has_dupl_sources = len(dupl_sources)

    def get_model(self, sm_id):
        """
        Extract a CompositeSourceModel instance containing the single
        model of index `sm_id`.
        """
        sm = self.source_models[sm_id]
        if self.source_model_lt.num_samples:
            self.source_model_lt.num_samples = sm.samples
        new = self.__class__(self.gsim_lt, self.source_model_lt, [sm])
        new.sm_id = sm_id
        new.weight = sum(src.weight for sg in sm.src_groups
                         for src in sg.sources)
        return new

    def filter(self, src_filter):
        """
        Generate a new CompositeSourceModel by filtering the sources on
        the given site collection.

        :param sitecol: a SiteCollection instance
        :para src_filter: a SourceFilter instance
        """
        source_models = []
        weight = 0
        for sm in self.source_models:
            src_groups = []
            for src_group in sm.src_groups:
                sources = []
                for src, sites in src_filter(src_group.sources):
                    sources.append(src)
                    weight += src.weight
                sg = copy.copy(src_group)
                sg.sources = sources
                src_groups.append(sg)
            newsm = logictree.SourceModel(
                sm.name, sm.weight, sm.path, src_groups,
                sm.num_gsim_paths, sm.ordinal, sm.samples)
            source_models.append(newsm)
        new = self.__class__(self.gsim_lt, self.source_model_lt, source_models)
        new.weight = weight
        return new

    @property
    def src_groups(self):
        """
        Yields the SourceGroups inside each source model.
        """
        for sm in self.source_models:
            for src_group in sm.src_groups:
                yield src_group

    def check_dupl_sources(self):  # used in print_csm_info
        """
        Extracts duplicated sources, i.e. sources with the same source_id in
        different source groups. Raise an exception if there are sources with
        the same ID which are not duplicated.

        :returns: a list of list of sources, ordered by source_id
        """
        dd = collections.defaultdict(list)
        for src_group in self.src_groups:
            for src in src_group:
                try:
                    srcid = src.source_id
                except AttributeError:  # src is a Node object
                    srcid = src['id']
                dd[srcid].append(src)
        return [_assert_equal_sources(srcs)
                for srcid, srcs in sorted(dd.items()) if len(srcs) > 1]

    def get_sources(self, kind='all', maxweight=None):
        """
        Extract the sources contained in the source models by optionally
        filtering and splitting them, depending on the passed parameters.
        """
        if kind != 'all':
            assert kind in ('light', 'heavy') and maxweight is not None, (
                kind, maxweight)
        sources = []
        for src_group in self.src_groups:
            for src in src_group:
                if kind == 'all':
                    sources.append(src)
                elif kind == 'light' and src.weight <= maxweight:
                    sources.append(src)
                elif kind == 'heavy' and src.weight > maxweight:
                    sources.append(src)
        return sources

    def get_num_sources(self):
        """
        :returns: the total number of sources in the model
        """
        return sum(len(src_group) for src_group in self.src_groups)

    def init_serials(self):
        """
        Generate unique seeds for each rupture with numpy.arange.
        This should be called only in event based calculators
        """
        n = sum(sg.tot_ruptures() for sg in self.src_groups)
        rup_serial = numpy.arange(n, dtype=numpy.uint32)
        start = 0
        for src in self.get_sources():
            nr = src.num_ruptures
            src.serial = rup_serial[start:start + nr]
            start += nr

    def get_maxweight(self, concurrent_tasks):
        """
        Return an appropriate maxweight for use in the block_splitter
        """
        ct = concurrent_tasks or 1
        mw = math.ceil(self.weight / ct)
        if mw < MINWEIGHT:
            mw = MINWEIGHT
        elif mw > MAXWEIGHT:
            mw = MAXWEIGHT
        return mw

    def add_infos(self, sources):
        """
        Populate the .infos dictionary (grp_id, src_id) -> <SourceInfo>
        """
        for src in sources:
            self.infos[src.src_group_id, src.source_id] = SourceInfo(src)

    def split_sources(self, sources, src_filter, maxweight):
        """
        Split a set of sources of the same source group; light sources
        (i.e. with weight <= maxweight) are not split.

        :param sources: sources of the same source group
        :param src_filter: SourceFilter instance
        :param maxweight: weight used to decide if a source is light
        :yields: blocks of sources of weight around maxweight
        """
        light = [src for src in sources if src.weight <= maxweight]
        self.add_infos(light)
        for block in block_splitter(
                light, maxweight, weight=operator.attrgetter('weight')):
            yield block
        heavy = [src for src in sources if src.weight > maxweight]
        self.add_infos(heavy)
        for src in heavy:
            srcs = split_filter_source(src, src_filter)
            for block in block_splitter(
                    srcs, maxweight, weight=operator.attrgetter('weight')):
                yield block

    def __repr__(self):
        """
        Return a string representation of the composite model
        """
        models = ['%d-%s-%s,w=%s [%d src_group(s)]' % (
            sm.ordinal, sm.name, '_'.join(sm.path), sm.weight,
            len(sm.src_groups)) for sm in self.source_models]
        return '<%s\n%s>' % (self.__class__.__name__, '\n'.join(models))

    def __getitem__(self, i):
        """Return the i-th source model"""
        return self.source_models[i]

    def __iter__(self):
        """Return an iterator over the underlying source models"""
        return iter(self.source_models)

    def __len__(self):
        """Return the number of underlying source models"""
        return len(self.source_models)


split_map = {}  # src -> split sources


def split_filter_source(src, src_filter):
    """
    :param src: a source to split
    :param src_filter: a SourceFilter instance
    :returns: a list of split sources
    """
    has_serial = hasattr(src, 'serial')
    split_sources = []
    start = 0
    try:
        splits = split_map[src]  # read from the cache
    except KeyError:  # fill the cache
        splits = split_map[src] = list(sourceconverter.split_source(src))
        if len(splits) > 1:
            logging.debug(
                'Splitting %s "%s" in %d sources', src.__class__.__name__,
                src.source_id, len(splits))
    for split in splits:
        if has_serial:
            nr = split.num_ruptures
            split.serial = src.serial[start:start + nr]
            start += nr
        if src_filter.get_close_sites(split) is not None:
            split_sources.append(split)
    return split_sources


def collect_source_model_paths(smlt):
    """
    Given a path to a source model logic tree or a file-like, collect all of
    the soft-linked path names to the source models it contains and return them
    as a uniquified list (no duplicates).

    :param smlt: source model logic tree file
    """
    n = nrml.read(smlt)
    try:
        blevels = n.logicTree
    except:
        raise InvalidFile('%s is not a valid source_model_logic_tree_file'
                          % smlt)
    for blevel in blevels:
        with node.context(smlt, blevel):
            for bset in blevel:
                for br in bset:
                    smfname = br.uncertaintyModel.text.strip()
                    if smfname:
                        yield smfname


# ########################## SourceManager ########################### #

class SourceInfo(object):
    dt = numpy.dtype([
        ('grp_id', numpy.uint32),          # 0
        ('source_id', (bytes, 100)),       # 1
        ('source_class', (bytes, 30)),     # 2
        ('num_ruptures', numpy.uint32),    # 3
        ('calc_time', numpy.float32),      # 4
        ('num_sites', numpy.uint32),       # 5
        ('num_split',  numpy.uint32),      # 6
    ])

    def __init__(self, src, calc_time=0, num_split=0):
        self.grp_id = src.src_group_id
        self.source_id = src.source_id
        self.source_class = src.__class__.__name__
        self.num_ruptures = src.num_ruptures
        self.num_sites = getattr(src, 'nsites', 0)
        self.calc_time = calc_time
        self.num_split = num_split<|MERGE_RESOLUTION|>--- conflicted
+++ resolved
@@ -537,13 +537,7 @@
 
     def _get_rlzs_gsims(self, smodel, all_rlzs, seed):
         if self.num_samples:  # sampling
-<<<<<<< HEAD
-            rnd = random.Random(int(seed))
-            rlzs = [all_rlzs[rnd.randint(0, len(all_rlzs) - 1)]
-                    for _ in range(smodel.samples)]
-=======
-            rlzs = logictree.sample(list(gsim_lt), smodel.samples, seed)
->>>>>>> e04ed0d4
+            rlzs = logictree.sample(all_rlzs, smodel.samples, seed)
         else:  # full enumeration
             rlzs = logictree.get_effective_rlzs(all_rlzs)
         if len(rlzs) > TWO16:
