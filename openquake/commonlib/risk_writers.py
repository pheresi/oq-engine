--- conflicted
+++ resolved
@@ -24,9 +24,6 @@
 from lxml import etree
 
 from openquake.commonlib.nrml import NRMLFile, SERIALIZE_NS_MAP
-<<<<<<< HEAD
-from openquake.commonlib.writers import scientificformat
-=======
 from openquake.baselib.general import groupby, writetmp
 from openquake.commonlib.node import Node
 from openquake.commonlib import nrml
@@ -52,7 +49,6 @@
 
     def __lt__(self, other):
         return (self.x, self.y) < (other.x, other.y)
->>>>>>> 8d6cb0b1
 
 
 class LossCurveXMLWriter(object):
@@ -825,341 +821,6 @@
         self._bcr_map.set("lossType", self._loss_type)
 
 
-<<<<<<< HEAD
-def get_lsi(record):
-    return (record[0], record.dmg_state.lsi)
-
-
-class DmgDistPerAssetXMLWriter(object):
-    """
-    Write the damage distribution per asset artifact
-    to the defined NRML format.
-
-    :param path: full path to the resulting XML file (including file name).
-    :type path: string
-    :param damage_states: the damage states considered in this distribution.
-    :type damage_states: list of strings, for example:
-        ["no_damage", "slight", "moderate", "extensive", "complete"]
-    """
-
-    def __init__(self, path, damage_states):
-        self.path = path
-        self.damage_states = damage_states
-        self.root = None
-        self.dmg_dist_el = None
-
-    def serialize(self, assets_data):
-        """
-        Serialize the entire distribution.
-
-        :param assets_data: the distribution to be written.
-        :type assets_data: list of
-            :class:`openquake.db.models.DmgDistPerAsset` instances.
-            The component is able to correctly re-order the elements by
-            site and asset, but the damage states must be ordered in advance.
-
-        :raises: `RuntimeError` in case of list empty or `None`.
-        """
-
-        if assets_data is None or not len(assets_data):
-            raise RuntimeError(
-                "empty damage distributions are not supported by the schema.")
-
-        assets_data = sorted(assets_data, key=get_lsi)
-        # contains the set of <DDNode /> elements indexed per site
-        dd_nodes = {}
-
-        # contains the set of <asset /> elements indexed per asset ref
-        asset_nodes = {}
-
-        with open(self.path, "w") as fh:
-            self.root, self.dmg_dist_el = _create_root_elems(
-                self.damage_states, "dmgDistPerAsset")
-
-            assets = []
-            # group by limit state index (lsi)
-            for lsi, rows in itertools.groupby(
-                    assets_data, get_lsi):
-                # sort by asset_ref
-                for asset_data in sorted(
-                        rows, key=lambda r: r.exposure_data.asset_ref):
-                    assets.append(asset_data)
-            for asset_data in assets:
-                site = asset_data.exposure_data.site
-                asset_ref = asset_data.exposure_data.asset_ref
-
-                # lookup the correct <DDNode /> element
-                dd_node_el = dd_nodes.get(site.wkt, None)
-
-                # nothing yet related to this site,
-                # creating the <DDNode /> element
-                if dd_node_el is None:
-                    dd_node_el = dd_nodes[site.wkt] = \
-                        self._create_dd_node_elem(site)
-
-                # lookup the correct <asset /> element
-                asset_node_el = asset_nodes.get(asset_ref, None)
-
-                # nothing yet related to this asset,
-                # creating the <asset /> element
-                if asset_node_el is None:
-                    asset_node_el = asset_nodes[asset_ref] = \
-                        _create_asset_elem(dd_node_el, asset_ref)
-
-                _create_damage_elem(
-                    asset_node_el, asset_data.dmg_state.dmg_state,
-                    asset_data.mean,
-                    asset_data.stddev)
-
-            fh.write(etree.tostring(
-                self.root, pretty_print=True, xml_declaration=True,
-                encoding="UTF-8"))
-
-    def _create_dd_node_elem(self, site):
-        """
-        Create the <DDNode /> element related to the given site.
-        """
-        dd_node_el = etree.SubElement(self.dmg_dist_el, "DDNode")
-        _append_location(dd_node_el, site)
-        return dd_node_el
-
-
-class CollapseMapXMLWriter(object):
-    """
-    Write the collapse map artifact to the defined NRML format.
-
-    :param path: full path to the resulting XML file (including file name).
-    :type path: string
-    """
-
-    def __init__(self, path, _dmg_states=None):
-        self.path = path
-        self.root = None
-        self.collapse_map_el = None
-
-    def serialize(self, cmap_data):
-        """
-        Serialize the entire distribution.
-
-        :param cmap_data: the distribution to be written.
-        :type cmap_data: list of
-            :py:class:`openquake.db.models.CollapseMapData` instances.
-            There are no restrictions about the ordering of the elements,
-            the component is able to correctly re-order the elements by
-            site and asset.
-        :raises: `RuntimeError` in case of list empty or `None`.
-        """
-
-        if cmap_data is None or not len(cmap_data):
-            raise RuntimeError(
-                "empty maps are not supported by the schema.")
-
-        # contains the set of <CMNode /> elements indexed per site
-        cm_nodes = {}
-
-        with open(self.path, "w") as fh:
-            self.root, self.collapse_map_el = self._create_root_elems()
-
-            # order by asset_ref
-            for cfraction in sorted(
-                    cmap_data, key=lambda r: r.exposure_data.asset_ref):
-                site = cfraction.exposure_data.site
-
-                # lookup the correct <CMNode /> element
-                cm_node_el = cm_nodes.get(site.wkt, None)
-
-                # nothing yet related to this site,
-                # creating the <CMNode /> element
-                if cm_node_el is None:
-                    cm_node_el = cm_nodes[site.wkt] = \
-                        self._create_cm_node_elem(site)
-
-                _create_cf_elem(cfraction, cm_node_el)
-
-            fh.write(etree.tostring(
-                self.root, pretty_print=True, xml_declaration=True,
-                encoding="UTF-8"))
-
-    def _create_cm_node_elem(self, site):
-        """
-        Create the <CMNode /> element related to the given site.
-        """
-        cm_node_el = etree.SubElement(self.collapse_map_el, "CMNode")
-        _append_location(cm_node_el, site)
-        return cm_node_el
-
-    def _create_root_elems(self):
-        """
-        Create the <nrml /> and <collapseMap /> elements.
-        """
-        root = etree.Element("nrml", nsmap=SERIALIZE_NS_MAP)
-        cm_el = etree.SubElement(root, "collapseMap")
-        return root, cm_el
-
-
-def _create_cf_elem(cfraction, cm_node_el):
-    """
-    Create the <cf /> element related to the given site.
-    """
-    cf_el = etree.SubElement(cm_node_el, "cf")
-    cf_el.set("assetRef", cfraction.exposure_data.asset_ref)
-    cf_el.set("mean", scientificformat(cfraction.mean))
-    cf_el.set("stdDev", scientificformat(cfraction.stddev))
-
-
-class DmgDistPerTaxonomyXMLWriter(object):
-    """
-    Write the damage distribution per taxonomy artifact
-    to the defined NRML format.
-
-    :param path: full path to the resulting XML file (including file name).
-    :type path: string
-    :param damage_states: the damage states considered in this distribution.
-    :type damage_states: list of strings, for example:
-        ["no_damage", "slight", "moderate", "extensive", "complete"]
-    """
-
-    def __init__(self, path, damage_states):
-        self.path = path
-        self.damage_states = damage_states
-        self.root = None
-        self.dmg_dist_el = None
-
-    def serialize(self, taxonomy_data):
-        """
-        Serialize the entire distribution.
-
-        :param taxonomy_data: the distribution to be written.
-        :type taxonomy_data: list of
-            :py:class:`openquake.db.models.DmgDistPerTaxonomy` instances.
-            There are no restrictions about the ordering of the elements,
-            the component is able to correctly re-order the elements by
-            asset taxonomy.
-        :raises: `RuntimeError` in case of list empty or `None`.
-        """
-
-        if taxonomy_data is None or not len(taxonomy_data):
-            raise RuntimeError(
-                "empty damage distributions are not supported by the schema.")
-
-        # contains the set of <DDNode /> elements indexed per taxonomy
-        dd_nodes = {}
-
-        with open(self.path, "w") as fh:
-            self.root, self.dmg_dist_el = _create_root_elems(
-                self.damage_states, "dmgDistPerTaxonomy")
-            for tdata in sorted(list(taxonomy_data), key=get_lsi):
-                # lookup the correct <DDNode /> element
-                dd_node_el = dd_nodes.get(tdata.taxonomy, None)
-
-                # nothing yet related to this taxonomy,
-                # creating the <DDNode /> element
-                if dd_node_el is None:
-                    dd_node_el = dd_nodes[tdata.taxonomy] = \
-                        self._create_dd_node_elem(tdata.taxonomy)
-
-                _create_damage_elem(dd_node_el, tdata.dmg_state.dmg_state,
-                                    tdata.mean, tdata.stddev)
-
-            fh.write(
-                etree.tostring(
-                    self.root, pretty_print=True, xml_declaration=True,
-                    encoding="UTF-8"))
-
-    def _create_dd_node_elem(self, taxonomy):
-        """
-        Create the <DDNode /> element related to the given taxonomy.
-        """
-
-        dd_node_el = etree.SubElement(self.dmg_dist_el, "DDNode")
-
-        # <taxonomy /> node
-        taxonomy_el = etree.SubElement(dd_node_el, "taxonomy")
-        taxonomy_el.text = taxonomy
-
-        return dd_node_el
-
-
-class DmgDistTotalXMLWriter(object):
-    """
-    Write the total damage distribution artifact
-    to the defined NRML format.
-
-    :param path: full path to the resulting XML file (including file name).
-    :type path: string
-    :param damage_states: the damage states considered in this distribution.
-    :type damage_states: list of strings, for example:
-        ["no_damage", "slight", "moderate", "extensive", "complete"]
-    """
-
-    def __init__(self, path, damage_states):
-        self.path = path
-        self.damage_states = damage_states
-        self.root = None
-
-    def serialize(self, total_dist_data):
-        """
-        Serialize the entire distribution.
-
-        :param total_dist_data: the distribution to be written.
-        :type total_dist_data: list of
-            :py:class:`openquake.db.models.DmgDistTotalData` instances.
-        :raises: `RuntimeError` in case of list empty or `None`.
-        """
-
-        if total_dist_data is None or not len(total_dist_data):
-            raise RuntimeError(
-                "empty damage distributions are not supported by the schema.")
-
-        with open(self.path, "w") as fh:
-            self.root, dmg_dist_el = _create_root_elems(
-                self.damage_states, "totalDmgDist")
-
-            for tdata in total_dist_data:
-
-                _create_damage_elem(dmg_dist_el, tdata.dmg_state.dmg_state,
-                                    tdata.mean, tdata.stddev)
-
-            fh.write(
-                etree.tostring(self.root, pretty_print=True,
-                               xml_declaration=True, encoding="UTF-8"))
-
-
-def _create_root_elems(damage_states, distribution):
-    """
-    Create the <nrml /> and <dmgDistPer{Taxonomy,Asset} /> elements.
-    """
-
-    root = etree.Element("nrml", nsmap=SERIALIZE_NS_MAP)
-
-    dmg_dist_el = etree.SubElement(root, distribution)
-    dmg_states = etree.SubElement(dmg_dist_el, "damageStates")
-    dmg_states.text = " ".join(damage_states)
-
-    return root, dmg_dist_el
-
-
-def _create_damage_elem(dd_node, dmg_state, mean, stddev):
-    """
-    Create the <damage /> element.
-    """
-    ds_node = etree.SubElement(dd_node, "damage")
-    ds_node.set("ds", dmg_state)
-    ds_node.set("mean", scientificformat(mean))
-    ds_node.set("stddev", scientificformat(stddev))
-
-
-def _create_asset_elem(dd_node_el, asset_ref):
-    """
-    Create the <asset /> element.
-    """
-    asset_node_el = etree.SubElement(dd_node_el, "asset")
-    asset_node_el.set("assetRef", asset_ref)
-    return asset_node_el
-
-
-=======
->>>>>>> 8d6cb0b1
 def _append_location(element, location):
     """
     Append the geographical location to the given element.
