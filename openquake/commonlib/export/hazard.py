# -*- coding: utf-8 -*-
# vim: tabstop=4 shiftwidth=4 softtabstop=4
#
# Copyright (C) 2014-2016 GEM Foundation
#
# OpenQuake is free software: you can redistribute it and/or modify it
# under the terms of the GNU Affero General Public License as published
# by the Free Software Foundation, either version 3 of the License, or
# (at your option) any later version.
#
# OpenQuake is distributed in the hope that it will be useful,
# but WITHOUT ANY WARRANTY; without even the implied warranty of
# MERCHANTABILITY or FITNESS FOR A PARTICULAR PURPOSE.  See the
# GNU Affero General Public License for more details.
#
# You should have received a copy of the GNU Affero General Public License
# along with OpenQuake. If not, see <http://www.gnu.org/licenses/>.

import os
import re
import pickle
import logging
import operator
import collections

import numpy

from openquake.baselib.general import groupby, humansize
from openquake.hazardlib.imt import from_string
from openquake.hazardlib.calc import disagg
from openquake.commonlib.export import export
from openquake.commonlib.oqvalidation import OqParam
from openquake.commonlib.writers import (
    scientificformat, floatformat, write_csv)
from openquake.commonlib import writers, hazard_writers, util, readinput
from openquake.calculators import calc, base, event_based

F32 = numpy.float32

GMF_MAX_SIZE = 10 * 1024 * 1024  # 10 MB
GMF_WARNING = '''\
There are a lot of ground motion fields; the export will be slow.
Consider canceling the operation and accessing directly %s.'''


class SES(object):
    """
    Stochastic Event Set: A container for 1 or more ruptures associated with a
    specific investigation time span.
    """
    # the ordinal must be > 0: the reason is that it appears in the
    # exported XML file and the schema constraints the number to be
    # nonzero
    def __init__(self, ruptures, investigation_time, ordinal=1):
        self.ruptures = sorted(ruptures, key=operator.attrgetter('etag'))
        self.investigation_time = investigation_time
        self.ordinal = ordinal

    def __iter__(self):
        return iter(self.ruptures)


class SESCollection(object):
    """
    Stochastic Event Set Collection
    """
    def __init__(self, idx_ses_dict, investigation_time=None):
        self.idx_ses_dict = idx_ses_dict
        self.investigation_time = investigation_time

    def __iter__(self):
        for idx, sesruptures in sorted(self.idx_ses_dict.items()):
            yield SES(sesruptures, self.investigation_time, idx)


@export.add(('sescollection', 'xml'), ('sescollection', 'csv'))
def export_ses_xml(ekey, dstore):
    """
    :param ekey: export key, i.e. a pair (datastore key, fmt)
    :param dstore: datastore object
    """
    fmt = ekey[-1]
    oq = OqParam.from_(dstore.attrs)
    try:
        csm_info = dstore['rlzs_assoc'].csm_info
    except AttributeError:  # for scenario calculators don't export
        return []
    col_id = 0
<<<<<<< HEAD
    sesruptures = []
    for sm in csm_info.source_models:
        for trt_model in sm.trt_models:
            colkey = 'sescollection/trtmod=%s-%s' % tuple(
                csm_info.cols[col_id])
            sesruptures.extend(dstore[colkey].values())
            col_id += 1
    ses_coll = SESCollection(
        groupby(sesruptures, operator.attrgetter('ses_idx')),
        oq.investigation_time)
    dest = dstore.export_path('ses.' + fmt)
    globals()['_export_ses_' + fmt](dest, ses_coll)
    return [dest]
=======
    fnames = []
    mesh = dstore['sitemesh'].value
    for sm in csm_info.source_models:
        for trt_model in sm.trt_models:
            colkey = 'sescollection/trt=%02d' % trt_model.id
            ruptures = []
            for sr in dstore[colkey].values():
                ruptures.extend(sr.export(mesh))
            col_id += 1
            ses_coll = SESCollection(
                groupby(ruptures, operator.attrgetter('ses_idx')),
                sm.path, oq.investigation_time)
            smpath = '_'.join(sm.path)
            fname = 'ses-%d-smltp_%s.%s' % (trt_model.id, smpath, fmt)
            dest = os.path.join(dstore.export_dir, fname)
            globals()['_export_ses_' + fmt](dest, ses_coll)
            fnames.append(os.path.join(dstore.export_dir, fname))
    return fnames
>>>>>>> cd62ca44


def _export_ses_xml(dest, ses_coll):
    writer = hazard_writers.SESXMLWriter(dest)
    writer.serialize(ses_coll)


def _export_ses_csv(dest, ses_coll):
    rows = []
    for ses in ses_coll:
        for rup in ses:
            rows.append([rup.etag, rup.seed])
    write_csv(dest, sorted(rows, key=operator.itemgetter(0)))


# #################### export Ground Motion fields ########################## #

class GmfSet(object):
    """
    Small wrapper around the list of Gmf objects associated to the given SES.
    """
    def __init__(self, gmfset, investigation_time, ses_idx):
        self.gmfset = gmfset
        self.investigation_time = investigation_time
        self.stochastic_event_set_id = ses_idx

    def __iter__(self):
        return iter(self.gmfset)

    def __bool__(self):
        return bool(self.gmfset)

    def __str__(self):
        return (
            'GMFsPerSES(investigation_time=%f, '
            'stochastic_event_set_id=%s,\n%s)' % (
                self.investigation_time,
                self.stochastic_event_set_id, '\n'.join(
                    sorted(str(g) for g in self.gmfset))))


class GroundMotionField(object):
    """
    The Ground Motion Field generated by the given rupture
    """
    def __init__(self, imt, sa_period, sa_damping, rupture_id, gmf_nodes):
        self.imt = imt
        self.sa_period = sa_period
        self.sa_damping = sa_damping
        self.rupture_id = rupture_id
        self.gmf_nodes = gmf_nodes

    def __iter__(self):
        return iter(self.gmf_nodes)

    def __getitem__(self, key):
        return self.gmf_nodes[key]

    def __str__(self):
        # string representation of a _GroundMotionField object showing the
        # content of the nodes (lon, lat an gmv). This is useful for debugging
        # and testing.
        mdata = ('imt=%(imt)s sa_period=%(sa_period)s '
                 'sa_damping=%(sa_damping)s rupture_id=%(rupture_id)s' %
                 vars(self))
        nodes = sorted(map(str, self.gmf_nodes))
        return 'GMF(%s\n%s)' % (mdata, '\n'.join(nodes))


class GroundMotionFieldNode(object):
    # the signature is not (gmv, x, y) because the XML writer expects
    # a location object
    def __init__(self, gmv, loc):
        self.gmv = gmv
        self.location = loc

    def __lt__(self, other):
        """
        A reproducible ordering by lon and lat; used in
        :function:`openquake.commonlib.hazard_writers.gen_gmfs`
        """
        return (self.location.x, self.location.y) < (
            other.location.x, other.location.y)

    def __str__(self):
        """Return lon, lat and gmv of the node in a compact string form"""
        return '<X=%9.5f, Y=%9.5f, GMV=%9.7f>' % (
            self.location.x, self.location.y, self.gmv)


class GmfCollection(object):
    """
    Object converting the parameters

    :param sitecol: SiteCollection
    :param ruptures: ruptures
    :param investigation_time: investigation time

    into an object with the right form for the EventBasedGMFXMLWriter.
    Iterating over a GmfCollection yields GmfSet objects.
    """
    def __init__(self, sitecol, ruptures, investigation_time):
        self.sitecol = sitecol
        self.ruptures = ruptures
        self.imts = ruptures[0].gmf.dtype.names
        self.investigation_time = investigation_time

    def __iter__(self):
        completemesh = self.sitecol.complete.mesh
        gmfset = collections.defaultdict(list)
        for imt_str in self.imts:
            imt, sa_period, sa_damping = from_string(imt_str)
            for rupture in self.ruptures:
                mesh = completemesh[rupture.indices]
                gmf = rupture.gmf[imt_str]
                assert len(mesh) == len(gmf), (len(mesh), len(gmf))
                nodes = (GroundMotionFieldNode(gmv, loc)
                         for gmv, loc in zip(gmf, mesh))
                gmfset[rupture.ses_idx].append(
                    GroundMotionField(
                        imt, sa_period, sa_damping, rupture.etag, nodes))
        for ses_idx in sorted(gmfset):
            yield GmfSet(gmfset[ses_idx], self.investigation_time, ses_idx)

# ####################### export hazard curves ############################ #

HazardCurve = collections.namedtuple('HazardCurve', 'location poes')


def export_hazard_curves_csv(key, dest, sitecol, curves_by_imt,
                             imtls, investigation_time=None):
    """
    Export the curves of the given realization into XML.

    :param key: output_type and export_type
    :param dest: name of the exported file
    :param sitecol: site collection
    :param curves_by_imt: dictionary with the curves keyed by IMT
    :param dict imtls: intensity measure types and levels
    :param investigation_time: investigation time
    """
    nsites = len(sitecol)
    # build a matrix of strings with size nsites * (num_imts + 1)
    # the + 1 is needed since the 0-th column contains lon lat
    rows = numpy.empty((nsites, len(imtls) + 1), dtype=object)
    for sid, lon, lat in zip(range(nsites), sitecol.lons, sitecol.lats):
        rows[sid, 0] = '%.5f %.5f' % (lon, lat)
    for i, imt in enumerate(curves_by_imt.dtype.names, 1):
        for sid, curve in zip(range(nsites), curves_by_imt[imt]):
            rows[sid, i] = scientificformat(curve, fmt='%11.7E')
    write_csv(dest, rows, header=('lon lat',) + curves_by_imt.dtype.names)
    return {dest: dest}


def hazard_curve_name(dstore, ekey, kind, rlzs_assoc, sampling):
    """
    :param calc_id: the calculation ID
    :param ekey: the export key
    :param kind: the kind of key
    :param rlzs_assoc: a RlzsAssoc instance
    :param sampling: if sampling is enabled or not
    """
    key, fmt = ekey
    prefix = {'hcurves': 'hazard_curve', 'hmaps': 'hazard_map',
              'uhs': 'hazard_uhs'}[key]
    if kind.startswith('rlz-'):
        rlz_no, suffix = re.match('rlz-(\d+)(.*)', kind).groups()
        rlz = rlzs_assoc.realizations[int(rlz_no)]
        fname = build_name(dstore, rlz, prefix + suffix, fmt, sampling)
    elif kind.startswith('mean'):
        fname = dstore.export_path('%s-%s.%s' % (prefix, kind, ekey[1]))
    elif kind.startswith('quantile-'):
        # strip the 7 characters 'hazard_'
        fname = dstore.export_path(
            'quantile_%s-%s.%s' % (prefix[7:], kind[9:], fmt))
    else:
        raise ValueError('Unknown kind of hazard curve: %s' % kind)
    return fname


def build_name(dstore, rlz, prefix, fmt, sampling):
    """
    Build a file name from a realization, by using prefix and extension.

    :param dstore: a DataStore instance
    :param rlz: a realization object
    :param prefix: the prefix to use
    :param fmt: the extension
    :param bool sampling: if sampling is enabled or not

    :returns: relative pathname including the extension
    """
    if hasattr(rlz, 'sm_lt_path'):  # full realization
        smlt_path = '_'.join(rlz.sm_lt_path)
        suffix = '-ltr_%d' % rlz.ordinal if sampling else ''
        fname = '%s-smltp_%s-gsimltp_%s%s.%s' % (
            prefix, smlt_path, rlz.gsim_rlz.uid, suffix, fmt)
    else:  # GSIM logic tree realization used in scenario calculators
        fname = '%s_%s.%s' % (prefix, rlz.uid, fmt)
    return dstore.export_path(fname)


@export.add(('hcurves', 'csv'), ('hmaps', 'csv'), ('uhs', 'csv'))
def export_hcurves_csv(ekey, dstore):
    """
    Exports the hazard curves into several .csv files

    :param ekey: export key, i.e. a pair (datastore key, fmt)
    :param dstore: datastore object
    """
    oq = OqParam.from_(dstore.attrs)
    rlzs_assoc = dstore['rlzs_assoc']
    sitecol = dstore['sitecol']
    sitemesh = dstore['sitemesh']
    key, fmt = ekey
    fnames = []
    for kind, hcurves in dstore['hmaps' if key == 'uhs' else key].items():
        fname = hazard_curve_name(
            dstore, ekey, kind, rlzs_assoc, oq.number_of_logic_tree_samples)
        if key == 'uhs':
            uhs_curves = calc.make_uhs(hcurves, oq.imtls, oq.poes)
            write_csv(fname, util.compose_arrays(sitemesh, uhs_curves))
        elif key == 'hmaps':
            write_csv(fname, util.compose_arrays(sitemesh, hcurves))
        else:
            export_hazard_curves_csv(ekey, fname, sitecol, hcurves, oq.imtls)
        fnames.append(fname)
    return sorted(fnames)

UHS = collections.namedtuple('UHS', 'imls location')


def get_metadata(realizations, kind):
    """
    :param list realizations:
        realization objects
    :param str kind:
        kind of data, i.e. a key in the datastore
    :returns:
        a dictionary with smlt_path, gsimlt_path, statistics, quantile_value
    """
    metadata = {}
    if kind.startswith('rlz-'):
        rlz = realizations[int(kind[4:])]
        metadata['smlt_path'] = '_'.join(rlz.sm_lt_path)
        metadata['gsimlt_path'] = rlz.gsim_rlz.uid
    elif kind.startswith('quantile-'):
        metadata['statistics'] = 'quantile'
        metadata['quantile_value'] = float(kind[9:])
    elif kind == 'mean':
        metadata['statistics'] = 'mean'
    return metadata


@export.add(('uhs', 'xml'))
def export_uhs_xml(ekey, dstore):
    oq = OqParam.from_(dstore.attrs)
    rlzs_assoc = dstore['rlzs_assoc']
    sitemesh = dstore['sitemesh'].value
    key, fmt = ekey
    fnames = []
    periods = [imt for imt in oq.imtls if imt.startswith('SA') or imt == 'PGA']
    for kind, hmaps in dstore['hmaps'].items():
        metadata = get_metadata(rlzs_assoc.realizations, kind)
        _, periods = calc.get_imts_periods(oq.imtls)
        uhs = calc.make_uhs(hmaps, oq.imtls, oq.poes)
        for poe in oq.poes:
            poe_str = 'poe~%s' % poe
            fname = hazard_curve_name(
                dstore, ekey, kind + '-%s' % poe, rlzs_assoc,
                oq.number_of_logic_tree_samples)
            writer = hazard_writers.UHSXMLWriter(
                fname, periods=periods, poe=poe,
                investigation_time=oq.investigation_time, **metadata)
            data = []
            for site, curve in zip(sitemesh, uhs[poe_str]):
                data.append(UHS(curve, Location(site)))
            writer.serialize(data)
            fnames.append(fname)
    return sorted(fnames)


# emulate a Django point
class Location(object):
    def __init__(self, xy):
        self.x, self.y = xy
        self.wkt = 'POINT(%s %s)' % tuple(xy)

HazardCurve = collections.namedtuple('HazardCurve', 'location poes')
HazardMap = collections.namedtuple('HazardMap', 'lon lat iml')


@export.add(('hcurves', 'xml'), ('hcurves', 'geojson'))
def export_hcurves_xml_json(ekey, dstore):
    export_type = ekey[1]
    len_ext = len(export_type) + 1
    oq = OqParam.from_(dstore.attrs)
    sitemesh = dstore['sitemesh'].value
    rlzs_assoc = dstore['rlzs_assoc']
    hcurves = dstore[ekey[0]]
    fnames = []
    writercls = (hazard_writers.HazardCurveGeoJSONWriter
                 if export_type == 'geojson' else
                 hazard_writers.HazardCurveXMLWriter)
    for kind in hcurves:
        if kind.startswith('rlz-'):
            rlz = rlzs_assoc.realizations[int(kind[4:])]
            smlt_path = '_'.join(rlz.sm_lt_path)
            gsimlt_path = rlz.gsim_rlz.uid
        else:
            smlt_path = ''
            gsimlt_path = ''
        curves = hcurves[kind]
        name = hazard_curve_name(
            dstore, ekey, kind, rlzs_assoc,
            oq.number_of_logic_tree_samples)
        for imt in oq.imtls:
            imtype, sa_period, sa_damping = from_string(imt)
            fname = name[:-len_ext] + '-' + imt + '.' + export_type
            data = [HazardCurve(Location(site), poes[imt])
                    for site, poes in zip(sitemesh, curves)]
            writer = writercls(fname,
                               investigation_time=oq.investigation_time,
                               imls=oq.imtls[imt], imt=imtype,
                               sa_period=sa_period, sa_damping=sa_damping,
                               smlt_path=smlt_path, gsimlt_path=gsimlt_path)
            writer.serialize(data)
            fnames.append(fname)
    return sorted(fnames)


@export.add(('hmaps', 'xml'), ('hmaps', 'geojson'))
def export_hmaps_xml_json(ekey, dstore):
    export_type = ekey[1]
    oq = OqParam.from_(dstore.attrs)
    sitemesh = dstore['sitemesh'].value
    rlzs_assoc = dstore['rlzs_assoc']
    hmaps = dstore[ekey[0]]
    fnames = []
    writercls = (hazard_writers.HazardMapGeoJSONWriter
                 if export_type == 'geojson' else
                 hazard_writers.HazardMapXMLWriter)
    for kind in hmaps:
        if kind.startswith('rlz-'):
            rlz = rlzs_assoc.realizations[int(kind[4:])]
            smlt_path = '_'.join(rlz.sm_lt_path)
            gsimlt_path = rlz.gsim_rlz.uid
        else:
            smlt_path = ''
            gsimlt_path = ''
        maps = hmaps[kind]
        for imt in oq.imtls:
            for poe in oq.poes:
                suffix = '-%s-%s' % (poe, imt)
                fname = hazard_curve_name(
                    dstore, ekey, kind + suffix, rlzs_assoc,
                    oq.number_of_logic_tree_samples)
                data = [HazardMap(site[0], site[1], hmap['%s~%s' % (imt, poe)])
                        for site, hmap in zip(sitemesh, maps)]
                writer = writercls(
                    fname, investigation_time=oq.investigation_time,
                    imt=imt, poe=poe,
                    smlt_path=smlt_path, gsimlt_path=gsimlt_path)
                writer.serialize(data)
                fnames.append(fname)
    return sorted(fnames)


@export.add(('gmf_data', 'xml'), ('gmf_data', 'txt'))
def export_gmf(ekey, dstore):
    """
    :param ekey: export key, i.e. a pair (datastore key, fmt)
    :param dstore: datastore object
    """
    sitecol = dstore['sitecol']
    rlzs_assoc = dstore['rlzs_assoc']
    oq = OqParam.from_(dstore.attrs)
    investigation_time = (None if oq.calculation_mode == 'scenario'
                          else oq.investigation_time)
    samples = oq.number_of_logic_tree_samples
    fmt = ekey[-1]
    sid_data = dstore['sid_data']
    gmf_data = dstore['gmf_data']
    nbytes = gmf_data.attrs['nbytes']
    logging.info('Internal size of the GMFs: %s', humansize(nbytes))
    if nbytes > GMF_MAX_SIZE:
        logging.warn(GMF_WARNING, dstore.hdf5path)
    fnames = []
    for rlz, rup_by_etag in zip(rlzs_assoc.realizations,
                                rlzs_assoc.combine_gmfs(gmf_data, sid_data)):
        ruptures = [rup_by_etag[etag] for etag in sorted(rup_by_etag)]
        fname = build_name(dstore, rlz, 'gmf', fmt, samples)
        fnames.append(fname)
        globals()['export_gmf_%s' % fmt](
            ('gmf', fmt), fname, sitecol, ruptures, rlz, investigation_time)
    return fnames


@export.add(('gmfs:', 'csv'))
def export_gmf_spec(ekey, dstore, spec):
    """
    :param ekey: export key, i.e. a pair (datastore key, fmt)
    :param dstore: datastore object
    :param spec: a string specifying what to export exactly
    """
    eids = numpy.array([int(rid) for rid in spec.split(',')])
    sitemesh = dstore['sitemesh']
    writer = writers.CsvWriter(fmt='%.5f')
    etags = dstore['etags']
    if 'scenario' in dstore.attrs['calculation_mode']:
        _, gmfs_by_trt_gsim = base.get_gmfs(dstore)
        gsims = sorted(gsim for trt, gsim in gmfs_by_trt_gsim)
        imts = gmfs_by_trt_gsim[0, gsims[0]].dtype.names
        gmf_dt = numpy.dtype([(gsim, F32) for gsim in gsims])
        for eid in eids:
            etag = etags[eid]
            for imt in imts:
                gmfa = numpy.zeros(len(sitemesh), gmf_dt)
                for gsim in gsims:
                    gmfa[gsim] = gmfs_by_trt_gsim[0, gsim][imt][:, eid]
                dest = dstore.export_path('gmf-%s-%s.csv' % (etag, imt))
                data = util.compose_arrays(sitemesh, gmfa)
                writer.save(data, dest)
    else:  # event based
        for eid in eids:
            etag = etags[eid]
            for gmfa, imt in _get_gmfs(dstore, etag):
                dest = dstore.export_path('gmf-%s-%s.csv' % (etag, imt))
                data = util.compose_arrays(sitemesh, gmfa)
                writer.save(data, dest)
    return writer.getsaved()


def export_gmf_xml(key, dest, sitecol, ruptures, rlz, investigation_time):
    """
    :param key: output_type and export_type
    :param dest: name of the exported file
    :param sitecol: the full site collection
    :param ruptures: an ordered list of ruptures
    :param rlz: a realization object
    :param investigation_time: investigation time (None for scenario)
    """
    if hasattr(rlz, 'gsim_rlz'):  # event based
        smltpath = '_'.join(rlz.sm_lt_path)
        gsimpath = rlz.gsim_rlz.uid
    else:  # scenario
        smltpath = ''
        gsimpath = rlz.uid
    writer = hazard_writers.EventBasedGMFXMLWriter(
        dest, sm_lt_path=smltpath, gsim_lt_path=gsimpath)
    writer.serialize(
        GmfCollection(sitecol, ruptures, investigation_time))
    return {key: [dest]}


def export_gmf_txt(key, dest, sitecol, ruptures, rlz, investigation_time):
    """
    :param key: output_type and export_type
    :param dest: name of the exported file
    :param sitecol: the full site collection
    :param ruptures: an ordered list of ruptures
    :param rlz: a realization object
    :param investigation_time: investigation time (None for scenario)
    """
    imts = ruptures[0].gmf.dtype.names
    # the csv file has the form
    # etag,indices,gmvs_imt_1,...,gmvs_imt_N
    rows = []
    for rupture in ruptures:
        indices = rupture.indices
        row = [rupture.etag, ' '.join(map(str, indices))] + \
              [rupture.gmf[imt] for imt in imts]
        rows.append(row)
    write_csv(dest, rows)
    return {key: [dest]}


def _get_gmfs(dstore, etag):
    oq = OqParam.from_(dstore.attrs)
    rlzs_assoc = dstore['rlzs_assoc']
    sitecol = dstore['sitecol'].complete
    N = len(sitecol.complete)
    col_id, serial = util.get_col_serial(etag)
    trt_id = rlzs_assoc.csm_info.get_trt_id(col_id)
    coll = dstore['sescollection/trt=%02d' % trt_id]
    rup = coll[serial]
    etag_idx = list(rup.etags).index(etag)
    correl_model = readinput.get_correl_model(oq)
    gsims = rlzs_assoc.gsims_by_trt_id[rup.trt_id]
    rlzs = [rlz for gsim in map(str, gsims)
            for rlz in rlzs_assoc[trt_id, gsim]]
    gmf_dt = numpy.dtype([('%03d' % rlz.ordinal, F32) for rlz in rlzs])
    [gst] = event_based.make_gmfs(
        [rup], sitecol, oq.imtls, gsims, oq.truncation_level,
        correl_model, oq.random_seed).values()
    for imt in oq.imtls:
        gmfa = numpy.zeros(N, gmf_dt)
        for gsim in map(str, gsims):
            data = gst.gmfa[gsim][imt][etag_idx]
            for rlz in rlzs_assoc[trt_id, gsim]:
                gmfa['%03d' % rlz.ordinal][rup.indices] = data
        yield gmfa, imt


@export.add(('gmfs', 'csv'))
def export_gmf_scenario(ekey, dstore):
    if 'scenario' in dstore.attrs['calculation_mode']:
        fields = ['%03d' % i for i in range(len(dstore['etags']))]
        dt = numpy.dtype([(f, F32) for f in fields])
        etags, gmfs_by_trt_gsim = base.get_gmfs(dstore)
        sitemesh = dstore['sitemesh']
        writer = writers.CsvWriter(fmt='%.5f')
        for (trt, gsim), gmfs_ in gmfs_by_trt_gsim.items():
            for imt in gmfs_.dtype.names:
                gmfs = numpy.zeros(len(gmfs_), dt)
                for i, gmf in enumerate(gmfs_):
                    gmfs[i] = tuple(gmfs_[imt][i])
                dest = dstore.export_path('gmf-%s-%s.csv' % (gsim, imt))
                data = util.compose_arrays(sitemesh, gmfs)
                writer.save(data, dest)
    else:  # event based
        logging.warn('Not exporting the full GMFs for event_based, but you can'
                     ' specify the rupture ordinals with gmfs:R1,...,Rn')
        return []
    return writer.getsaved()


# not used right now
def export_hazard_curves_xml(key, dest, sitecol, curves_by_imt,
                             imtls, investigation_time):
    """
    Export the curves of the given realization into XML.

    :param key: output_type and export_type
    :param dest: name of the exported file
    :param sitecol: site collection
    :param curves_by_imt: dictionary with the curves keyed by IMT
    :param imtls: dictionary with the intensity measure types and levels
    :param investigation_time: investigation time in years
    """
    mdata = []
    hcurves = []
    for imt_str, imls in sorted(imtls.items()):
        hcurves.append(
            [HazardCurve(site.location, poes)
             for site, poes in zip(sitecol, curves_by_imt[imt_str])])
        imt = from_string(imt_str)
        mdata.append({
            'quantile_value': None,
            'statistics': None,
            'smlt_path': '',
            'gsimlt_path': '',
            'investigation_time': investigation_time,
            'imt': imt[0],
            'sa_period': imt[1],
            'sa_damping': imt[2],
            'imls': imls,
        })
    writer = hazard_writers.MultiHazardCurveXMLWriter(dest, mdata)
    with floatformat('%12.8E'):
        writer.serialize(hcurves)
    return {dest: dest}


DisaggMatrix = collections.namedtuple(
    'DisaggMatrix', 'poe iml dim_labels matrix')


@export.add(('disagg', 'xml'))
def export_disagg_xml(ekey, dstore):
    oq = OqParam.from_(dstore.attrs)
    rlzs = dstore['rlzs_assoc'].realizations
    group = dstore['disagg']
    fnames = []
    writercls = hazard_writers.DisaggXMLWriter
    for key in group:
        matrix = pickle.loads(group[key].value)
        attrs = group[key].attrs
        rlz = rlzs[attrs['rlzi']]
        poe = attrs['poe']
        iml = attrs['iml']
        imt, sa_period, sa_damping = from_string(attrs['imt'])
        fname = dstore.export_path(key + '.xml')
        lon, lat = attrs['location']
        # TODO: add poe=poe below
        writer = writercls(
            fname, investigation_time=oq.investigation_time,
            imt=imt, smlt_path='_'.join(rlz.sm_lt_path),
            gsimlt_path=rlz.gsim_rlz.uid, lon=lon, lat=lat,
            sa_period=sa_period, sa_damping=sa_damping,
            mag_bin_edges=attrs['mag_bin_edges'],
            dist_bin_edges=attrs['dist_bin_edges'],
            lon_bin_edges=attrs['lon_bin_edges'],
            lat_bin_edges=attrs['lat_bin_edges'],
            eps_bin_edges=attrs['eps_bin_edges'],
            tectonic_region_types=attrs['trts'],
        )
        data = [DisaggMatrix(poe, iml, dim_labels, matrix[i])
                for i, dim_labels in enumerate(disagg.pmf_map)]
        writer.serialize(data)
        fnames.append(fname)
    return sorted(fnames)<|MERGE_RESOLUTION|>--- conflicted
+++ resolved
@@ -86,22 +86,7 @@
     except AttributeError:  # for scenario calculators don't export
         return []
     col_id = 0
-<<<<<<< HEAD
     sesruptures = []
-    for sm in csm_info.source_models:
-        for trt_model in sm.trt_models:
-            colkey = 'sescollection/trtmod=%s-%s' % tuple(
-                csm_info.cols[col_id])
-            sesruptures.extend(dstore[colkey].values())
-            col_id += 1
-    ses_coll = SESCollection(
-        groupby(sesruptures, operator.attrgetter('ses_idx')),
-        oq.investigation_time)
-    dest = dstore.export_path('ses.' + fmt)
-    globals()['_export_ses_' + fmt](dest, ses_coll)
-    return [dest]
-=======
-    fnames = []
     mesh = dstore['sitemesh'].value
     for sm in csm_info.source_models:
         for trt_model in sm.trt_models:
@@ -110,16 +95,12 @@
             for sr in dstore[colkey].values():
                 ruptures.extend(sr.export(mesh))
             col_id += 1
-            ses_coll = SESCollection(
+    ses_coll = SESCollection(
                 groupby(ruptures, operator.attrgetter('ses_idx')),
-                sm.path, oq.investigation_time)
-            smpath = '_'.join(sm.path)
-            fname = 'ses-%d-smltp_%s.%s' % (trt_model.id, smpath, fmt)
-            dest = os.path.join(dstore.export_dir, fname)
-            globals()['_export_ses_' + fmt](dest, ses_coll)
-            fnames.append(os.path.join(dstore.export_dir, fname))
-    return fnames
->>>>>>> cd62ca44
+        oq.investigation_time)
+    dest = dstore.export_path('ses.' + fmt)
+    globals()['_export_ses_' + fmt](dest, ses_coll)
+    return [dest]
 
 
 def _export_ses_xml(dest, ses_coll):
