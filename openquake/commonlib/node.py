#  -*- coding: utf-8 -*-
#  vim: tabstop=4 shiftwidth=4 softtabstop=4

#  Copyright (c) 2014, GEM Foundation

#  OpenQuake is free software: you can redistribute it and/or modify it
#  under the terms of the GNU Affero General Public License as published
#  by the Free Software Foundation, either version 3 of the License, or
#  (at your option) any later version.

#  OpenQuake is distributed in the hope that it will be useful,
#  but WITHOUT ANY WARRANTY; without even the implied warranty of
#  MERCHANTABILITY or FITNESS FOR A PARTICULAR PURPOSE.  See the
#  GNU General Public License for more details.

#  You should have received a copy of the GNU Affero General Public License
#  along with OpenQuake.  If not, see <http://www.gnu.org/licenses/>.

"""
This module defines a Node class, together with a few conversion
functions which are able to convert NRML files into hierarchical
objects (DOM). That makes it easier to read and write XML from Python
and viceversa. Such features are used in the command-line conversion
tools. The Node class is kept intentionally similar to an
Element class, however it overcomes the limitation of ElementTree: in
particular a node can manage a lazy iterable of subnodes, whereas
ElementTree wants to keep everything in memory. Moreover the Node
class provides a convenient dot notation to access subnodes.

The Node class is instantiated with four arguments:

1. the node tag (a mandatory string)
2. the node attributes (a dictionary)
3. the node value (a string or None)
4. the subnodes (an iterable over nodes)

If a node has subnodes, its value should be None.

For instance, here is an example of instantiating a root node
with two subnodes a and b:

>>> from openquake.commonlib.node import Node
>>> a = Node('a', {}, 'A1')
>>> b = Node('b', {'attrb': 'B'}, 'B1')
>>> root = Node('root', nodes=[a, b])
>>> root
<root {} None ...>

Node objects can be converted into nicely indented strings:

>>> print(root.to_str())
root
  a 'A1'
  b{attrb='B'} 'B1'
<BLANKLINE>

The subnodes can be retrieved with the dot notation:

>>> root.a
<a {} A1 >

The value of a node can be extracted with the `~` operator:

>>> ~root.a
'A1'

If there are multiple subnodes with the same name

>>> root.append(Node('a', {}, 'A2'))  # add another 'a' node

the dot notation will retrieve the first node.

It is possible to retrieve the other nodes from the ordinal
index:

>>> root[0], root[1], root[2]
(<a {} A1 >, <b {'attrb': 'B'} B1 >, <a {} A2 >)

The list of all subnodes with a given name can be retrieved
as follows:

>>> list(root.getnodes('a'))
[<a {} A1 >, <a {} A2 >]

It is also possible to delete a node given its index:

>>> del root[2]

A node is an iterable object yielding its subnodes:

>>> list(root)
[<a {} A1 >, <b {'attrb': 'B'} B1 >]

The attributes of a node can be retrieved with the square bracket notation:

>>> root.b['attrb']
'B'

It is possible to add and remove attributes freely:

>>> root.b['attr'] = 'new attr'
>>> del root.b['attr']

Node objects can be easily converted into ElementTree objects:

>>> node_to_elem(root)  #doctest: +ELLIPSIS
<Element 'root' at ...>

Then is trivial to generate the XML representation of a node:

>>> from xml.etree import ElementTree
>>> print(ElementTree.tostring(node_to_elem(root)))
<root><a>A1</a><b attrb="B">B1</b></root>

Generating XML files larger than the available memory require some
care. The trick is to use a node generator, such that it is not
necessary to keep the entire tree in memory. Here is an example:

>>> def gen_many_nodes(N):
...     for i in xrange(N):
...         yield Node('a', {}, 'Text for node %d' % i)

>>> lazytree = Node('lazytree', {}, nodes=gen_many_nodes(10))

The lazytree object defined here consumes no memory, because the
nodes are not created a instantiation time. They are created as
soon as you start iterating on the lazytree. In particular
list(lazytree) will generated all of them. If your goal is to
store the tree on the filesystem in XML format you should use
a writing routine converting a subnode at the time, without
requiring the full list of them. The routines provided by
ElementTree are no good, however commonlib.writers
provide an StreamingXMLWriter just for that purpose.

Lazy trees should *not* be used unless it is absolutely necessary in
order to save memory; the problem is that if you use a lazy tree the
slice notation will not work (the underlying generator will not accept
it); moreover it will not be possible to iterate twice on the
subnodes, since the generator will be exhausted. Notice that even
accessing a subnode with the dot notation will avance the
generator. Finally, nodes containing lazy nodes will not be pickleable.
"""
from openquake.baselib.python3compat import configparser, with_metaclass

import sys
import pprint as pp
import io
from contextlib import contextmanager
from openquake.baselib.python3compat import raise_, exec_
from openquake.baselib.slots import with_slots
from openquake.commonlib.writers import StreamingXMLWriter
from xml.etree import ElementTree


class SourceLineParser(ElementTree.XMLParser):
    """
    A custom parser managing line numbers
    """
    def _start_list(self, tag, attrib_in):
        elem = super(SourceLineParser, self)._start_list(tag, attrib_in)
        elem.lineno = self.parser.CurrentLineNumber
        # there is also CurrentColumnNumber available, if wanted
        return elem


def fromstring(text):
    """Parse an XML string and return a tree"""
    return ElementTree.fromstring(text, SourceLineParser())


def parse(source, remove_comments=True, **kw):
    """Thin wrapper around ElementTree.parse"""
    return ElementTree.parse(source, SourceLineParser(), **kw)


def iterparse(source, events=('end',), remove_comments=True, **kw):
    """Thin wrapper around ElementTree.iterparse"""
    return ElementTree.iterparse(source, events, SourceLineParser(), **kw)

<<<<<<< HEAD

# this is duplicated from hazardlib to avoid a dependency
def with_slots(cls):
    """
    Decorator for a class with __slots__. It automatically defines
    the methods __eq__, __ne__, assert_equal, __getstate__ and __setstate__
    """
    def _compare(self, other):
        for slot in self.__class__.__slots__:
            source = getattr(self, slot)
            target = getattr(other, slot)
            yield slot, source, target, source == target

    def __eq__(self, other):
        """True if self and other have the same slots"""
        return all(eq for slot, source, target, eq in _compare(self, other))

    def __ne__(self, other):
        """True if self and other have different slots"""
        return not self.__eq__(other)

    def assert_equal(self, other):
        """Check if self and other have the same slots"""
        for slot, source, target, eq in _compare(self, other):
            if not eq:
                raise AssertionError('slot %s: %s is different from %s' %
                                     (slot, source, target))

    def __getstate__(self):
        """Return a dictionary with the slots"""
        return dict((slot, getattr(self, slot))
                    for slot in self.__class__.__slots__)

    def __setstate__(self, state):
        """Set the slots"""
        for slot in self.__class__.__slots__:
            setattr(self, slot, state[slot])

    cls.__slots__  # raise an AttributeError for missing slots
    cls.__eq__ = __eq__
    cls.__ne__ = __ne__
    cls.assert_equal = assert_equal
    cls.__getstate__ = __getstate__
    cls.__setstate__ = __setstate__
    return cls


# ###################### utilities for the Node class ####################### #
=======
######################## utilities for the Node class #########################
>>>>>>> f04e142a


def _displayattrs(attrib, expandattrs):
    """
    Helper function to display the attributes of a Node object in lexicographic
    order.

    :param attrib: dictionary with the attributes
    :param expandattrs: if True also displays the value of the attributes
    """
    if not attrib:
        return ''
    if expandattrs:
        alist = ['%s=%r' % item for item in sorted(attrib.items())]
    else:
        alist = list(attrib)
    return '{%s}' % ', '.join(alist)


def _display(node, indent, expandattrs, expandvals, output):
    """Core function to display a Node object"""
    attrs = _displayattrs(node.attrib, expandattrs)
    val = ' %s' % repr(node.text) \
        if expandvals and node.text is not None else ''
    output.write(
        (indent + striptag(node.tag) + attrs + val + '\n').decode('utf8'))
    for sub_node in node:
        _display(sub_node, indent + '  ', expandattrs, expandvals, output)


def node_display(root, expandattrs=False, expandvals=False, output=sys.stdout):
    """
    Write an indented representation of the Node object on the output;
    this is intended for testing/debugging purposes.

    :param root: a Node object
    :param bool expandattrs: if True, the values of the attributes are
                             also printed, not only the names
    :param bool expandvals: if True, the values of the tags are also printed,
                            not only the names.
    :param output: stream where to write the string representation of the node
    """
    _display(root, '', expandattrs, expandvals, output)


def striptag(tag):
    """
    Get the short representation of a fully qualified tag

    :param str tag: a (fully qualified or not) XML tag
    """
    if tag.startswith('{'):
        return tag.rsplit('}')[1]
    return tag


@with_slots
class Node(object):
    """
    A class to make it easy to edit hierarchical structures with attributes,
    such as XML files. Node objects must be pickleable and must consume as
    little memory as possible. Moreover they must be easily converted from
    and to ElementTree objects. The advantage over ElementTree objects
    is that subnodes can be lazily generated and that they can be accessed
    with the dot notation.
    """
    __slots__ = ('tag', 'attrib', 'text', 'nodes', 'lineno')

    def __init__(self, fulltag, attrib=None, text=None,
                 nodes=None, lineno=None):
        """
        :param str tag: the Node name
        :param dict attrib: the Node attributes
        :param unicode text: the Node text (default None)
        :param nodes: an iterable of subnodes (default empty list)
        """
        self.tag = fulltag
        self.attrib = {} if attrib is None else attrib
        self.text = text
        self.nodes = [] if nodes is None else nodes
        self.lineno = lineno
        if self.nodes and self.text is not None:
            raise ValueError(
                'A branch node cannot have a value, got %r' % self.text)

    def __getattr__(self, name):
        for node in self.nodes:
            if striptag(node.tag) == name:
                return node
        raise NameError('No subnode named %r found in %r' %
                        (name, striptag(self.tag)))

    def getnodes(self, name):
        "Return the direct subnodes with name 'name'"
        for node in self.nodes:
            if striptag(node.tag) == name:
                yield node

    def append(self, node):
        "Append a new subnode"
        if not isinstance(node, self.__class__):
            raise TypeError('Expected Node instance, got %r' % node)
        self.nodes.append(node)

    def to_str(self, expandattrs=True, expandvals=True):
        """
        Convert the node into a string, intended for testing/debugging purposes

        :param expandattrs:
          print the values of the attributes if True, else print only the names
        :param expandvals:
          print the values if True, else print only the tag names
        """
        out = io.StringIO()
        node_display(self, expandattrs, expandvals, out)
        return out.getvalue()

    def __iter__(self):
        """Iterate over subnodes"""
        return iter(self.nodes)

    def __repr__(self):
        """A condensed representation for debugging purposes"""
        return '<%s %s %s %s>' % (striptag(self.tag), self.attrib, self.text,
                                  '' if not self.nodes else '...')

    def __getitem__(self, i):
        """
        Retrieve a subnode, if i is an integer, or an attribute, if i
        is a string.
        """
        if isinstance(i, str):
            return self.attrib[i]
        else:  # assume an integer or a slice
            return self.nodes[i]

    def __setitem__(self, i, value):
        """
        Update a subnode, if i is an integer, or an attribute, if i
        is a string.
        """
        if isinstance(i, str):
            self.attrib[i] = value
        else:  # assume an integer or a slice
            self.nodes[i] = value

    def __delitem__(self, i):
        """
        Remove a subnode, if i is an integer, or an attribute, if i
        is a string.
        """
        if isinstance(i, str):
            del self.attrib[i]
        else:  # assume an integer or a slice
            del self.nodes[i]

    def __invert__(self):
        """
        Return the value of a leaf; raise a TypeError if the node is not a leaf
        """
        if self:
            raise TypeError('%s is a composite node, not a leaf' % self)
        return self.text

    def __len__(self):
        """Return the number of subnodes"""
        return len(self.nodes)

    def __nonzero__(self):
        """
        Return True if there are subnodes; it does not iter on the
        subnodes, so for lazy nodes it returns True even if the
        generator is empty.
        """
        return bool(self.nodes)

    if sys.version > '3':
        __bool__ = __nonzero__


class MetaLiteralNode(type):
    """
    Metaclass adding __slots__ and extending the docstring with a note
    about the known validators. Moreover it checks for the attribute
    `.validators`.
    """
    def __new__(meta, name, bases, dic):
        doc = "Known validators:\n%s" % '\n'.join(
            '    %s: `%s`' % (n, v.__name__)
            for n, v in dic['validators'].items())
        dic['__doc__'] = dic.get('__doc__', '') + doc
        dic['__slots__'] = dic.get('__slots__', [])
        return super(MetaLiteralNode, meta).__new__(meta, name, bases, dic)


class LiteralNode(with_metaclass(MetaLiteralNode, Node)):
    """
    Subclasses should define a non-empty dictionary of validators.
    """
    validators = {}  # to be overridden in subclasses

    def __init__(self, fulltag, attrib=None, text=None,
                 nodes=None, lineno=None):
        validators = self.__class__.validators
        tag = striptag(fulltag)
        if tag in validators:
            # try to cast the node, if the tag is known
            assert not nodes, 'You cannot cast a composite node: %s' % nodes
            try:
                text = validators[tag](text, **attrib)
                assert text is not None
            except Exception as exc:
                raise ValueError('Could not convert %s->%s: %s, line %s' %
                                 (tag, validators[tag].__name__, exc, lineno))
        elif attrib:
            # cast the attributes
            for n, v in attrib.items():
                if n in validators:
                    try:
                        attrib[n] = validators[n](v)
                    except Exception as exc:
                        raise ValueError(
                            'Could not convert %s->%s: %s, line %s' %
                            (n, validators[n].__name__, exc, lineno))
        super(LiteralNode, self).__init__(fulltag, attrib, text, nodes, lineno)


def to_literal(self):
    """
    Convert the node into a literal Python object
    """
    if not self.nodes:
        return (self.tag, self.attrib, self.text, [])
    else:
        return (self.tag, self.attrib, self.text,
                list(map(to_literal, self.nodes)))


def pprint(self, stream=None, indent=1, width=80, depth=None):
    """
    Pretty print the underlying literal Python object
    """
    pp.pprint(to_literal(self), stream, indent, width, depth)


def node_from_dict(dic, nodefactory=Node):
    """
    Convert a (nested) dictionary with attributes tag, attrib, text, nodes
    into a Node object.
    """
    tag = dic['tag']
    text = dic.get('text')
    attrib = dic.get('attrib', {})
    nodes = dic.get('nodes', [])
    if not nodes:
        return nodefactory(tag, attrib, text)
    return nodefactory(tag, attrib, nodes=list(map(node_from_dict, nodes)))


def node_to_dict(node):
    """
    Convert a Node object into a (nested) dictionary
    with attributes tag, attrib, text, nodes.

    :param node: a Node-compatible object
    """
    dic = dict(tag=node.tag, attrib=node.attrib, text=node.text)
    if node.nodes:
        dic['nodes'] = [node_to_dict(n) for n in node]
    return dic


def node_from_elem(elem, nodefactory=Node, lazy=()):
    """
    Convert (recursively) an ElementTree object into a Node object.
    """
    children = list(elem)
    lineno = getattr(elem, 'lineno', None)
    if not children:
        return nodefactory(elem.tag, dict(elem.attrib), elem.text,
                           lineno=lineno)
    if striptag(elem.tag) in lazy:
        nodes = (node_from_elem(ch, nodefactory, lazy) for ch in children)
    else:
        nodes = [node_from_elem(ch, nodefactory, lazy) for ch in children]
    return nodefactory(elem.tag, dict(elem.attrib), nodes=nodes, lineno=lineno)


# taken from https://gist.github.com/651801, which comes for the effbot
def node_to_elem(root):
    """
    Convert (recursively) a Node object into an ElementTree object.
    """
    def generate_elem(append, node, level):
        var = "e" + str(level)
        arg = repr(node.tag)
        if node.attrib:
            arg += ", **%r" % node.attrib
        if level == 1:
            append("e1 = Element(%s)" % arg)
        else:
            append("%s = SubElement(e%d, %s)" % (var, level - 1, arg))
        if not node.nodes:
            append("%s.text = %r" % (var, node.text))
        for x in node:
            generate_elem(append, x, level + 1)
    # generate code to create a tree
    output = []
    generate_elem(output.append, root, 1)  # print "\n".join(output)
    namespace = {"Element": ElementTree.Element,
                 "SubElement": ElementTree.SubElement}
    exec_("\n".join(output), globals(), namespace)
    return namespace["e1"]


def read_nodes(fname, filter_elem, nodefactory=Node, remove_comments=True):
    """
    Convert an XML file into a lazy iterator over Node objects
    satifying the given specification, i.e. a function element -> boolean.

    :param fname: file name of file object
    :param filter_elem: element specification

    In case of errors, add the file name to the error message.
    """
    try:
        for _, el in iterparse(fname, remove_comments=remove_comments):
            if filter_elem(el):
                yield node_from_elem(el, nodefactory)
                el.clear()  # save memory
    except:
        etype, exc, tb = sys.exc_info()
        msg = str(exc)
        if not str(fname) in msg:
            msg = '%s in %s' % (msg, fname)
        raise_(etype, msg, tb)


def node_from_xml(xmlfile, nodefactory=Node):
    """
    Convert a .xml file into a Node object.

    :param xmlfile: a file name or file object open for reading
    """
    root = parse(xmlfile).getroot()
    return node_from_elem(root, nodefactory)


def node_to_xml(node, output=sys.stdout, nsmap=None):
    """
    Convert a Node object into a pretty .xml file without keeping
    everything in memory. If you just want the string representation
    use commonlib.writers.tostring(node).

    :param node: a Node-compatible object (ElementTree nodes are fine)
    :param nsmap: if given, shorten the tags with aliases

    """
    if nsmap:
        for ns, prefix in nsmap.items():
            if prefix:
                node['xmlns:' + prefix[:-1]] = ns
            else:
                node['xmlns'] = ns
    with StreamingXMLWriter(output, nsmap=nsmap) as w:
        w.serialize(node)


def node_from_ini(ini_file, nodefactory=Node, root_name='ini'):
    """
    Convert a .ini file into a Node object.

    :param ini_file: a filename or a file like object in read mode
    """
    fileobj = open(ini_file) if isinstance(ini_file, str) else ini_file
    cfp = configparser.RawConfigParser()
    cfp.readfp(fileobj)
    root = nodefactory(root_name)
    sections = cfp.sections()
    for section in sections:
        params = dict(cfp.items(section))
        root.append(Node(section, params))
    return root


def node_to_ini(node, output=sys.stdout):
    """
    Convert a Node object with the right structure into a .ini file.

    :params node: a Node object
    :params output: a file-like object opened in write mode
    """
    for subnode in node:
        output.write(u'\n[%s]\n' % subnode.tag)
        for name, value in sorted(subnode.attrib.items()):
            output.write(u'%s=%s\n' % (name, value))
    output.flush()


def node_copy(node, nodefactory=Node):
    """Make a deep copy of the node"""
    return nodefactory(node.tag, node.attrib.copy(), node.text,
                       [node_copy(n, nodefactory) for n in node])


@contextmanager
def context(fname, node):
    """
    Context manager managing exceptions and adding line number of the
    current node and name of the current file to the error message.

    :param fname: the current file being processed
    :param node: the current node being processed
    """
    try:
        yield node
    except:
        etype, exc, tb = sys.exc_info()
        msg = 'node %s: %s, line %s of %s' % (
            striptag(node.tag), exc, node.lineno, fname)
        raise_(etype, msg, tb)<|MERGE_RESOLUTION|>--- conflicted
+++ resolved
@@ -177,58 +177,8 @@
     """Thin wrapper around ElementTree.iterparse"""
     return ElementTree.iterparse(source, events, SourceLineParser(), **kw)
 
-<<<<<<< HEAD
-
-# this is duplicated from hazardlib to avoid a dependency
-def with_slots(cls):
-    """
-    Decorator for a class with __slots__. It automatically defines
-    the methods __eq__, __ne__, assert_equal, __getstate__ and __setstate__
-    """
-    def _compare(self, other):
-        for slot in self.__class__.__slots__:
-            source = getattr(self, slot)
-            target = getattr(other, slot)
-            yield slot, source, target, source == target
-
-    def __eq__(self, other):
-        """True if self and other have the same slots"""
-        return all(eq for slot, source, target, eq in _compare(self, other))
-
-    def __ne__(self, other):
-        """True if self and other have different slots"""
-        return not self.__eq__(other)
-
-    def assert_equal(self, other):
-        """Check if self and other have the same slots"""
-        for slot, source, target, eq in _compare(self, other):
-            if not eq:
-                raise AssertionError('slot %s: %s is different from %s' %
-                                     (slot, source, target))
-
-    def __getstate__(self):
-        """Return a dictionary with the slots"""
-        return dict((slot, getattr(self, slot))
-                    for slot in self.__class__.__slots__)
-
-    def __setstate__(self, state):
-        """Set the slots"""
-        for slot in self.__class__.__slots__:
-            setattr(self, slot, state[slot])
-
-    cls.__slots__  # raise an AttributeError for missing slots
-    cls.__eq__ = __eq__
-    cls.__ne__ = __ne__
-    cls.assert_equal = assert_equal
-    cls.__getstate__ = __getstate__
-    cls.__setstate__ = __setstate__
-    return cls
-
 
 # ###################### utilities for the Node class ####################### #
-=======
-######################## utilities for the Node class #########################
->>>>>>> f04e142a
 
 
 def _displayattrs(attrib, expandattrs):
