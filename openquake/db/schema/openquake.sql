/*
  OpenQuake database schema definitions.

    Copyright (c) 2010-2012, GEM Foundation.

    OpenQuake database is made available under the Open Database License:
    http://opendatacommons.org/licenses/odbl/1.0/. Any rights in individual
    contents of the database are licensed under the Database Contents License:
    http://opendatacommons.org/licenses/dbcl/1.0/

*/


------------------------------------------------------------------------
-- Name space definitions go here
------------------------------------------------------------------------
CREATE SCHEMA admin;
CREATE SCHEMA eqcat;
CREATE SCHEMA hzrdi;
CREATE SCHEMA hzrdr;
CREATE SCHEMA oqmif;
CREATE SCHEMA riski;
CREATE SCHEMA riskr;
CREATE SCHEMA uiapi;
CREATE SCHEMA htemp;



------------------------------------------------------------------------
-- Table definitions go here
------------------------------------------------------------------------


-- Organization
CREATE TABLE admin.organization (
    id SERIAL PRIMARY KEY,
    name VARCHAR NOT NULL,
    address VARCHAR,
    url VARCHAR,
    last_update timestamp without time zone
        DEFAULT timezone('UTC'::text, now()) NOT NULL
) TABLESPACE admin_ts;


-- OpenQuake users
CREATE TABLE admin.oq_user (
    id SERIAL PRIMARY KEY,
    user_name VARCHAR NOT NULL,
    full_name VARCHAR NOT NULL,
    organization_id INTEGER NOT NULL,
    -- Whether the data owned by the user is visible to the general public.
    data_is_open boolean NOT NULL DEFAULT TRUE,
    last_update timestamp without time zone
        DEFAULT timezone('UTC'::text, now()) NOT NULL
) TABLESPACE admin_ts;


-- Revision information
CREATE TABLE admin.revision_info (
    id SERIAL PRIMARY KEY,
    artefact VARCHAR NOT NULL,
    revision VARCHAR NOT NULL,
    -- The step will be used for schema upgrades and data migrations.
    step INTEGER NOT NULL DEFAULT 0,
    last_update timestamp without time zone
        DEFAULT timezone('UTC'::text, now()) NOT NULL
) TABLESPACE admin_ts;


-- Earthquake catalog
CREATE TABLE eqcat.catalog (
    id SERIAL PRIMARY KEY,
    owner_id INTEGER NOT NULL,
    -- This is *not* a foreign key.
    eventid INTEGER NOT NULL,
    agency VARCHAR NOT NULL,
    identifier VARCHAR NOT NULL,
    time timestamp without time zone NOT NULL,
    -- error in seconds
    time_error float NOT NULL,
    -- depth in km
    depth float NOT NULL,
    -- error in km
    depth_error float NOT NULL,
    -- One of unknown, aftershock or foreshock
    event_class VARCHAR,
        CONSTRAINT event_class_value CHECK (
            event_class is NULL
            OR (event_class IN ('aftershock', 'foreshock'))),
    magnitude_id INTEGER NOT NULL,
    surface_id INTEGER NOT NULL,
    last_update timestamp without time zone
        DEFAULT timezone('UTC'::text, now()) NOT NULL
) TABLESPACE eqcat_ts;
SELECT AddGeometryColumn('eqcat', 'catalog', 'point', 4326, 'POINT', 2);
ALTER TABLE eqcat.catalog ALTER COLUMN point SET NOT NULL;


-- Earthquake event magnitudes
CREATE TABLE eqcat.magnitude (
    id SERIAL PRIMARY KEY,
    mb_val float,
    mb_val_error float,
    ml_val float,
    ml_val_error float,
    ms_val float,
    ms_val_error float,
    mw_val float,
    mw_val_error float,
    last_update timestamp without time zone
        DEFAULT timezone('UTC'::text, now()) NOT NULL
) TABLESPACE eqcat_ts;


-- Earthquake event surface (an ellipse with an angle)
CREATE TABLE eqcat.surface (
    id SERIAL PRIMARY KEY,
    -- Semi-minor axis: The shortest radius of an ellipse.
    semi_minor float NOT NULL,
    -- Semi-major axis: The longest radius of an ellipse.
    semi_major float NOT NULL,
    strike float NOT NULL,
        CONSTRAINT strike_value CHECK ((strike >= 0.0) AND (strike <= 360.0)),
    last_update timestamp without time zone
        DEFAULT timezone('UTC'::text, now()) NOT NULL
) TABLESPACE eqcat_ts;

-- global catalog view, needed for Geonode integration
CREATE VIEW eqcat.catalog_allfields AS
SELECT
    eqcat.catalog.*,
    eqcat.surface.semi_minor, eqcat.surface.semi_major,
    eqcat.surface.strike,
    eqcat.magnitude.mb_val, eqcat.magnitude.mb_val_error,
    eqcat.magnitude.ml_val, eqcat.magnitude.ml_val_error,
    eqcat.magnitude.ms_val, eqcat.magnitude.ms_val_error,
    eqcat.magnitude.mw_val, eqcat.magnitude.mw_val_error
FROM eqcat.catalog, eqcat.magnitude, eqcat.surface
WHERE
    eqcat.catalog.magnitude_id = eqcat.magnitude.id
    AND eqcat.catalog.surface_id = eqcat.surface.id;


-- Site-specific parameters for hazard calculations.
CREATE TABLE hzrdi.site_model (
    id SERIAL PRIMARY KEY,
    input_id INTEGER NOT NULL,
    -- Average shear wave velocity for top 30 m. Units m/s.
    vs30 float NOT NULL CONSTRAINT site_model_vs30
        CHECK(vs30 > 0.0),
    -- 'measured' or 'inferred'. Identifies if vs30 value has been measured or inferred.
    vs30_type VARCHAR NOT NULL CONSTRAINT site_model_vs30_type
        CHECK(vs30_type in ('measured', 'inferred')),
    -- Depth to shear wave velocity of 1.0 km/s. Units m.
    z1pt0 float NOT NULL CONSTRAINT site_model_z1pt0
        CHECK(z1pt0 > 0.0),
    -- Depth to shear wave velocity of 2.5 km/s. Units km.
    z2pt5 float NOT NULL CONSTRAINT site_model_z2pt5
        CHECK(z2pt5 > 0.0)
) TABLESPACE hzrdi_ts;
SELECT AddGeometryColumn('hzrdi', 'site_model', 'location', 4326, 'POINT', 2);


-- Parsed sources
CREATE TABLE hzrdi.parsed_source (
    id SERIAL PRIMARY KEY,
    input_id INTEGER NOT NULL,
    source_type VARCHAR NOT NULL
        CONSTRAINT enforce_source_type CHECK
        (source_type IN ('area', 'point', 'complex', 'simple')),
    nrml BYTEA NOT NULL,
    last_update timestamp without time zone
        DEFAULT timezone('UTC'::text, now()) NOT NULL
) TABLESPACE hzrdi_ts;
-- The surface projection (2D) of the "rupture enclosing" polygon for each source.
-- This is relevant to all source types, including point sources.
-- When considering a parsed_source record given a minimum integration distance,
-- use this polygon in distance calculations.
SELECT AddGeometryColumn('hzrdi', 'parsed_source', 'polygon', 4326, 'POLYGON', 2);
ALTER TABLE hzrdi.parsed_source ALTER COLUMN polygon SET NOT NULL;


-- A batch of OpenQuake input files uploaded by the user
CREATE TABLE uiapi.upload (
    id SERIAL PRIMARY KEY,
    owner_id INTEGER NOT NULL,
    -- A user is looking for a batch of files uploaded in the past. How is he
    -- supposed to find or recognize them? Maybe a description might help..?
    description VARCHAR NOT NULL DEFAULT '',
    -- The directory where the input files belonging to a batch live on the
    -- server
    path VARCHAR NOT NULL UNIQUE,
    -- One of: pending, running, failed, succeeded
    status VARCHAR NOT NULL DEFAULT 'pending' CONSTRAINT upload_status_value
        CHECK(status IN ('pending', 'running', 'failed', 'succeeded')),
    job_pid INTEGER NOT NULL DEFAULT 0,
    last_update timestamp without time zone
        DEFAULT timezone('UTC'::text, now()) NOT NULL
) TABLESPACE uiapi_ts;


-- A single OpenQuake input file uploaded by the user
CREATE TABLE uiapi.input (
    id SERIAL PRIMARY KEY,
    owner_id INTEGER NOT NULL,
    model_content_id INTEGER,  -- TODO(larsbutler), May 11th 2012: Eventually make this is a required FK (NOT NULL).
    -- Optional name for the input.
    name VARCHAR,
    -- The full path of the input file on the server
    path VARCHAR NOT NULL,
    digest VARCHAR(32) NOT NULL,
    -- Input file type, one of:
    --      source model file (source)
    --      source logic tree (lt_source)
    --      GSIM logic tree (lt_gsim)
    --      exposure file (exposure)
    --      vulnerability file (vulnerability)
    --      rupture file (rupture)
    input_type VARCHAR NOT NULL CONSTRAINT input_type_value
        CHECK(input_type IN ('unknown', 'source', 'lt_source', 'lt_gsim',
                             'exposure', 'fragility', 'rupture',
                             'vulnerability', 'vulnerability_retrofitted',
                             'site_model')),
    -- Number of bytes in file
    size INTEGER NOT NULL DEFAULT 0,
    last_update timestamp without time zone
        DEFAULT timezone('UTC'::text, now()) NOT NULL
) TABLESPACE uiapi_ts;


CREATE TABLE uiapi.model_content (
    id SERIAL PRIMARY KEY,
    -- contains the raw text of an input file
    raw_content TEXT NOT NULL,
    content_type VARCHAR NOT NULL,
    last_update timestamp without time zone
        DEFAULT timezone('UTC'::text, now()) NOT NULL
) TABLESPACE uiapi_ts;


-- An OpenQuake engine run started by the user
CREATE TABLE uiapi.oq_job (
    id SERIAL PRIMARY KEY,
    owner_id INTEGER NOT NULL,
    hazard_calculation_id INTEGER,  -- FK to uiapi.hazard_calculation
    -- One of: pre_execution, executing, post_execution, post_processing, complete
    status VARCHAR NOT NULL DEFAULT 'pre_executing' CONSTRAINT job_status_value
        CHECK(status IN ('pre_executing', 'executing', 'post_executing',
                         'post_processing', 'export', 'clean_up', 'complete')),
    oq_version VARCHAR,
    nhlib_version VARCHAR,
    nrml_version VARCHAR,
    is_running BOOLEAN NOT NULL DEFAULT FALSE,
    duration INTEGER NOT NULL DEFAULT 0,
    job_pid INTEGER NOT NULL DEFAULT 0,
    supervisor_pid INTEGER NOT NULL DEFAULT 0,
    last_update timestamp without time zone
        DEFAULT timezone('UTC'::text, now()) NOT NULL
) TABLESPACE uiapi_ts;


-- Tracks various job statistics
CREATE TABLE uiapi.job_stats (
    id SERIAL PRIMARY KEY,
    oq_job_id INTEGER NOT NULL,
    start_time timestamp without time zone
        DEFAULT timezone('UTC'::text, now()) NOT NULL,
    stop_time timestamp without time zone,
    -- The number of total sites in the calculation
    num_sites INTEGER NOT NULL,
    -- The number of logic tree samples (for hazard jobs of all types except scenario)
    realizations INTEGER
) TABLESPACE uiapi_ts;


-- how long are the various job phases taking?
CREATE TABLE uiapi.job_phase_stats (
    id SERIAL PRIMARY KEY,
    oq_job_id INTEGER NOT NULL,
    job_status VARCHAR NOT NULL,
    start_time timestamp without time zone
        DEFAULT timezone('UTC'::text, now()) NOT NULL,
    UNIQUE (oq_job_id, job_status)
) TABLESPACE uiapi_ts;


CREATE TABLE uiapi.hazard_calculation (
    -- TODO(larsbutler): At the moment, this model only contains Classical
    -- hazard parameters.
    -- We'll need to update fields and constraints as we add the other
    -- calculation modes.
    id SERIAL PRIMARY KEY,
    owner_id INTEGER NOT NULL,
    -- Contains the absolute path to the directory containing the job config
    -- file
    base_path VARCHAR NOT NULL,
    export_dir VARCHAR,
    force_inputs BOOLEAN NOT NULL,
    -- general parameters:
    -- (see also `region` and `sites` geometries defined below)
    description VARCHAR NOT NULL DEFAULT '',
    calculation_mode VARCHAR NOT NULL CONSTRAINT haz_calc_mode
        CHECK(calculation_mode IN ('classical', 'event_based')),
    region_grid_spacing float,
    -- logic tree parameters:
    random_seed INTEGER,
    number_of_logic_tree_samples INTEGER,
    -- ERF parameters:
    rupture_mesh_spacing float NOT NULL,
    width_of_mfd_bin float NOT NULL,
    area_source_discretization float NOT NULL,
    -- site parameters:
    reference_vs30_value float,
    reference_vs30_type VARCHAR CONSTRAINT vs30_type
        CHECK(((reference_vs30_type IS NULL)
               OR
               (reference_vs30_type IN ('measured', 'inferred')))),
    reference_depth_to_2pt5km_per_sec float,
    reference_depth_to_1pt0km_per_sec float,
    -- calculation parameters:
    investigation_time float NOT NULL,
    intensity_measure_types_and_levels bytea NOT NULL,  -- stored as a pickled Python `dict`
    truncation_level float NOT NULL,
    maximum_distance float NOT NULL,
    -- event-based calculator parameters:
    intensity_measure_types VARCHAR[],
    ses_per_logic_tree_path INTEGER,
    ground_motion_correlation_model VARCHAR,
    ground_motion_correlation_params bytea, -- stored as a pickled Python `dict`
    -- output/post-processing parameters:
    -- classical:
    mean_hazard_curves boolean DEFAULT false,
    quantile_hazard_curves float[],
    poes_hazard_maps float[],
    -- event-based:
    complete_logic_tree_ses BOOLEAN,
    ground_motion_fields BOOLEAN
) TABLESPACE uiapi_ts;
SELECT AddGeometryColumn('uiapi', 'hazard_calculation', 'region', 4326, 'POLYGON', 2);
SELECT AddGeometryColumn('uiapi', 'hazard_calculation', 'sites', 4326, 'MULTIPOINT', 2);


CREATE TABLE uiapi.input2hcalc (
    id SERIAL PRIMARY KEY,
    input_id INTEGER NOT NULL,
    hazard_calculation_id INTEGER NOT NULL
) TABLESPACE uiapi_ts;


-- The parameters needed for an OpenQuake engine run
CREATE TABLE uiapi.oq_job_profile (
    id SERIAL PRIMARY KEY,
    owner_id INTEGER NOT NULL,
    force_inputs boolean NOT NULL DEFAULT false,
    description VARCHAR NOT NULL DEFAULT '',
    -- One of:
    --      classical (Classical PSHA)
    --      event_based (Probabilistic event based)
    --      scenario (Scenario)
    --      scenario_damage (Scenario Damage Assessment)
    --      disaggregation (Hazard only)
    --      uhs (Uniform Hazard Spectra; Hazard only)
    --      classical_bcr (Benefit-cost ratio calc based on Classical PSHA)
    --      event_based_bcr (BCR calc based on Probabilistic event-based)
    -- Note: 'classical' and 'event_based' are both probabilistic methods
    calc_mode VARCHAR NOT NULL CONSTRAINT calc_mode_value
        CHECK(calc_mode IN ('classical', 'event_based', 'scenario',
                            'disaggregation', 'uhs', 'scenario_damage',
                            'classical_bcr', 'event_based_bcr')),
    -- Job type: hazard and/or risk.
    job_type VARCHAR[] CONSTRAINT job_type_value
        CHECK(((job_type IS NOT NULL)
           -- The array_length() function is supposed to return an int,
           -- but if you pass it zero-length array, is returns NULL instead of 0.
           AND (array_length(job_type, 1) IS NOT NULL)
            AND (job_type <@ ARRAY['hazard', 'risk']::VARCHAR[]))),
    region_grid_spacing float,
    min_magnitude float CONSTRAINT min_magnitude_set
        CHECK(
            ((calc_mode IN ('scenario', 'scenario_damage')) AND (min_magnitude IS NULL))
            OR ((calc_mode NOT IN ('scenario', 'scenario_damage')) AND (min_magnitude IS NOT NULL))),
    investigation_time float CONSTRAINT investigation_time_set
        CHECK(
            ((calc_mode IN ('scenario', 'scenario_damage')) AND (investigation_time IS NULL))
            OR ((calc_mode NOT IN ('scenario', 'scenario_damage')) AND (investigation_time IS NOT NULL))),
    -- One of:
    --      average (Average horizontal)
    --      gmroti50 (Average horizontal (GMRotI50))
    component VARCHAR NOT NULL CONSTRAINT component_value
        CHECK(component IN ('average', 'gmroti50')),
    -- Intensity measure type, one of:
    --      peak ground acceleration (pga)
    --      spectral acceleration (sa)
    --      peak ground velocity (pgv)
    --      peak ground displacement (pgd)
    --      Arias Intensity (ia)
    --      relative significant duration (rsd)
    --      Modified Mercalli Intensity
    -- For UHS calculations, IMT should always be 'sa'.
    imt VARCHAR,
    period float,
    damping float CONSTRAINT damping_is_set
        CHECK(((imt = 'sa') AND (damping IS NOT NULL))
              OR ((imt != 'sa') AND (damping IS NULL))),
    truncation_type VARCHAR NOT NULL CONSTRAINT truncation_type_value
        CHECK(truncation_type IN ('none', 'onesided', 'twosided')),
    truncation_level float NOT NULL DEFAULT 3.0,
    -- Intensity measure levels
    imls float[] CONSTRAINT imls_are_set
        CHECK(
            ((calc_mode NOT IN ('scenario', 'scenario_damage')) AND (imls IS NOT NULL))
            OR ((calc_mode IN ('scenario', 'scenario_damage')) AND (imls IS NULL))),
    -- Probabilities of exceedence
    poes float[] CONSTRAINT poes_are_set
        CHECK(
            ((calc_mode IN ('classical', 'disaggregation', 'uhs')) AND (poes IS NOT NULL))
            OR ((calc_mode IN ('event_based', 'scenario', 'scenario_damage',
                              'classical_bcr', 'event_based_bcr')) AND (poes IS NULL))),
    -- Number of logic tree samples
    realizations integer CONSTRAINT realizations_is_set
        CHECK(
            ((calc_mode IN ('scenario', 'scenario_damage')) AND (realizations IS NULL))
            OR ((calc_mode NOT IN ('scenario', 'scenario_damage')) AND (realizations IS NOT NULL))),
    -- Number of seismicity histories
    histories integer CONSTRAINT histories_is_set
        CHECK(
            ((calc_mode IN ('event_based', 'event_based_bcr') AND (histories IS NOT NULL))
            OR (calc_mode NOT IN ('event_based', 'event_based_bcr')) AND (histories IS NULL))),
    -- ground motion correlation flag
    gm_correlated boolean CONSTRAINT gm_correlated_is_set
        CHECK(
            ((calc_mode IN ('classical', 'disaggregation', 'uhs',
                           'classical_bcr', 'event_based_bcr')) AND (gm_correlated IS NULL))
            OR ((calc_mode IN ('event_based', 'scenario', 'scenario_damage', 'event_based_bcr')) AND (gm_correlated IS NOT NULL))),
    gmf_calculation_number integer CONSTRAINT gmf_calculation_number_is_set
        CHECK(
            ((calc_mode IN ('scenario', 'scenario_damage'))
             AND (gmf_calculation_number IS NOT NULL)
             AND (realizations > 0))
            OR
            ((calc_mode NOT IN ('scenario', 'scenario_damage'))
             AND (gmf_calculation_number IS NULL))),
    rupture_surface_discretization float
        CONSTRAINT rupture_surface_discretization_is_set
        CHECK(
            ((calc_mode IN ('scenario', 'scenario_damage'))
             AND (rupture_surface_discretization IS NOT NULL)
             AND (rupture_surface_discretization > 0))
            OR
            ((calc_mode NOT IN ('scenario', 'scenario_damage'))
             AND (rupture_surface_discretization IS NULL))),
    asset_correlation VARCHAR,
    area_source_discretization float
        CONSTRAINT area_source_discretization_is_set
        CHECK(
            ((calc_mode NOT IN ('scenario', 'scenario_damage')) AND (area_source_discretization IS NOT NULL))
            OR
            ((calc_mode IN ('scenario', 'scenario_damage')) AND (area_source_discretization IS NULL))),
    area_source_magnitude_scaling_relationship VARCHAR
        CONSTRAINT area_source_magnitude_scaling_relationship_is_set
        CHECK(
            ((calc_mode NOT IN ('scenario', 'scenario_damage'))
             AND (area_source_magnitude_scaling_relationship IS NOT NULL))
            OR
            ((calc_mode IN ('scenario', 'scenario_damage'))
             AND (area_source_magnitude_scaling_relationship IS NULL))),
    asset_life_expectancy float
        CONSTRAINT asset_life_expectancy_is_set
        CHECK (
            ((calc_mode IN ('classical_bcr', 'event_based_bcr'))
             AND asset_life_expectancy IS NOT NULL)
            OR
            ((calc_mode NOT IN ('classical_bcr', 'event_based_bcr'))
             AND asset_life_expectancy IS NULL)),
    compute_mean_hazard_curve boolean
        CONSTRAINT compute_mean_hazard_curve_is_set
        CHECK(
            ((calc_mode IN ('classical', 'classical_bcr'))
            AND
            (
                -- If the job is hazard+risk and classical,
                -- make sure compute_mean_hazard_curve is TRUE.
                ((ARRAY['hazard', 'risk']::VARCHAR[] <@ job_type) AND (compute_mean_hazard_curve = TRUE))
                OR
                -- If the job is just classical (and not hazard+risk),
                -- just make sure compute_mean_hazard_curve is not null.
                ((NOT ARRAY['hazard', 'risk']::VARCHAR[] <@ job_type) AND (compute_mean_hazard_curve IS NOT NULL))
            ))
            OR
            ((calc_mode NOT IN ('classical', 'classical_bcr'))
             AND (compute_mean_hazard_curve IS NULL))),
    conditional_loss_poe float[],
    fault_magnitude_scaling_relationship VARCHAR
        CONSTRAINT fault_magnitude_scaling_relationship_is_set
        CHECK(
            ((calc_mode NOT IN ('scenario', 'scenario_damage'))
             AND (fault_magnitude_scaling_relationship IS NOT NULL))
            OR
            ((calc_mode IN ('scenario', 'scenario_damage'))
             AND (fault_magnitude_scaling_relationship IS NULL))),
    fault_magnitude_scaling_sigma float
        CONSTRAINT fault_magnitude_scaling_sigma_is_set
        CHECK(
            ((calc_mode NOT IN ('scenario', 'scenario_damage'))
             AND (fault_magnitude_scaling_sigma IS NOT NULL))
            OR
            ((calc_mode IN ('scenario', 'scenario_damage'))
             AND (fault_magnitude_scaling_sigma IS NULL))),
    fault_rupture_offset float
        CONSTRAINT fault_rupture_offset_is_set
        CHECK(
            ((calc_mode NOT IN ('scenario', 'scenario_damage'))
             AND (fault_rupture_offset IS NOT NULL))
            OR
            ((calc_mode IN ('scenario', 'scenario_damage'))
             AND (fault_rupture_offset IS NULL))),
    fault_surface_discretization float
        CONSTRAINT fault_surface_discretization_is_set
        CHECK(
            ((calc_mode NOT IN ('scenario', 'scenario_damage'))
             AND (fault_surface_discretization IS NOT NULL))
            OR
            ((calc_mode IN ('scenario', 'scenario_damage'))
             AND (fault_surface_discretization IS NULL))),
    gmf_random_seed integer
        CONSTRAINT gmf_random_seed_is_set
        CHECK(
            (calc_mode IN ('scenario', 'scenario_damage', 'event_based')
             AND (gmf_random_seed IS NOT NULL))
            OR
            ((calc_mode NOT IN ('scenario', 'scenario_damage', 'event_based'))
             AND (gmf_random_seed IS NULL))),
    gmpe_lt_random_seed integer
        CONSTRAINT gmpe_lt_random_seed_is_set
        CHECK(
            ((calc_mode NOT IN ('scenario', 'scenario_damage'))
             AND (gmpe_lt_random_seed IS NOT NULL))
            OR
            ((calc_mode IN ('scenario', 'scenario_damage'))
             AND (gmpe_lt_random_seed IS NULL))),
    gmpe_model_name VARCHAR,
    grid_source_magnitude_scaling_relationship VARCHAR,
    include_area_sources boolean
        CONSTRAINT include_area_sources_is_set
        CHECK(
            ((calc_mode NOT IN ('scenario', 'scenario_damage'))
             AND (include_area_sources IS NOT NULL))
            OR
            ((calc_mode IN ('scenario', 'scenario_damage'))
             AND (include_area_sources IS NULL))),
    include_fault_source boolean
        CONSTRAINT include_fault_source_is_set
        CHECK(
            ((calc_mode NOT IN ('scenario', 'scenario_damage'))
             AND (include_fault_source IS NOT NULL))
            OR
            ((calc_mode IN ('scenario', 'scenario_damage'))
             AND (include_fault_source IS NULL))),
    include_grid_sources boolean
        CONSTRAINT include_grid_sources_is_set
        CHECK(
            ((calc_mode NOT IN ('scenario', 'scenario_damage'))
             AND (include_grid_sources IS NOT NULL))
            OR
            ((calc_mode IN ('scenario', 'scenario_damage'))
             AND (include_grid_sources IS NULL))),
    include_subduction_fault_source boolean
        CONSTRAINT include_subduction_fault_source_is_set
        CHECK(
            ((calc_mode NOT IN ('scenario', 'scenario_damage'))
             AND (include_subduction_fault_source IS NOT NULL))
            OR
            ((calc_mode IN ('scenario', 'scenario_damage'))
             AND (include_subduction_fault_source IS NULL))),
    interest_rate float
        CONSTRAINT interest_rate_is_set
        CHECK (
            ((calc_mode IN ('classical_bcr', 'event_based_bcr'))
             AND interest_rate IS NOT NULL)
            OR
            ((calc_mode NOT IN ('classical_bcr', 'event_based_bcr'))
             AND interest_rate IS NULL)),
    -- Loss Ratio Exceedence Matrix steps per interval
    -- Only used for Classical/Classical BCR Risk calculations.
    lrem_steps_per_interval integer
        CONSTRAINT lrem_steps_is_set
        CHECK (
            (calc_mode in ('classical', 'classical_bcr'))
            AND
            (
                -- If this is a Classical or Classical BCR Risk calculation,
                -- lrem_steps_per_interval needs to set.
                ((ARRAY['risk']::VARCHAR[] <@ job_type)
                 AND (lrem_steps_per_interval IS NOT NULL))
                OR
                -- If it's not a Risk calculation, it should be NULL.
                ((NOT ARRAY['risk']::VARCHAR[] <@ job_type)
                 AND (lrem_steps_per_interval IS NULL))
            )
            OR
            (
                (calc_mode NOT IN ('classical', 'classical_bcr'))
                AND (lrem_steps_per_interval IS NULL)
            )),
    loss_curves_output_prefix VARCHAR,
    -- Number of bins in the compute loss histogram.
    -- For Event-Based Risk calculations only.
    loss_histogram_bins INTEGER
        CONSTRAINT loss_histogram_bins_is_set
        CHECK (
            (calc_mode in ('event_based', 'event_based_bcr'))
            AND
            (
                ((ARRAY['risk']::VARCHAR[] <@ job_type)
                 AND (loss_histogram_bins is NOT NULL)
                 AND (loss_histogram_bins >= 1))
                OR
                ((NOT ARRAY['risk']::VARCHAR[] <@ job_type)
                 AND (loss_histogram_bins IS NULL))
            )
            OR
            (
                (calc_mode NOT IN ('event_based', 'event_based_bcr')
                 AND (loss_histogram_bins IS NULL))
            )),
    maximum_distance float
        CONSTRAINT maximum_distance_is_set
        CHECK(
            ((calc_mode IN ('classical', 'disaggregation', 'uhs',
                           'classical_bcr', 'event_based_bcr'))
             AND (maximum_distance IS NOT NULL))
            OR
            ((calc_mode IN ('scenario', 'scenario_damage', 'event_based'))
             AND (maximum_distance IS NULL))),
    quantile_levels float[]
        CONSTRAINT quantile_levels_is_set
        CHECK(
            ((calc_mode = 'classical')
             AND (quantile_levels IS NOT NULL))
            OR
            ((calc_mode != 'classical')
             AND (quantile_levels IS NULL))),
    rupture_aspect_ratio float
        CONSTRAINT rupture_aspect_ratio_is_set
        CHECK(
            ((calc_mode NOT IN ('scenario', 'scenario_damage'))
             AND (rupture_aspect_ratio IS NOT NULL))
            OR
            ((calc_mode IN ('scenario', 'scenario_damage'))
             AND (rupture_aspect_ratio IS NULL))),
    -- Rupture floating type, one of:
    --     Only along strike ( rupture full DDW) (alongstrike)
    --     Along strike and down dip (downdip)
    --     Along strike & centered down dip (centereddowndip)
    rupture_floating_type VARCHAR
        CONSTRAINT rupture_floating_type_is_set
        CHECK(
            ((calc_mode IN ('classical', 'event_based', 'disaggregation', 'uhs',
                           'classical_bcr', 'event_based_bcr'))
             AND (rupture_floating_type IN ('alongstrike', 'downdip', 'centereddowndip')))
            OR
            ((calc_mode IN ('scenario', 'scenario_damage'))
             AND (rupture_floating_type IS NULL))),
    -- Sadigh site type, one of:
    --     Rock (rock)
    --     Deep-Soil (deepsoil)
    sadigh_site_type VARCHAR CONSTRAINT sadigh_site_type_value
        CHECK(sadigh_site_type IS NULL
              OR sadigh_site_type IN ('rock', 'deepsoil')),
    source_model_lt_random_seed integer
        CONSTRAINT source_model_lt_random_seed_is_set
        CHECK(
            ((calc_mode NOT IN ('scenario', 'scenario_damage'))
             AND (source_model_lt_random_seed IS NOT NULL))
            OR
            ((calc_mode IN ('scenario', 'scenario_damage'))
             AND (source_model_lt_random_seed IS NULL))),
    -- Standard deviation, one of:
    --     Total (total)
    --     Inter-Event (interevent)
    --     Intra-Event (intraevent)
    --     None (zero) (zero)
    --     Total (Mag Dependent) (total_mag_dependent)
    --     Total (PGA Dependent) (total_pga_dependent)
    --     Intra-Event (Mag Dependent) (intraevent_mag_dependent)
    standard_deviation_type VARCHAR
        CONSTRAINT standard_deviation_type_is_set
        CHECK(
            ((calc_mode NOT IN ('scenario', 'scenario_damage'))
             AND (standard_deviation_type IN ('total', 'interevent', 'intraevent', 'zero', 'total_mag_dependent', 'total_pga_dependent', 'intraevent_mag_dependent')))
            OR
            ((calc_mode IN ('scenario', 'scenario_damage'))
             AND (standard_deviation_type IS NULL))),
    subduction_fault_magnitude_scaling_relationship VARCHAR
        CONSTRAINT subduction_fault_magnitude_scaling_relationship_is_set
        CHECK(
            ((calc_mode NOT IN ('scenario', 'scenario_damage'))
             AND (subduction_fault_magnitude_scaling_relationship IS NOT NULL))
            OR
            ((calc_mode IN ('scenario', 'scenario_damage'))
             AND (subduction_fault_magnitude_scaling_relationship IS NULL))),
    subduction_fault_magnitude_scaling_sigma float
        CONSTRAINT subduction_fault_magnitude_scaling_sigma_is_set
        CHECK(
            ((calc_mode NOT IN ('scenario', 'scenario_damage'))
             AND (subduction_fault_magnitude_scaling_sigma IS NOT NULL))
            OR
            ((calc_mode IN ('scenario', 'scenario_damage'))
             AND (subduction_fault_magnitude_scaling_sigma IS NULL))),
    subduction_fault_rupture_offset float
        CONSTRAINT subduction_fault_rupture_offset_is_set
        CHECK(
            ((calc_mode NOT IN ('scenario', 'scenario_damage'))
             AND (subduction_fault_rupture_offset IS NOT NULL))
            OR
            ((calc_mode IN ('scenario', 'scenario_damage'))
             AND (subduction_fault_rupture_offset IS NULL))),
    subduction_fault_surface_discretization float
        CONSTRAINT subduction_fault_surface_discretization_is_set
        CHECK(
            ((calc_mode NOT IN ('scenario', 'scenario_damage'))
             AND (subduction_fault_surface_discretization IS NOT NULL))
            OR
            ((calc_mode IN ('scenario', 'scenario_damage'))
             AND (subduction_fault_surface_discretization IS NULL))),
    subduction_rupture_aspect_ratio float
        CONSTRAINT subduction_rupture_aspect_ratio_is_set
        CHECK(
            ((calc_mode NOT IN ('scenario', 'scenario_damage'))
             AND (subduction_rupture_aspect_ratio IS NOT NULL))
            OR
            ((calc_mode IN ('scenario', 'scenario_damage'))
             AND (subduction_rupture_aspect_ratio IS NULL))),
    -- Rupture floating type, one of:
    --     Only along strike ( rupture full DDW) (alongstrike)
    --     Along strike and down dip (downdip)
    --     Along strike & centered down dip (centereddowndip)
    subduction_rupture_floating_type VARCHAR
        CONSTRAINT subduction_rupture_floating_type_is_set
        CHECK(
            ((calc_mode NOT IN ('scenario', 'scenario_damage'))
             AND (subduction_rupture_floating_type IN ('alongstrike', 'downdip', 'centereddowndip')))
            OR
            ((calc_mode IN ('scenario', 'scenario_damage'))
             AND (subduction_rupture_floating_type IS NULL))),
    -- Source as, one of:
    --     Point Sources (pointsources)
    --     Line Sources (random or given strike) (linesources)
    --     Cross Hair Line Sources (crosshairsources)
    --     16 Spoked Line Sources (16spokedsources)
    treat_area_source_as VARCHAR
        CONSTRAINT treat_area_source_as_is_set
        CHECK(
            ((calc_mode NOT IN ('scenario', 'scenario_damage'))
             AND (treat_area_source_as IN ('pointsources', 'linesources', 'crosshairsources', '16spokedsources')))
            OR
            ((calc_mode IN ('scenario', 'scenario_damage'))
             AND (treat_area_source_as IS NULL))),
    treat_grid_source_as VARCHAR
        CONSTRAINT treat_grid_source_as_is_set
        CHECK(
            ((calc_mode NOT IN ('scenario', 'scenario_damage'))
             AND (treat_grid_source_as IN ('pointsources', 'linesources', 'crosshairsources', '16spokedsources')))
            OR
            ((calc_mode IN ('scenario', 'scenario_damage'))
             AND (treat_grid_source_as IS NULL))),
    width_of_mfd_bin float
        CONSTRAINT width_of_mfd_bin_is_set
        CHECK(
            ((calc_mode NOT IN ('scenario', 'scenario_damage'))
             AND (width_of_mfd_bin IS NOT NULL))
            OR
            ((calc_mode IN ('scenario', 'scenario_damage'))
             AND (width_of_mfd_bin IS NULL))),
    lat_bin_limits float[]
        CONSTRAINT lat_bin_limits_valid
        CHECK(
            (((calc_mode = 'disaggregation')
            AND (lat_bin_limits IS NOT NULL)
            AND (-90 <= all(lat_bin_limits))
            AND (90 >= all(lat_bin_limits))
            OR
            ((calc_mode != 'disaggregation')
            AND (lat_bin_limits IS NULL))))),
    lon_bin_limits float[]
        CONSTRAINT lon_bin_limits_valid
        CHECK(
            (((calc_mode = 'disaggregation')
            AND (lon_bin_limits IS NOT NULL)
            AND (-180 <= all(lon_bin_limits))
            AND (180 >= all(lon_bin_limits))
            OR
            ((calc_mode != 'disaggregation')
            AND (lon_bin_limits IS NULL))))),
    mag_bin_limits float[]
        CONSTRAINT mag_bin_limits_is_set
        CHECK(
            ((calc_mode = 'disaggregation')
            AND (mag_bin_limits IS NOT NULL))
            OR
            ((calc_mode != 'disaggregation')
            AND (mag_bin_limits IS NULL))),
    epsilon_bin_limits float[]
        CONSTRAINT epsilon_bin_limits_is_set
        CHECK(
            ((calc_mode = 'disaggregation')
            AND (epsilon_bin_limits IS NOT NULL))
            OR
            ((calc_mode != 'disaggregation')
            AND (epsilon_bin_limits IS NULL))),
    distance_bin_limits float[]
        CONSTRAINT distance_bin_limits_is_set
        CHECK(
            ((calc_mode = 'disaggregation')
            AND (distance_bin_limits IS NOT NULL))
            OR
            ((calc_mode != 'disaggregation')
            AND (distance_bin_limits IS NULL))),
    -- For disaggregation results, choose any (at least 1) of the following:
    --      MagPMF (Magnitude Probability Mass Function)
    --      DistPMF (Distance PMF)
    --      TRTPMF (Tectonic Region Type PMF)
    --      MagDistPMF (Magnitude-Distance PMF)
    --      MagDistEpsPMF (Magnitude-Distance-Epsilon PMF)
    --      LatLonPMF (Latitude-Longitude PMF)
    --      LatLonMagPMF (Latitude-Longitude-Magnitude PMF)
    --      LatLonMagEpsPMF (Latitude-Longitude-Magnitude-Epsilon PMF)
    --      MagTRTPMF (Magnitude-Tectonic Region Type PMF)
    --      LatLonTRTPMF (Latitude-Longitude-Tectonic Region Type PMF)
    --      FullDisaggMatrix (The full disaggregation matrix; includes
    --          Lat, Lon, Magnitude, Epsilon, and Tectonic Region Type)
    disagg_results VARCHAR[]
        CONSTRAINT disagg_results_valid
        CHECK(
            (((calc_mode = 'disaggregation')
            AND (disagg_results IS NOT NULL)
            -- array_length() returns NULL instead 0 when the array length is 0;
            -- I have no idea why.
            AND (array_length(disagg_results, 1) IS NOT NULL)
            AND (disagg_results <@ ARRAY['MagPMF', 'DistPMF', 'TRTPMF',
                                         'MagDistPMF', 'MagDistEpsPMF',
                                         'LatLonPMF', 'LatLonMagPMF',
                                         'LatLonMagEpsPMF',
                                         'MagTRTPMF', 'LatLonTRTPMF',
                                         'FullDisaggMatrix']::VARCHAR[]))
            OR
            ((calc_mode != 'disaggregation')
            AND (disagg_results IS NULL)))),
    uhs_periods float[]
        CONSTRAINT uhs_periods_is_set
        CHECK(
            -- If calc mode is UHS, uhs_periods must be not null and contain at least 1 element
            ((calc_mode = 'uhs') AND (uhs_periods IS NOT NULL) AND (array_length(uhs_periods, 1) > 0))
            OR
            ((calc_mode != 'uhs') AND (uhs_periods IS NULL))),
    reference_vs30_value float,
    vs30_type VARCHAR DEFAULT 'measured' CONSTRAINT vs30_type_value
        CHECK(vs30_type IN ('measured', 'inferred')),
    depth_to_1pt_0km_per_sec float DEFAULT 100.0
        CONSTRAINT depth_to_1pt_0km_per_sec_above_zero
        CHECK(depth_to_1pt_0km_per_sec > 0.0),
    reference_depth_to_2pt5km_per_sec_param float,
    -- timestamp
    last_update timestamp without time zone
        DEFAULT timezone('UTC'::text, now()) NOT NULL
) TABLESPACE uiapi_ts;
SELECT AddGeometryColumn('uiapi', 'oq_job_profile', 'region', 4326, 'POLYGON', 2);
SELECT AddGeometryColumn('uiapi', 'oq_job_profile', 'sites', 4326, 'MULTIPOINT', 2);
-- Params can either contain a site list ('sites') or
-- region + region_grid_spacing, but not both.
ALTER TABLE uiapi.oq_job_profile ADD CONSTRAINT oq_job_profile_geometry CHECK(
    ((region IS NOT NULL) AND (region_grid_spacing IS NOT NULL)
        AND (sites IS NULL))
    OR ((region IS NULL) AND (region_grid_spacing IS NULL)
        AND (sites IS NOT NULL)));


-- A single OpenQuake calculation engine output. The data may reside in a file
-- or in the database.
CREATE TABLE uiapi.output (
    id SERIAL PRIMARY KEY,
    owner_id INTEGER NOT NULL,
    oq_job_id INTEGER NOT NULL,
    -- The full path of the output file on the server, optional and only set
    -- for outputs with NRML/XML files.
    path VARCHAR UNIQUE,
    -- The GUI display name to be used for this output.
    display_name VARCHAR NOT NULL,
    -- Output type, one of:
    --      hazard_curve
    --      hazard_map
    --      gmf
    --      ses
    --      complete_lt_ses (complete logic tree SES)
    --      loss_curve
    --      loss_map
    --      collapse_map
    --      bcr_distribution
    --      agg_loss_curve
    --      dmg_dist_per_asset
    --      dmg_dist_per_taxonomy
    --      dmg_dist_total
    output_type VARCHAR NOT NULL CONSTRAINT output_type_value
        CHECK(output_type IN ('unknown', 'hazard_curve', 'hazard_map',
            'gmf', 'ses', 'complete_lt_ses', 'loss_curve', 'loss_map', 'collapse_map',
            'bcr_distribution', 'uh_spectra', 'agg_loss_curve',
            'dmg_dist_per_asset', 'dmg_dist_per_taxonomy', 'dmg_dist_total')),
    last_update timestamp without time zone
        DEFAULT timezone('UTC'::text, now()) NOT NULL
) TABLESPACE uiapi_ts;


-- A place to store error information in the case of a job failure.
CREATE TABLE uiapi.error_msg (
    id SERIAL PRIMARY KEY,
    oq_job_id INTEGER NOT NULL,
    -- Summary of the error message.
    brief VARCHAR NOT NULL,
    -- The full error message.
    detailed VARCHAR NOT NULL
) TABLESPACE uiapi_ts;


-- Associate inputs and jobs
CREATE TABLE uiapi.input2job (
    id SERIAL PRIMARY KEY,
    input_id INTEGER NOT NULL,
    oq_job_id INTEGER NOT NULL,
    UNIQUE (input_id, oq_job_id)
) TABLESPACE uiapi_ts;


-- Associate an 'lt_source' type input (a logic tree source) with 'source'
-- type inputs (hazard sources referenced by the logic tree source).
-- This is needed for worker-side logic tree processing.
CREATE TABLE uiapi.src2ltsrc (
    id SERIAL PRIMARY KEY,
    -- foreign key to the input of type 'source'
    hzrd_src_id INTEGER NOT NULL,
    -- foreign key to the input of type 'lt_source'
    lt_src_id INTEGER NOT NULL,
    -- Due to input file reuse, the original file name may deviate from
    -- the current. We hence need to capture the latter.
    filename VARCHAR NOT NULL,
    UNIQUE (hzrd_src_id, lt_src_id)
) TABLESPACE uiapi_ts;


-- Associate inputs and uploads
CREATE TABLE uiapi.input2upload (
    id SERIAL PRIMARY KEY,
    input_id INTEGER NOT NULL,
    upload_id INTEGER NOT NULL,
    UNIQUE (input_id, upload_id)
) TABLESPACE uiapi_ts;


-- Associate jobs and their profiles, a job may be associated with one profile
-- only.
CREATE TABLE uiapi.job2profile (
    id SERIAL PRIMARY KEY,
    oq_job_id INTEGER NOT NULL,
    oq_job_profile_id INTEGER NOT NULL,
    UNIQUE (oq_job_id)
) TABLESPACE uiapi_ts;


-- Hazard map header
CREATE TABLE hzrdr.hazard_map (
    id SERIAL PRIMARY KEY,
    output_id INTEGER NOT NULL,
    poe float NOT NULL,
    -- Statistic type, one of:
    --      mean
    --      quantile
    statistic_type VARCHAR CONSTRAINT statistic_type_value
        CHECK(statistic_type IN ('mean', 'quantile')),
    -- Quantile value (only for "quantile" statistics)
    quantile float CONSTRAINT quantile_value
        CHECK(
            ((statistic_type = 'quantile') AND (quantile IS NOT NULL))
            OR (((statistic_type <> 'quantile') AND (quantile IS NULL))))
) TABLESPACE hzrdr_ts;


-- Hazard map data.
CREATE TABLE hzrdr.hazard_map_data (
    id SERIAL PRIMARY KEY,
    hazard_map_id INTEGER NOT NULL,
    value float NOT NULL
) TABLESPACE hzrdr_ts;
SELECT AddGeometryColumn('hzrdr', 'hazard_map_data', 'location', 4326, 'POINT', 2);
ALTER TABLE hzrdr.hazard_map_data ALTER COLUMN location SET NOT NULL;


-- Hazard curve data.
CREATE TABLE hzrdr.hazard_curve (
    id SERIAL PRIMARY KEY,
    output_id INTEGER NOT NULL,
    lt_realization_id INTEGER,  -- lt_realization FK, only required for non-statistical curves
    investigation_time float NOT NULL,
    imt VARCHAR NOT NULL CONSTRAINT hazard_curve_imt
        CHECK(imt in ('PGA', 'PGV', 'PGD', 'SA', 'IA', 'RSD', 'MMI')),
    imls float[] NOT NULL,
    statistics VARCHAR CONSTRAINT hazard_curve_statistics
        CHECK(statistics IS NULL OR
              statistics IN ('mean', 'quantile')),
    -- Quantile value (only for "quantile" statistics)
    quantile float CONSTRAINT quantile_value
        CHECK(
            ((statistics = 'quantile') AND (quantile IS NOT NULL))
            OR (((statistics != 'quantile') AND (quantile IS NULL)))),
    sa_period float CONSTRAINT hazard_curve_sa_period
        CHECK(
            ((imt = 'SA') AND (sa_period IS NOT NULL))
            OR ((imt != 'SA') AND (sa_period IS NULL))),
    sa_damping float CONSTRAINT hazard_curve_sa_damping
        CHECK(
            ((imt = 'SA') AND (sa_damping IS NOT NULL))
            OR ((imt != 'SA') AND (sa_damping IS NULL)))
) TABLESPACE hzrdr_ts;


-- Hazard curve node data.
CREATE TABLE hzrdr.hazard_curve_data (
    id SERIAL PRIMARY KEY,
    hazard_curve_id INTEGER NOT NULL,
    -- Probabilities of exceedence
    poes float[] NOT NULL
) TABLESPACE hzrdr_ts;
SELECT AddGeometryColumn('hzrdr', 'hazard_curve_data', 'location', 4326, 'POINT', 2);
ALTER TABLE hzrdr.hazard_curve_data ALTER COLUMN location SET NOT NULL;


-- Stochastic Event Set Collection
-- A container for all of the Stochastic Event Sets in a given
-- logic tree realization.
CREATE TABLE hzrdr.ses_collection (
    id SERIAL PRIMARY KEY,
    output_id INTEGER NOT NULL,
    -- If `lt_realization_id` is NULL, this is a `complete logic tree`
    -- Stochastic Event Set Collection, containing a single stochastic
    -- event set containing all of the ruptures from the entire
    -- calculation.
    lt_realization_id INTEGER CONSTRAINT ses_collection_lt_realization_check
        CHECK(
            -- Case 1: Normal stochastic event set
            ((lt_realization_id IS NOT NULL) AND (complete_logic_tree_ses = FALSE))
            -- Case 2: Stochastic event set containing all ruptures for the entire
            -- logic tree.
            OR ((lt_realization_id IS NULL) AND (complete_logic_tree_ses = TRUE))),
    -- A flag to indicate that this is a `complete logic
    -- tree` SES collection.
    complete_logic_tree_ses BOOLEAN NOT NULL DEFAULT FALSE
) TABLESPACE hzrdr_ts;

-- Stochastic Event Set: A container for 1 or more ruptures associated with a
-- specific investigation time span.
CREATE TABLE hzrdr.ses (
    id SERIAL PRIMARY KEY,
    ses_collection_id INTEGER NOT NULL,
    investigation_time float NOT NULL,
    -- Order number of this Stochastic Event Set in a series of SESs
    -- (for a given logic tree realization).
<<<<<<< HEAD
    ordinal INTEGER NOT NULL
=======
    ordinal INTEGER CONSTRAINT ses_ordinal_check
        CHECK(
            -- Case 1: Normal stochastic event set
            ((ordinal IS NOT NULL) AND (complete_logic_tree_ses = FALSE))
            -- Case 2: Stochastic event set containing all ruptures for the entire
            -- logic tree.
            OR (ordinal IS NULL) AND (complete_logic_tree_ses = TRUE)),
    -- A flag to indicate that this is a `complete logic
    -- tree` SES.
    -- If `true`, there should be no `ordinal` specified.
    complete_logic_tree_ses BOOLEAN NOT NULL DEFAULT FALSE
>>>>>>> 568ce782
) TABLESPACE hzrdr_ts;

-- A rupture as part of a Stochastic Event Set.
-- Ruptures will have different geometrical definitions, depending on whether
-- the event was generated from a point/area source or a simple/complex fault
-- source.
CREATE TABLE hzrdr.ses_rupture (
    id SERIAL PRIMARY KEY,
    ses_id INTEGER NOT NULL,
    magnitude float NOT NULL,
    strike float NOT NULL,
    dip float NOT NULL,
    rake float NOT NULL,
    tectonic_region_type VARCHAR NOT NULL,
    is_from_fault_source BOOLEAN NOT NULL,
    lons BYTEA NOT NULL,
    lats BYTEA NOT NULL,
    depths BYTEA NOT NULL
) TABLESPACE hzrdr_ts;


CREATE TABLE hzrdr.gmf_collection (
    id SERIAL PRIMARY KEY,
    output_id INTEGER NOT NULL,  -- FK to output.id
    lt_realization_id INTEGER NOT NULL -- FK to lt_realization.id
) TABLESPACE hzrdr_ts;

CREATE TABLE hzrdr.gmf_set (
    id SERIAL PRIMARY KEY,
    gmf_collection_id INTEGER NOT NULL,  -- FK to gmf_collection.id
    investigation_time float NOT NULL,
    -- Keep track of the stochastic event set which this GMF set is associated with
    ses_ordinal INTEGER NOT NULL
) TABLESPACE hzrdr_ts;

CREATE TABLE hzrdr.gmf (
    id SERIAL PRIMARY KEY,
    gmf_set_id INTEGER NOT NULL,  -- FK to gmf_set.id
    imt VARCHAR NOT NULL CONSTRAINT hazard_curve_imt
        CHECK(imt in ('PGA', 'PGV', 'PGD', 'SA', 'IA', 'RSD', 'MMI')),
    sa_period float CONSTRAINT gmf_sa_period
        CHECK(
            ((imt = 'SA') AND (sa_period IS NOT NULL))
            OR ((imt != 'SA') AND (sa_period IS NULL))),
    sa_damping float CONSTRAINT gmf_sa_damping
        CHECK(
            ((imt = 'SA') AND (sa_damping IS NOT NULL))
            OR ((imt != 'SA') AND (sa_damping IS NULL)))
) TABLESPACE hzrdr_ts;

CREATE TABLE hzrdr.gmf_node (
    id SERIAL PRIMARY KEY,
    gmf_id INTEGER NOT NULL,  -- FK to gmf.id
    iml float NOT NULL
) TABLESPACE hzrdr_ts;
SELECT AddGeometryColumn('hzrdr', 'gmf_node', 'location', 4326, 'POINT', 2);
ALTER TABLE hzrdr.gmf_node ALTER COLUMN location SET NOT NULL;


-- GMF data.
-- TODO: DEPRECATED; use gmf_collection, gmf_set, gmf, and gmf_node
CREATE TABLE hzrdr.gmf_data (
    id SERIAL PRIMARY KEY,
    output_id INTEGER NOT NULL,
    -- Ground motion value
    ground_motion float NOT NULL
) TABLESPACE hzrdr_ts;
SELECT AddGeometryColumn('hzrdr', 'gmf_data', 'location', 4326, 'POINT', 2);
ALTER TABLE hzrdr.gmf_data ALTER COLUMN location SET NOT NULL;


-- Uniform Hazard Spectra
--
-- A collection of Uniform Hazard Spectrum which share a set of periods.
-- A UH Spectrum has a PoE (Probability of Exceedence) and is conceptually
-- composed of a set of 2D matrices, 1 matrix per site/point of interest.
-- Each 2D matrix has a number of rows equal to `realizations` and a number of
-- columns equal to the number of `periods`.
CREATE TABLE hzrdr.uh_spectra (
    id SERIAL PRIMARY KEY,
    output_id INTEGER NOT NULL,
    timespan float NOT NULL CONSTRAINT valid_uhs_timespan
        CHECK (timespan > 0.0),
    realizations INTEGER NOT NULL CONSTRAINT uh_spectra_realizations_is_set
        CHECK (realizations >= 1),
    -- There should be at least 1 period value defined.
    periods float[] NOT NULL CONSTRAINT uh_spectra_periods_is_set
        CHECK ((periods <> '{}'))
) TABLESPACE hzrdr_ts;


-- Uniform Hazard Spectrum
--
-- * "Uniform" meaning "the same PoE"
-- * "Spectrum" because it covers a range/band of periods/frequencies
CREATE TABLE hzrdr.uh_spectrum (
    id SERIAL PRIMARY KEY,
    uh_spectra_id INTEGER NOT NULL,
    poe float NOT NULL CONSTRAINT uh_spectrum_poe_is_set
        CHECK ((poe >= 0.0) AND (poe <= 1.0))
) TABLESPACE hzrdr_ts;


-- Uniform Hazard Spectrum Data
--
-- A single "row" of data in a UHS matrix for a specific site/point of interest.
CREATE TABLE hzrdr.uh_spectrum_data (
    id SERIAL PRIMARY KEY,
    uh_spectrum_id INTEGER NOT NULL, -- Unique -> (uh_spectrum_id, realization, location)
    -- logic tree sample number for this calculation result,
    -- from 0 to N
    realization INTEGER NOT NULL,
    sa_values float[] NOT NULL CONSTRAINT sa_values_is_set
        CHECK ((sa_values <> '{}'))
) TABLESPACE hzrdr_ts;
SELECT AddGeometryColumn('hzrdr', 'uh_spectrum_data', 'location', 4326, 'POINT', 2);
ALTER TABLE hzrdr.uh_spectrum_data ALTER COLUMN location SET NOT NULL;


-- keep track of logic tree realization progress for a given calculation
CREATE TABLE hzrdr.lt_realization (
    id SERIAL PRIMARY KEY,
    hazard_calculation_id INTEGER NOT NULL,
    ordinal INTEGER NOT NULL,
    -- random seed number, used only for monte-carlo sampling of logic trees
    seed INTEGER,
    -- path weight, used only for full paths enumeration
    weight NUMERIC CONSTRAINT seed_weight_xor
        CHECK ((seed IS NULL AND weight IS NOT NULL)
               OR (seed IS NOT NULL AND weight IS NULL)),
    -- A list of the logic tree branchIDs which indicate the path taken through the tree
    sm_lt_path VARCHAR[] NOT NULL,
    -- A list of the logic tree branchIDs which indicate the path taken through the tree
    gsim_lt_path VARCHAR[] NOT NULL,
    is_complete BOOLEAN DEFAULT FALSE,
    total_sources INTEGER NOT NULL,
    completed_sources INTEGER NOT NULL DEFAULT 0
) TABLESPACE hzrdr_ts;


-- Loss map data.
CREATE TABLE riskr.loss_map (
    id SERIAL PRIMARY KEY,
    output_id INTEGER NOT NULL, -- FK to output.id
    scenario BOOLEAN NOT NULL,
    loss_map_ref VARCHAR,
    end_branch_label VARCHAR,
    category VARCHAR,
    unit VARCHAR, -- e.g. USD, EUR
    timespan float CONSTRAINT valid_timespan
        CHECK (timespan > 0.0),
    -- poe is significant only for non-scenario calculations
    poe float CONSTRAINT valid_poe
        CHECK ((NOT scenario AND (poe >= 0.0) AND (poe <= 1.0))
               OR (scenario AND poe IS NULL))
) TABLESPACE riskr_ts;

CREATE TABLE riskr.loss_map_data (
    id SERIAL PRIMARY KEY,
    loss_map_id INTEGER NOT NULL, -- FK to loss_map.id
    asset_ref VARCHAR NOT NULL,
    value float NOT NULL,
    -- for non-scenario calculations std_dev is 0
    std_dev float NOT NULL DEFAULT 0.0
) TABLESPACE riskr_ts;
SELECT AddGeometryColumn('riskr', 'loss_map_data', 'location', 4326, 'POINT', 2);
ALTER TABLE riskr.loss_map_data ALTER COLUMN location SET NOT NULL;


-- Loss curve.
CREATE TABLE riskr.loss_curve (
    id SERIAL PRIMARY KEY,
    output_id INTEGER NOT NULL,
    aggregate BOOLEAN NOT NULL DEFAULT false,

    end_branch_label VARCHAR,
    category VARCHAR,
    unit VARCHAR -- e.g. EUR, USD
) TABLESPACE riskr_ts;


-- Loss curve data. Holds the asset, its position and value plus the calculated
-- curve.
CREATE TABLE riskr.loss_curve_data (
    id SERIAL PRIMARY KEY,
    loss_curve_id INTEGER NOT NULL,

    asset_ref VARCHAR NOT NULL,
    losses float[] NOT NULL CONSTRAINT non_negative_losses
        CHECK (0 <= ALL(losses)),
    -- Probabilities of exceedence
    poes float[] NOT NULL
) TABLESPACE riskr_ts;
SELECT AddGeometryColumn('riskr', 'loss_curve_data', 'location', 4326, 'POINT',
                         2);
ALTER TABLE riskr.loss_curve_data ALTER COLUMN location SET NOT NULL;


-- Aggregate loss curve data.  Holds the probability of exceedence of certain
-- levels of losses for the whole exposure model.
CREATE TABLE riskr.aggregate_loss_curve_data (
    id SERIAL PRIMARY KEY,
    loss_curve_id INTEGER NOT NULL,

    losses float[] NOT NULL CONSTRAINT non_negative_losses
        CHECK (0 <= ALL(losses)),
    -- Probabilities of exceedence
    poes float[] NOT NULL
) TABLESPACE riskr_ts;


-- Collapse map data.
CREATE TABLE riskr.collapse_map (
    id SERIAL PRIMARY KEY,
    output_id INTEGER NOT NULL, -- FK to output.id
    exposure_model_id INTEGER NOT NULL -- FK to exposure_model.id
) TABLESPACE riskr_ts;

CREATE TABLE riskr.collapse_map_data (
    id SERIAL PRIMARY KEY,
    collapse_map_id INTEGER NOT NULL, -- FK to collapse_map.id
    asset_ref VARCHAR NOT NULL,
    value float NOT NULL,
    std_dev float NOT NULL
) TABLESPACE riskr_ts;
SELECT AddGeometryColumn('riskr', 'collapse_map_data', 'location', 4326, 'POINT', 2);
ALTER TABLE riskr.collapse_map_data ALTER COLUMN location SET NOT NULL;


-- Benefit-cost ratio distribution
CREATE TABLE riskr.bcr_distribution (
    id SERIAL PRIMARY KEY,
    output_id INTEGER NOT NULL, -- FK to output.id
    exposure_model_id INTEGER NOT NULL -- FK to exposure_model.id
) TABLESPACE riskr_ts;

CREATE TABLE riskr.bcr_distribution_data (
    id SERIAL PRIMARY KEY,
    bcr_distribution_id INTEGER NOT NULL, -- FK to bcr_distribution.id
    asset_ref VARCHAR NOT NULL,
    bcr float NOT NULL CONSTRAINT bcr_value
        CHECK (bcr >= 0.0)
) TABLESPACE riskr_ts;
SELECT AddGeometryColumn('riskr', 'bcr_distribution_data', 'location', 4326, 'POINT', 2);
ALTER TABLE riskr.bcr_distribution_data ALTER COLUMN location SET NOT NULL;


-- Damage Distribution Per Asset
CREATE TABLE riskr.dmg_dist_per_asset (
    id SERIAL PRIMARY KEY,
    output_id INTEGER NOT NULL,  -- FK to uiapi.output.id
    dmg_states VARCHAR[] NOT NULL,
    end_branch_label VARCHAR
) TABLESPACE riskr_ts;

CREATE TABLE riskr.dmg_dist_per_asset_data (
    id SERIAL PRIMARY KEY,
    dmg_dist_per_asset_id INTEGER NOT NULL,  -- FK to riskr.dmg_dist_per_asset.id
    exposure_data_id INTEGER NOT NULL,  -- FK to oqmif.exposure_data.id
    dmg_state VARCHAR NOT NULL,
    mean float NOT NULL,
    stddev float NOT NULL
) TABLESPACE riskr_ts;
SELECT AddGeometryColumn('riskr', 'dmg_dist_per_asset_data', 'location', 4326, 'POINT', 2);
ALTER TABLE riskr.dmg_dist_per_asset_data ALTER COLUMN location SET NOT NULL;


-- Damage Distrubtion Per Taxonomy
CREATE TABLE riskr.dmg_dist_per_taxonomy (
    id SERIAL PRIMARY KEY,
    output_id INTEGER NOT NULL,  -- FK to uiapi.output.id
    dmg_states VARCHAR[] NOT NULL,
    end_branch_label VARCHAR
) TABLESPACE riskr_ts;

CREATE TABLE riskr.dmg_dist_per_taxonomy_data (
    id SERIAL PRIMARY KEY,
    dmg_dist_per_taxonomy_id INTEGER NOT NULL,  -- FK riskr.dmg_dist_per_taxonomy.id
    taxonomy VARCHAR NOT NULL,
    dmg_state VARCHAR NOT NULL,
    mean float NOT NULL,
    stddev float NOT NULL
) TABLESPACE riskr_ts;


-- Total Damage Distribution
CREATE TABLE riskr.dmg_dist_total (
    id SERIAL PRIMARY KEY,
    output_id INTEGER NOT NULL,  -- FK to uiapi.output.id
    dmg_states VARCHAR[] NOT NULL,
    end_branch_label VARCHAR
) TABLESPACE riskr_ts;

CREATE TABLE riskr.dmg_dist_total_data (
    id SERIAL PRIMARY KEY,
    dmg_dist_total_id INTEGER NOT NULL,  -- FK to riskr.dmg_dist_total.id
    dmg_state VARCHAR NOT NULL,
    mean float NOT NULL,
    stddev float NOT NULL
) TABLESPACE riskr_ts;


-- Exposure model
-- Abbreviations:
--      coco: contents cost
--      reco: retrofitting cost
--      stco: structural cost
CREATE TABLE oqmif.exposure_model (
    id SERIAL PRIMARY KEY,
    owner_id INTEGER NOT NULL,
    -- Associates the risk exposure model with an input file
    input_id INTEGER NOT NULL,
    name VARCHAR NOT NULL,
    description VARCHAR,
    -- the taxonomy system used to classify the assets
    taxonomy_source VARCHAR,
    -- e.g. "buildings", "bridges" etc.
    category VARCHAR NOT NULL,

    -- area type
    area_type VARCHAR CONSTRAINT area_type_value
        CHECK(area_type IS NULL OR area_type = 'per_asset'
              OR area_type = 'aggregated'),

    -- area unit
    area_unit VARCHAR,

    -- contents cost type
    coco_type VARCHAR CONSTRAINT coco_type_value
        CHECK(coco_type IS NULL OR coco_type = 'per_asset'
              OR coco_type = 'per_area' OR coco_type = 'aggregated'),
    -- contents cost unit
    coco_unit VARCHAR,

    -- retrofitting cost type
    reco_type VARCHAR CONSTRAINT reco_type_value
        CHECK(reco_type IS NULL OR reco_type = 'per_asset'
              OR reco_type = 'per_area' OR reco_type = 'aggregated'),
    -- retrofitting cost unit
    reco_unit VARCHAR,

    -- structural cost type
    stco_type VARCHAR CONSTRAINT stco_type_value
        CHECK(stco_type IS NULL OR stco_type = 'per_asset'
              OR stco_type = 'per_area' OR stco_type = 'aggregated'),
    -- structural cost unit
    stco_unit VARCHAR,

    last_update timestamp without time zone
        DEFAULT timezone('UTC'::text, now()) NOT NULL
) TABLESPACE oqmif_ts;


-- Per-asset exposure data
CREATE TABLE oqmif.exposure_data (
    id SERIAL PRIMARY KEY,
    exposure_model_id INTEGER NOT NULL,
    -- the asset reference is unique within an exposure model.
    asset_ref VARCHAR NOT NULL,

    -- vulnerability function reference
    taxonomy VARCHAR NOT NULL,

    -- structural cost
    stco float CONSTRAINT stco_value CHECK(stco >= 0.0),
    -- retrofitting cost
    reco float CONSTRAINT reco_value CHECK(reco >= 0.0),
    -- contents cost
    coco float CONSTRAINT coco_value CHECK(coco >= 0.0),

    -- number of assets, people etc.
    number_of_units float CONSTRAINT number_of_units_value
        CHECK(number_of_units >= 0.0),
    area float CONSTRAINT area_value CHECK(area >= 0.0),

    -- insurance coverage limit
    ins_limit float,
    -- insurance deductible
    deductible float,

    last_update timestamp without time zone
        DEFAULT timezone('UTC'::text, now()) NOT NULL,
    UNIQUE (exposure_model_id, asset_ref)
) TABLESPACE oqmif_ts;
SELECT AddGeometryColumn('oqmif', 'exposure_data', 'site', 4326, 'POINT', 2);
ALTER TABLE oqmif.exposure_data ALTER COLUMN site SET NOT NULL;


CREATE TABLE oqmif.occupancy (
    id SERIAL PRIMARY KEY,
    exposure_data_id INTEGER NOT NULL,
    description VARCHAR NOT NULL,
    occupants INTEGER NOT NULL
) TABLESPACE oqmif_ts;


-- Vulnerability model
CREATE TABLE riski.vulnerability_model (
    id SERIAL PRIMARY KEY,
    owner_id INTEGER NOT NULL,
    -- Associates the risk vulnerability model with an input file
    input_id INTEGER,
    name VARCHAR NOT NULL,
    description VARCHAR,
    imt VARCHAR NOT NULL CONSTRAINT imt_value
        CHECK(imt IN ('pga', 'sa', 'pgv', 'pgd', 'ia', 'rsd', 'mmi')),
    imls float[] NOT NULL,
    -- e.g. "buildings", "bridges" etc.
    category VARCHAR NOT NULL,
    last_update timestamp without time zone
        DEFAULT timezone('UTC'::text, now()) NOT NULL
) TABLESPACE riski_ts;


-- Vulnerability function
CREATE TABLE riski.vulnerability_function (
    id SERIAL PRIMARY KEY,
    vulnerability_model_id INTEGER NOT NULL,
    -- The vulnerability function reference is unique within an vulnerability
    -- model.
    taxonomy VARCHAR NOT NULL,
    -- Please note: there must be one loss ratio and coefficient of variation
    -- per IML value defined in the referenced vulnerability model.
    loss_ratios float[] NOT NULL CONSTRAINT loss_ratio_values
        CHECK (0.0 <= ALL(loss_ratios) AND 1.0 >= ALL(loss_ratios)),
    -- Coefficients of variation
    covs float[] NOT NULL,
    last_update timestamp without time zone
        DEFAULT timezone('UTC'::text, now()) NOT NULL,
    UNIQUE (vulnerability_model_id, taxonomy)
) TABLESPACE riski_ts;


-- Fragility model
CREATE TABLE riski.fragility_model (
    id SERIAL PRIMARY KEY,
    owner_id INTEGER NOT NULL,
    -- Associates the risk fragility model with an input file
    input_id INTEGER NOT NULL,
    description VARCHAR,
    -- Fragility model format: one of "discrete", "continuous"
    format VARCHAR NOT NULL CONSTRAINT format_value
        CHECK(format IN ('continuous', 'discrete')),
    -- Limit states
    lss VARCHAR[] NOT NULL,
    -- Intensity measure levels, only applicable to discrete fragility models.
    imls float[],
    -- Intensity measure type, only applicable to discrete fragility models.
    imt VARCHAR(16),
    -- IML unit of measurement
    iml_unit VARCHAR(16),
    -- minimum IML value, only applicable to continuous fragility models.
    min_iml float,
    -- maximum IML value, only applicable to continuous fragility models.
    max_iml float,
    -- defines the IML after which damage is observed, only applicable to
    -- discrete fragility models.
    no_damage_limit float,
    last_update timestamp without time zone
        DEFAULT timezone('UTC'::text, now()) NOT NULL
) TABLESPACE riski_ts;


-- Continuous fragility function
CREATE TABLE riski.ffc (
    id SERIAL PRIMARY KEY,
    fragility_model_id INTEGER NOT NULL,
    -- limit state index, facilitates the ordering of fragility functions in
    -- accordance to limit states
    lsi smallint NOT NULL CONSTRAINT lsi_value CHECK(lsi > 0),
    -- limit state
    ls VARCHAR NOT NULL,
    -- taxonomy
    taxonomy VARCHAR NOT NULL,
    -- Optional function/distribution type e.g. lognormal
    ftype VARCHAR,
    mean float NOT NULL,
    stddev float NOT NULL,
    last_update timestamp without time zone
        DEFAULT timezone('UTC'::text, now()) NOT NULL,
    -- The combination of limit state and taxonomy is unique within an
    -- fragility model.
    UNIQUE (fragility_model_id, taxonomy, lsi)
) TABLESPACE riski_ts;


-- Discrete fragility function
CREATE TABLE riski.ffd (
    id SERIAL PRIMARY KEY,
    fragility_model_id INTEGER NOT NULL,
    -- limit state index, facilitates the ordering of fragility functions in
    -- accordance to limit states
    lsi smallint NOT NULL CONSTRAINT lsi_value CHECK(lsi > 0),
    -- limit state
    ls VARCHAR NOT NULL,
    -- taxonomy
    taxonomy VARCHAR NOT NULL,
    poes float[] NOT NULL CONSTRAINT poes_values
        CHECK (0.0 <= ALL(poes) AND 1.0 >= ALL(poes)),
    last_update timestamp without time zone
        DEFAULT timezone('UTC'::text, now()) NOT NULL,
    -- The combination of limit state and taxonomy is unique within an
    -- fragility model.
    UNIQUE (fragility_model_id, taxonomy, lsi)
) TABLESPACE riski_ts;


-- keep track of sources considered in a calculation, per logic tree realization
CREATE TABLE htemp.source_progress (
    id SERIAL PRIMARY KEY,
    lt_realization_id INTEGER NOT NULL,
    parsed_source_id INTEGER NOT NULL,
    is_complete BOOLEAN NOT NULL DEFAULT FALSE
) TABLESPACE htemp_ts;

CREATE TABLE htemp.hazard_curve_progress (
    -- This table will contain 1 record per IMT per logic tree realization
    -- for a given calculation.
    id SERIAL PRIMARY KEY,
    lt_realization_id INTEGER NOT NULL,
    imt VARCHAR NOT NULL,
    -- stores a pickled numpy array for intermediate results
    -- array is 2d: sites x IMLs
    -- each row indicates a site,
    -- each column holds the PoE value for the IML at that index
    result_matrix BYTEA NOT NULL
) TABLESPACE htemp_ts;

-- pre-computed calculation point of interest to site parameters table
CREATE TABLE htemp.site_data (
    id SERIAL PRIMARY KEY,
    hazard_calculation_id INTEGER NOT NULL,
    -- All 6 fields will contain pickled numpy arrays with all of the locations
    -- and site parameters for the sites of interest for a calculation.
    lons BYTEA NOT NULL,
    lats BYTEA NOT NULL,
    vs30s BYTEA NOT NULL,
    vs30_measured BYTEA NOT NULL,
    z1pt0s BYTEA NOT NULL,
    z2pt5s BYTEA NOT NULL
) TABLESPACE htemp_ts;


------------------------------------------------------------------------
-- Constraints (foreign keys etc.) go here
------------------------------------------------------------------------
ALTER TABLE admin.oq_user ADD CONSTRAINT admin_oq_user_organization_fk
FOREIGN KEY (organization_id) REFERENCES admin.organization(id) ON DELETE RESTRICT;

ALTER TABLE hzrdi.site_model ADD CONSTRAINT hzrdi_site_model_input_fk
FOREIGN KEY (input_id) REFERENCES uiapi.input(id) ON DELETE RESTRICT;

ALTER TABLE hzrdi.parsed_source ADD CONSTRAINT hzrdi_parsed_source_input_fk
FOREIGN KEY (input_id) REFERENCES uiapi.input(id) ON DELETE RESTRICT;

ALTER TABLE eqcat.catalog ADD CONSTRAINT eqcat_catalog_owner_fk
FOREIGN KEY (owner_id) REFERENCES admin.oq_user(id) ON DELETE RESTRICT;

ALTER TABLE eqcat.catalog ADD CONSTRAINT eqcat_catalog_magnitude_fk
FOREIGN KEY (magnitude_id) REFERENCES eqcat.magnitude(id) ON DELETE RESTRICT;

ALTER TABLE eqcat.catalog ADD CONSTRAINT eqcat_catalog_surface_fk
FOREIGN KEY (surface_id) REFERENCES eqcat.surface(id) ON DELETE RESTRICT;

ALTER TABLE uiapi.oq_job ADD CONSTRAINT uiapi_oq_job_owner_fk
FOREIGN KEY (owner_id) REFERENCES admin.oq_user(id) ON DELETE RESTRICT;

ALTER TABLE uiapi.oq_job ADD CONSTRAINT uiapi_oq_job_hazard_calculation
FOREIGN KEY (hazard_calculation_id) REFERENCES uiapi.hazard_calculation(id)
ON DELETE RESTRICT;

ALTER TABLE uiapi.hazard_calculation ADD CONSTRAINT uiapi_hazard_calculation_owner_fk
FOREIGN KEY (owner_id) REFERENCES admin.oq_user(id) ON DELETE RESTRICT;

ALTER TABLE uiapi.input2hcalc ADD CONSTRAINT uiapi_input2hcalc_input_fk
FOREIGN KEY (input_id) REFERENCES uiapi.input(id) ON DELETE RESTRICT;

ALTER TABLE uiapi.input2hcalc ADD CONSTRAINT uiapi_input2hcalc_hazard_calculation_fk
FOREIGN KEY (hazard_calculation_id) REFERENCES uiapi.hazard_calculation(id) ON DELETE RESTRICT;

ALTER TABLE uiapi.oq_job_profile ADD CONSTRAINT uiapi_oq_job_profile_owner_fk
FOREIGN KEY (owner_id) REFERENCES admin.oq_user(id) ON DELETE RESTRICT;

ALTER TABLE uiapi.job_stats ADD CONSTRAINT  uiapi_job_stats_oq_job_fk
FOREIGN KEY (oq_job_id) REFERENCES uiapi.oq_job(id) ON DELETE CASCADE;

ALTER TABLE uiapi.input2job ADD CONSTRAINT  uiapi_input2job_input_fk
FOREIGN KEY (input_id) REFERENCES uiapi.input(id) ON DELETE CASCADE;

ALTER TABLE uiapi.input2job ADD CONSTRAINT  uiapi_input2job_oq_job_fk
FOREIGN KEY (oq_job_id) REFERENCES uiapi.oq_job(id) ON DELETE CASCADE;

ALTER TABLE uiapi.src2ltsrc ADD CONSTRAINT  uiapi_src2ltsrc_src_fk
FOREIGN KEY (hzrd_src_id) REFERENCES uiapi.input(id) ON DELETE CASCADE;

ALTER TABLE uiapi.src2ltsrc ADD CONSTRAINT  uiapi_src2ltsrc_ltsrc_fk
FOREIGN KEY (lt_src_id) REFERENCES uiapi.input(id) ON DELETE CASCADE;

ALTER TABLE uiapi.job2profile ADD CONSTRAINT
uiapi_job2profile_oq_job_profile_fk FOREIGN KEY (oq_job_profile_id) REFERENCES
uiapi.oq_job_profile(id) ON DELETE RESTRICT;

ALTER TABLE uiapi.job2profile ADD CONSTRAINT uiapi_job2profile_oq_job_fk
FOREIGN KEY (oq_job_id) REFERENCES uiapi.oq_job(id) ON DELETE CASCADE;

ALTER TABLE uiapi.input2upload ADD CONSTRAINT uiapi_input2upload_input_fk
FOREIGN KEY (input_id) REFERENCES uiapi.input(id) ON DELETE CASCADE;

ALTER TABLE uiapi.input2upload ADD CONSTRAINT uiapi_input2upload_upload_fk
FOREIGN KEY (upload_id) REFERENCES uiapi.upload(id) ON DELETE CASCADE;

ALTER TABLE uiapi.upload ADD CONSTRAINT uiapi_upload_owner_fk
FOREIGN KEY (owner_id) REFERENCES admin.oq_user(id) ON DELETE RESTRICT;

ALTER TABLE uiapi.input ADD CONSTRAINT uiapi_input_owner_fk
FOREIGN KEY (owner_id) REFERENCES admin.oq_user(id) ON DELETE RESTRICT;

ALTER TABLE uiapi.input ADD CONSTRAINT uiapi_input_model_content_fk
FOREIGN KEY (model_content_id) REFERENCES uiapi.model_content(id) ON DELETE RESTRICT;

ALTER TABLE uiapi.output ADD CONSTRAINT uiapi_output_oq_job_fk
FOREIGN KEY (oq_job_id) REFERENCES uiapi.oq_job(id) ON DELETE RESTRICT;

ALTER TABLE uiapi.output ADD CONSTRAINT uiapi_output_owner_fk
FOREIGN KEY (owner_id) REFERENCES admin.oq_user(id) ON DELETE RESTRICT;

ALTER TABLE uiapi.error_msg ADD CONSTRAINT uiapi_error_msg_oq_job_fk
FOREIGN KEY (oq_job_id) REFERENCES uiapi.oq_job(id) ON DELETE CASCADE;

ALTER TABLE oqmif.exposure_model ADD CONSTRAINT oqmif_exposure_model_owner_fk
FOREIGN KEY (owner_id) REFERENCES admin.oq_user(id) ON DELETE RESTRICT;

ALTER TABLE oqmif.exposure_model ADD CONSTRAINT oqmif_exposure_model_input_fk
FOREIGN KEY (input_id) REFERENCES uiapi.input(id) ON DELETE RESTRICT;

ALTER TABLE riski.vulnerability_model ADD CONSTRAINT
riski_vulnerability_model_owner_fk FOREIGN KEY (owner_id) REFERENCES
admin.oq_user(id) ON DELETE RESTRICT;

ALTER TABLE riski.fragility_model ADD CONSTRAINT
riski_fragility_model_owner_fk FOREIGN KEY (owner_id) REFERENCES
admin.oq_user(id) ON DELETE RESTRICT;

ALTER TABLE riski.vulnerability_model ADD CONSTRAINT
riski_vulnerability_model_input_fk FOREIGN KEY (input_id) REFERENCES
uiapi.input(id) ON DELETE RESTRICT;

ALTER TABLE riski.fragility_model ADD CONSTRAINT
riski_fragility_model_input_fk FOREIGN KEY (input_id) REFERENCES
uiapi.input(id) ON DELETE RESTRICT;

ALTER TABLE hzrdr.hazard_map
ADD CONSTRAINT hzrdr_hazard_map_output_fk
FOREIGN KEY (output_id) REFERENCES uiapi.output(id) ON DELETE CASCADE;

ALTER TABLE hzrdr.hazard_map_data
ADD CONSTRAINT hzrdr_hazard_map_data_hazard_map_fk
FOREIGN KEY (hazard_map_id) REFERENCES hzrdr.hazard_map(id) ON DELETE CASCADE;

ALTER TABLE hzrdr.hazard_curve
ADD CONSTRAINT hzrdr_hazard_curve_output_fk
FOREIGN KEY (output_id) REFERENCES uiapi.output(id) ON DELETE CASCADE;

ALTER TABLE hzrdr.hazard_curve
ADD CONSTRAINT hzrdr_hazard_curve_lt_realization_fk
FOREIGN KEY (lt_realization_id) REFERENCES hzrdr.lt_realization(id)
ON DELETE RESTRICT;

ALTER TABLE hzrdr.hazard_curve_data
ADD CONSTRAINT hzrdr_hazard_curve_data_hazard_curve_fk
FOREIGN KEY (hazard_curve_id) REFERENCES hzrdr.hazard_curve(id) ON DELETE CASCADE;

ALTER TABLE hzrdr.gmf_data
ADD CONSTRAINT hzrdr_gmf_data_output_fk
FOREIGN KEY (output_id) REFERENCES uiapi.output(id) ON DELETE CASCADE;

-- gmf_collection -> output FK
ALTER TABLE hzrdr.gmf_collection
ADD CONSTRAINT hzrdr_gmf_collection_output_fk
FOREIGN KEY (output_id) REFERENCES uiapi.output(id) ON DELETE CASCADE;

-- gmf_collection -> lt_realization FK
ALTER TABLE hzrdr.gmf_collection
ADD CONSTRAINT hzrdr_gmf_collection_lt_realization_fk
FOREIGN KEY (lt_realization_id) REFERENCES hzrdr.lt_realization(id)
ON DELETE RESTRICT;

-- gmf_set -> gmf_collection FK
ALTER TABLE hzrdr.gmf_set
ADD CONSTRAINT hzrdr_gmf_set_gmf_collection_fk
FOREIGN KEY (gmf_collection_id) REFERENCES hzrdr.gmf_collection(id)
ON DELETE CASCADE;

-- gmf -> gmf_set FK
ALTER TABLE hzrdr.gmf
ADD CONSTRAINT hzrdr_gmf_gmf_set_fk
FOREIGN KEY (gmf_set_id) REFERENCES hzrdr.gmf_set(id)
ON DELETE CASCADE;

-- gmf_node -> gmf FK
ALTER TABLE hzrdr.gmf_node
ADD CONSTRAINT hzrdr_gmf_node_gmf_fk
FOREIGN KEY (gmf_id) REFERENCES hzrdr.gmf(id)
ON DELETE CASCADE;


-- UHS:
-- uh_spectra -> output FK
ALTER TABLE hzrdr.uh_spectra
ADD CONSTRAINT hzrdr_uh_spectra_output_fk
FOREIGN KEY (output_id) REFERENCES uiapi.output(id) ON DELETE CASCADE;

-- uh_spectrum -> uh_spectra FK
ALTER TABLE hzrdr.uh_spectrum
ADD CONSTRAINT hzrdr_uh_spectrum_uh_spectra_fk
FOREIGN KEY (uh_spectra_id) REFERENCES hzrdr.uh_spectra(id) ON DELETE CASCADE;

-- uh_spectrum_data -> uh_spectrum FK
ALTER TABLE hzrdr.uh_spectrum_data
ADD CONSTRAINT hzrdr_uh_spectrum_data_uh_spectrum_fk
FOREIGN KEY (uh_spectrum_id) REFERENCES hzrdr.uh_spectrum(id) ON DELETE CASCADE;

-- hzrdr.lt_realization -> uiapi.hazard_calculation FK
ALTER TABLE hzrdr.lt_realization
ADD CONSTRAINT hzrdr_lt_realization_hazard_calculation_fk
FOREIGN KEY (hazard_calculation_id)
REFERENCES uiapi.hazard_calculation(id)
ON DELETE CASCADE;

-- hzrdr.ses_collection to uiapi.output FK
ALTER TABLE hzrdr.ses_collection
ADD CONSTRAINT hzrdr_ses_collection_output_fk
FOREIGN KEY (output_id)
REFERENCES uiapi.output(id)
ON DELETE CASCADE;

-- hzrdr.ses_collection to hzrdr.lt_realization FK
ALTER TABLE hzrdr.ses_collection
ADD CONSTRAINT hzrdr_ses_collection_lt_realization_fk
FOREIGN KEY (lt_realization_id)
REFERENCES hzrdr.lt_realization(id)
ON DELETE RESTRICT;

-- hzrdr.ses to hzrdr.ses_collection FK
ALTER TABLE hzrdr.ses
ADD CONSTRAINT hzrdr_ses_ses_collection_fk
FOREIGN KEY (ses_collection_id)
REFERENCES hzrdr.ses_collection(id)
ON DELETE CASCADE;

-- hzrdr.ses_rupture to hzrdr.ses FK
ALTER TABLE hzrdr.ses_rupture
ADD CONSTRAINT hzrdr_ses_rupture_ses_fk
FOREIGN KEY (ses_id)
REFERENCES hzrdr.ses(id)
ON DELETE CASCADE;

ALTER TABLE riskr.loss_map
ADD CONSTRAINT riskr_loss_map_output_fk
FOREIGN KEY (output_id) REFERENCES uiapi.output(id) ON DELETE CASCADE;

ALTER TABLE riskr.loss_curve
ADD CONSTRAINT riskr_loss_curve_output_fk
FOREIGN KEY (output_id) REFERENCES uiapi.output(id) ON DELETE CASCADE;

ALTER TABLE riskr.collapse_map
ADD CONSTRAINT riskr_collapse_map_output_fk
FOREIGN KEY (output_id) REFERENCES uiapi.output(id) ON DELETE CASCADE;

ALTER TABLE riskr.collapse_map
ADD CONSTRAINT riskr_collapse_map_exposure_model_fk
FOREIGN KEY (exposure_model_id) REFERENCES oqmif.exposure_model(id) ON DELETE RESTRICT;

ALTER TABLE riskr.bcr_distribution
ADD CONSTRAINT riskr_bcr_distribution_output_fk
FOREIGN KEY (output_id) REFERENCES uiapi.output(id) ON DELETE CASCADE;

ALTER TABLE riskr.bcr_distribution
ADD CONSTRAINT riskr_bcr_distribution_exposure_model_fk
FOREIGN KEY (exposure_model_id) REFERENCES oqmif.exposure_model(id) ON DELETE RESTRICT;

ALTER TABLE riskr.loss_curve_data
ADD CONSTRAINT riskr_loss_curve_data_loss_curve_fk
FOREIGN KEY (loss_curve_id) REFERENCES riskr.loss_curve(id) ON DELETE CASCADE;

ALTER TABLE riskr.aggregate_loss_curve_data
ADD CONSTRAINT riskr_aggregate_loss_curve_data_loss_curve_fk
FOREIGN KEY (loss_curve_id) REFERENCES riskr.loss_curve(id) ON DELETE CASCADE;

ALTER TABLE riskr.loss_map_data
ADD CONSTRAINT riskr_loss_map_data_loss_map_fk
FOREIGN KEY (loss_map_id) REFERENCES riskr.loss_map(id) ON DELETE CASCADE;

ALTER TABLE riskr.collapse_map_data
ADD CONSTRAINT riskr_collapse_map_data_collapse_map_fk
FOREIGN KEY (collapse_map_id) REFERENCES riskr.collapse_map(id) ON DELETE CASCADE;

ALTER TABLE riskr.bcr_distribution_data
ADD CONSTRAINT riskr_bcr_distribution_data_bcr_distribution_fk
FOREIGN KEY (bcr_distribution_id) REFERENCES riskr.bcr_distribution(id) ON DELETE CASCADE;


-- Damage Distribution, Per Asset
ALTER TABLE riskr.dmg_dist_per_asset
ADD CONSTRAINT riskr_dmg_dist_per_asset_output_fk
FOREIGN KEY (output_id) REFERENCES uiapi.output(id) ON DELETE CASCADE;

ALTER TABLE riskr.dmg_dist_per_asset_data
ADD CONSTRAINT riskr_dmg_dist_per_asset_data_dmg_dist_per_asset_fk
FOREIGN KEY (dmg_dist_per_asset_id) REFERENCES riskr.dmg_dist_per_asset(id) ON DELETE CASCADE;

ALTER TABLE riskr.dmg_dist_per_asset_data
ADD CONSTRAINT riskr_dmg_dist_per_asset_data_exposure_data_fk
FOREIGN KEY (exposure_data_id) REFERENCES oqmif.exposure_data(id) ON DELETE RESTRICT;


-- Damage Distribution, Per Taxonomy
ALTER TABLE riskr.dmg_dist_per_taxonomy
ADD CONSTRAINT riskr_dmg_dist_per_taxonomy_output_fk
FOREIGN KEY (output_id) REFERENCES uiapi.output(id) ON DELETE CASCADE;

ALTER TABLE riskr.dmg_dist_per_taxonomy_data
ADD CONSTRAINT riskr_dmg_dist_per_taxonomy_data_dmg_dist_per_taxonomy_fk
FOREIGN KEY (dmg_dist_per_taxonomy_id) REFERENCES riskr.dmg_dist_per_taxonomy(id) ON DELETE CASCADE;


-- Damage Distribution, Total
ALTER TABLE riskr.dmg_dist_total
ADD CONSTRAINT riskr_dmg_dist_total_output_fk
FOREIGN KEY (output_id) REFERENCES uiapi.output(id) ON DELETE CASCADE;

ALTER TABLE riskr.dmg_dist_total_data
ADD CONSTRAINT riskr_dmg_dist_total_data_dmg_dist_total_fk
FOREIGN KEY (dmg_dist_total_id) REFERENCES riskr.dmg_dist_total(id) ON DELETE CASCADE;

ALTER TABLE oqmif.exposure_data ADD CONSTRAINT
oqmif_exposure_data_exposure_model_fk FOREIGN KEY (exposure_model_id)
REFERENCES oqmif.exposure_model(id) ON DELETE CASCADE;

ALTER TABLE oqmif.occupancy ADD CONSTRAINT
oqmif_occupancy_exposure_data_fk FOREIGN KEY (exposure_data_id)
REFERENCES oqmif.exposure_data(id) ON DELETE CASCADE;

ALTER TABLE riski.vulnerability_function ADD CONSTRAINT
riski_vulnerability_function_vulnerability_model_fk FOREIGN KEY
(vulnerability_model_id) REFERENCES riski.vulnerability_model(id) ON DELETE
CASCADE;

ALTER TABLE riski.ffd ADD CONSTRAINT riski_ffd_fragility_model_fk FOREIGN KEY
(fragility_model_id) REFERENCES riski.fragility_model(id) ON DELETE
CASCADE;

ALTER TABLE riski.ffc ADD CONSTRAINT riski_ffc_fragility_model_fk FOREIGN KEY
(fragility_model_id) REFERENCES riski.fragility_model(id) ON DELETE
CASCADE;


-- htemp.source_progress to hzrdr.lt_realization FK
ALTER TABLE htemp.source_progress
ADD CONSTRAINT htemp_source_progress_lt_realization_fk
FOREIGN KEY (lt_realization_id)
REFERENCES hzrdr.lt_realization(id)
ON DELETE CASCADE;

-- htemp.source_progress to hzrdi.parsed_source FK
ALTER TABLE htemp.source_progress
ADD CONSTRAINT htemp_source_progress_parsed_source_fk
FOREIGN KEY (parsed_source_id)
REFERENCES hzrdi.parsed_source(id)
ON DELETE CASCADE;

-- htemp.hazard_curve_progress to hzrdr.lt_realization FK
ALTER TABLE htemp.hazard_curve_progress
ADD CONSTRAINT htemp_hazard_curve_progress_lt_realization_fk
FOREIGN KEY (lt_realization_id)
REFERENCES hzrdr.lt_realization(id)
ON DELETE CASCADE;

-- htemp.site_data to uiapi.hazard_calculation FK
ALTER TABLE htemp.site_data
ADD CONSTRAINT htemp_site_data_hazard_calculation_fk
FOREIGN KEY (hazard_calculation_id)
REFERENCES uiapi.hazard_calculation(id)
ON DELETE CASCADE;<|MERGE_RESOLUTION|>--- conflicted
+++ resolved
@@ -1062,9 +1062,6 @@
     investigation_time float NOT NULL,
     -- Order number of this Stochastic Event Set in a series of SESs
     -- (for a given logic tree realization).
-<<<<<<< HEAD
-    ordinal INTEGER NOT NULL
-=======
     ordinal INTEGER CONSTRAINT ses_ordinal_check
         CHECK(
             -- Case 1: Normal stochastic event set
@@ -1076,7 +1073,6 @@
     -- tree` SES.
     -- If `true`, there should be no `ordinal` specified.
     complete_logic_tree_ses BOOLEAN NOT NULL DEFAULT FALSE
->>>>>>> 568ce782
 ) TABLESPACE hzrdr_ts;
 
 -- A rupture as part of a Stochastic Event Set.
