--- conflicted
+++ resolved
@@ -719,7 +719,7 @@
         `Exposure.read(fname, asset_nodes=True)` to get an iterator over
         Node objects (one Node for each asset).
         """
-<<<<<<< HEAD
+        logging.info('Reading %s', fname)
         if len(fnames) > 1:
             tagcol = _minimal_tagcol(fnames)
             for i, fname in enumerate(fnames):
@@ -744,8 +744,6 @@
                     exp._populate_from(nodes, exp.param, check_dupl)
             return exp
         [fname] = fnames
-=======
->>>>>>> ccbb60f3
         logging.info('Reading %s', fname)
         param = {'calculation_mode': calculation_mode}
         param['asset_prefix'] = asset_prefix
