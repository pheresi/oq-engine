from typing import Callable, Union

import os
import numpy as np
import pandas as pd
import pyproj as pj
try:
    from osgeo import gdal
except ImportError:
    gdal = None
from numpy.lib.stride_tricks import as_strided


<<<<<<< HEAD
# Set PROJ_LIB to dir containing proj.db to avoid:
# 'ERROR 1: PROJ: proj_create_from_name: Cannot find proj.db'
if 'PROJ_LIB' not in os.environ:
    os.environ['PROJ_LIB'] = pj.datadir.get_data_dir()
=======
# Set PROJ_DATA (proj == 9.0.1) to dir containing proj.db to avoid:
# 'ERROR 1: PROJ: proj_create_from_name: Cannot find proj.db'
if 'PROJ_DATA' not in os.environ:
    os.environ['PROJ_DATA'] = pj.datadir.get_data_dir()
>>>>>>> 8a3f5a5e


def sample_raster_at_points(raster_file: str, lon_pts: np.ndarray, lat_pts:
                            np.ndarray, out_of_bounds_val: float=0.0):
    """
    Gets the values of a raster at each (lon,lat) point specified.
    This is done using a nearest-neighbor approach; no interpolation is
    performed.

    :param raster_file:
        A filename (and path) of a raster value to be opened by GDAL.

    :param lon_pts:
        Longitudes of points

    :param lat_pts:
        Latitudes of points

    :param out_of_bounds_val:
        Value to be returned if the points fall outside of the raster's extent.
        Defaults to 0.0

    :returns:
        Numpy array of raster values sampled at points.
    """

    if isinstance(lon_pts, pd.Series):
        lon_pts = lon_pts.values
    if isinstance(lat_pts, pd.Series):
        lat_pts = lat_pts.values

    raster_ds = gdal.Open(raster_file)
    gt = raster_ds.GetGeoTransform()
    raster_proj_wkt = raster_ds.GetProjection()
    raster_data = raster_ds.GetRasterBand(1).ReadAsArray()

    raster_proj = pj.CRS(raster_proj_wkt)
    if raster_proj.to_epsg() != 4326:
        trans = pj.transformer.Transformer.from_crs("epsg:4326", raster_proj)
        lat_pts, lon_pts = trans.transform(lat_pts, lon_pts)

    x_rast = np.int_(np.round((lon_pts - gt[0]) / gt[1]))
    y_rast = np.int_(np.round((lat_pts - gt[3]) / gt[5]))

    def sample_raster(raster, row, col):
        if (0 <= row < raster.shape[0]) and (0 <= col < raster.shape[1]):
            return raster[row, col]
        else:
            return out_of_bounds_val

    interp_vals = np.array(
        [
            sample_raster(raster_data, y_rast[i], xr)
            for i, xr in enumerate(x_rast)
        ]
    )

    return interp_vals


def make_2d_array_strides(arr, window_radius, linear=True):
    """
    Creates an array of strides representing indices for windows/sub-arrays
    over a larger array, for rapid calculations of rolling window functions.

    :param arr:
        Array of values to be used in the calculations.

    :param window_radius:
        Radius of the window (not counting the origin) in array count units.

    :param linear:
        Flag specifying the shape of the stride collection.

    :returns:
        Array of strides

    Slightly modified from https://gist.github.com/thengineer/10024511
    """

    if np.isscalar(window_radius):
        window_radius = (window_radius, window_radius)

    ax = np.zeros(
        shape=(
            arr.shape[0] + 2 * window_radius[0],
            arr.shape[1] + 2 * window_radius[1],
        )
    )
    ax[:] = np.nan
    ax[
        window_radius[0] : ax.shape[0] - window_radius[0],
        window_radius[1] : ax.shape[1] - window_radius[1],
    ] = arr

    shape = arr.shape + (1 + 2 * window_radius[0], 1 + 2 * window_radius[1])
    strides = ax.strides + ax.strides
    s = as_strided(ax, shape=shape, strides=strides)

    return s.reshape(arr.shape + (shape[2] * shape[3],)) if linear else s


def rolling_array_operation(
    array: np.ndarray, func: Callable, window_size: int, trim: bool = False
) -> np.ndarray:
    """
    Rolls a function that operates on a square subarray over the array. The
    values in the resulting array will be at the center of each subarray.

    :param array:
        Array of values that the window function will be passed over.

    :param func:
        Function to be applied to each subarray. Should operate on an array and
        return a scalar.

    :param window_size:
        Dimension of the (square) sub-array or window in array counts, not in
        spatial (or other dimensional) units. Should be an odd
        integer, so that the result of the function can be unambiguously applied
        to the center of the window.

    :param trim:
        Boolean flag to trim off the borders of the resulting array, from where
        the window overhangs the array.
    """
    if window_size % 2 != 1:
        raise ValueError(
            "window_size should be an odd integer; {} passed".format(
                window_size
            )
        )

    window_rad = window_size // 2

    strides = make_2d_array_strides(array, window_rad)
    strides = np.ma.masked_array(strides, mask=np.isnan(strides))

    result = func(strides, axis=-1).data

    if trim:
        result = result[window_rad:-window_rad, window_rad:-window_rad]

    return result


def rolling_raster_operation(
    in_raster,
    func: Callable,
    window_size: int,
    outfile=None,
    raster_band: int = 1,
    trim: bool = False,
    write: bool = False,
):
    if trim == True:
        return NotImplementedError("Trimming not supported at this time.")

    if outfile is None:
        if write == True:
            raise ValueError("Must specify raster outfile")
        else:
            outfile = "./tmp.tiff"

    ds = gdal.Open(in_raster)

    rast = ds.GetRasterBand(raster_band).ReadAsArray()
    rast = np.asarray(rast)

    new_arr = rolling_array_operation(rast, func, window_size, trim=trim)

    drv = gdal.GetDriverByName("GTiff")

    new_ds = drv.Create(
        outfile,
        xsize=new_arr.shape[1],
        ysize=new_arr.shape[0],
        bands=1,
        eType=gdal.GDT_Float32,
    )

    new_ds.SetGeoTransform(ds.GetGeoTransform())
    new_ds.SetProjection(ds.GetProjection())
    new_ds.GetRasterBand(1).WriteArray(new_arr)

    if write:
        new_ds.FlushCache()
        new_ds = None

    return new_ds


def relief(arr, axis=-1):
    return np.amax(arr, axis=axis) - np.amin(arr, axis=axis)


def make_local_relief_raster(
    input_dem, window_size, outfile=None, write=False, trim=False
):
    relief_arr = rolling_raster_operation(
        input_dem, relief, window_size, outfile, write=write, trim=trim
    )

    return relief_arr


def slope_angle_to_gradient(slope, unit: str = "deg"):
    if unit in ["radians", "radian", "rad"]:
        slope_r = slope
    elif unit in ["degrees", "deg", "degree"]:
        slope_r = np.radians(slope)
    else:
        raise ValueError('Slope units need to be "radians" or "degrees"')

    return np.tan(slope_r)


def vs30_from_slope(
    slope: Union[float, np.array],
    slope_unit: str = "deg",
    tectonic_region_type: str = "active",
    method: str = "wald_allen_2007",
) -> Union[float, np.array]:
    """
    """
    if slope_unit in ["grad", "gradient"]:
        grad = slope
    else:
        grad = slope_angle_to_gradient(slope, unit=slope_unit)

    if method == "wald_allen_2007":
        vs30 = vs30_from_slope_wald_allen_2007(
            grad, tectonic_region_type=tectonic_region_type
        )
    else:
        raise NotImplementedError(f"{method} not yet implemented.")
    return vs30


def vs30_from_slope_wald_allen_2007(
    gradient: Union[float, np.array], tectonic_region_type: str = "active"
) -> Union[float, np.array]:
    """
    Calculates Vs30 from the topographic slope (given as a gradient) using
    the methods of Wald and Allen, 2007 BSSA.

    Either 'active' or 'stable' are valid for the `tectonic_region_type`
    argument.
    """
    if np.isscalar(gradient):
        grad = np.array([gradient])
        if tectonic_region_type == "active":
            vs30 = vs30_from_slope_wald_allen_2007_active(grad)
        elif tectonic_region_type == "stable":
            vs30 = vs30_from_slope_wald_allen_2007_stable(grad)
        else:
            raise ValueError(
                f"'{tectonic_region_type}' must be 'active' or 'stable'"
            )
        vs30 = vs30[0]
    else:
        if tectonic_region_type == "active":
            vs30 = vs30_from_slope_wald_allen_2007_active(gradient)
        elif tectonic_region_type == "stable":
            vs30 = vs30_from_slope_wald_allen_2007_stable(gradient)
        else:
            raise ValueError(
                f"'{tectonic_region_type}' must be 'active' or 'stable'"
            )
    return vs30


def vs30_from_slope_wald_allen_2007_active(gradient: np.array) -> np.ndarray:

    vs30 = np.zeros(gradient.shape)
    vs30[(gradient < 1.0e-4)] = np.mean([0.0, 180.0])
    vs30[(1.0e-4 <= gradient) & (gradient < 2.2e-3)] = np.mean([180.0, 240.0])
    vs30[(2.2e-3 <= gradient) & (gradient < 6.3e-3)] = np.mean([240.0, 300.0])
    vs30[(6.3e-3 <= gradient) & (gradient < 0.0180)] = np.mean([300.0, 360.0])
    vs30[(0.0180 <= gradient) & (gradient < 0.0500)] = np.mean([360.0, 490.0])
    vs30[(0.0500 <= gradient) & (gradient < 0.1000)] = np.mean([490.0, 620.0])
    vs30[(0.1000 <= gradient) & (gradient < 0.1380)] = np.mean([620.0, 760.0])
    vs30[(0.1380 <= gradient)] = 760.0

    return vs30


def vs30_from_slope_wald_allen_2007_stable(gradient: np.array) -> np.ndarray:

    vs30 = np.zeros(gradient.shape)
    vs30[(gradient < 2.0e-5)] = np.mean([0.0, 180.0])
    vs30[(2.0e-5 <= gradient) & (gradient < 2.0e-3)] = np.mean([180.0, 240.0])
    vs30[(2.0e-3 <= gradient) & (gradient < 4.0e-3)] = np.mean([240.0, 300.0])
    vs30[(4.0e-3 <= gradient) & (gradient < 7.2e-3)] = np.mean([300.0, 360.0])
    vs30[(7.2e-3 <= gradient) & (gradient < 0.0130)] = np.mean([360.0, 490.0])
    vs30[(0.0130 <= gradient) & (gradient < 0.0180)] = np.mean([490.0, 620.0])
    vs30[(0.0180 <= gradient) & (gradient < 0.0250)] = np.mean([620.0, 760.0])
    vs30[(0.0250 <= gradient)] = 760.0

    return vs30<|MERGE_RESOLUTION|>--- conflicted
+++ resolved
@@ -11,17 +11,10 @@
 from numpy.lib.stride_tricks import as_strided
 
 
-<<<<<<< HEAD
-# Set PROJ_LIB to dir containing proj.db to avoid:
-# 'ERROR 1: PROJ: proj_create_from_name: Cannot find proj.db'
-if 'PROJ_LIB' not in os.environ:
-    os.environ['PROJ_LIB'] = pj.datadir.get_data_dir()
-=======
 # Set PROJ_DATA (proj == 9.0.1) to dir containing proj.db to avoid:
 # 'ERROR 1: PROJ: proj_create_from_name: Cannot find proj.db'
 if 'PROJ_DATA' not in os.environ:
     os.environ['PROJ_DATA'] = pj.datadir.get_data_dir()
->>>>>>> 8a3f5a5e
 
 
 def sample_raster_at_points(raster_file: str, lon_pts: np.ndarray, lat_pts:
