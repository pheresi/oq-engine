--- conflicted
+++ resolved
@@ -83,11 +83,7 @@
         return Mesh(np.concatenate(lons), np.concatenate(lats),
                     np.concatenate(deps))
 
-<<<<<<< HEAD
     def __init__(self, surfaces, u_max=None):
-=======
-    def __init__(self, surfaces, tor=None):
->>>>>>> a2b35979
         """
         Intialize a multi surface object from a list of surfaces
 
@@ -96,12 +92,8 @@
             :class:`openquake.hazardlib.geo.surface.BaseSurface`
         """
         self.surfaces = surfaces
-<<<<<<< HEAD
         self.u_max = u_max
         self.tor = None
-=======
-        self.tor = tor
->>>>>>> a2b35979
         self.areas = None
 
     def _set_tor(self):
@@ -112,16 +104,10 @@
         instance of a :class:`openquake.hazardlib.geo.multiline.Multiline`
         """
         # set the multiline representing the rupture traces, i.e. vertical
-<<<<<<< HEAD
         # projections of the top of ruptures; this is expensive unless u_max
         # is known
         tors = [surf.tor for surf in self.surfaces]
         self.tor = geo.MultiLine(tors, self.u_max)
-=======
-        # projections of the top of ruptures; this is expensive and should
-        # be done only if you want to compute rx or ry0 distances
-        self.tor = geo.MultiLine([surf.tor for surf in self.surfaces])
->>>>>>> a2b35979
 
     def get_min_distance(self, mesh):
         """
