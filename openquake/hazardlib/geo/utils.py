--- conflicted
+++ resolved
@@ -581,29 +581,16 @@
     :param arrayN3:
         Array of cartesian coordinates of shape (N, 3)
     :returns:
-<<<<<<< HEAD
         Array of shape (3, N) representing longitude (decimal degrees),
         latitude (decimal degrees) and depth (km) in specified order.
     """
     out = numpy.zeros_like(arrayN3)
     rr = numpy.sqrt(numpy.sum(arrayN3 * arrayN3, axis=-1))
     xx, yy, zz = arrayN3.T
-    out[:, 0] = numpy.degrees(numpy.arcsin((zz / rr).clip(-1., 1.)))
-    out[:, 1] = numpy.degrees(numpy.arctan2(yy, xx))
+    out[:, 0] = numpy.degrees(numpy.arctan2(yy, xx))
+    out[:, 1] = numpy.degrees(numpy.arcsin(numpy.clip(zz / rr, -1., 1.)))
     out[:, 2] = EARTH_RADIUS - rr
     return out.T  # shape (3, N)
-=======
-        Tuple of three arrays of the same shape as ``vectors`` representing
-        longitude (decimal degrees), latitude (decimal degrees) and depth (km)
-        in specified order.
-    """
-    rr = numpy.sqrt(numpy.sum(vectors * vectors, axis=-1))
-    xx, yy, zz = vectors.T
-    lats = numpy.degrees(numpy.arcsin(numpy.clip(zz / rr, -1., 1.)))
-    lons = numpy.degrees(numpy.arctan2(yy, xx))
-    depths = EARTH_RADIUS - rr
-    return lons.T, lats.T, depths.T
->>>>>>> c3bc6fe7
 
 
 def triangle_area(e1, e2, e3):
