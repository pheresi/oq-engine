# The Hazard Library
# Copyright (C) 2012-2019 GEM Foundation
#
# This program is free software: you can redistribute it and/or modify
# it under the terms of the GNU Affero General Public License as
# published by the Free Software Foundation, either version 3 of the
# License, or (at your option) any later version.
#
# This program is distributed in the hope that it will be useful,
# but WITHOUT ANY WARRANTY; without even the implied warranty of
# MERCHANTABILITY or FITNESS FOR A PARTICULAR PURPOSE.  See the
# GNU Affero General Public License for more details.
#
# You should have received a copy of the GNU Affero General Public License
# along with this program.  If not, see <http://www.gnu.org/licenses/>.
"""
Module :mod:`openquake.hazardlib.source.base` defines a base class for
seismic sources.
"""
import abc
import math
import numpy
from openquake.baselib.slots import with_slots
from openquake.hazardlib.geo import Point
from openquake.hazardlib.source.rupture import ParametricProbabilisticRupture


@with_slots
class BaseSeismicSource(metaclass=abc.ABCMeta):
    """
    Base class representing a seismic source, that is a structure generating
    earthquake ruptures.

    :param source_id:
        Some (numeric or literal) source identifier. Supposed to be unique
        within the source model.
    :param name:
        String, a human-readable name of the source.
    :param tectonic_region_type:
        Source's tectonic regime. See :class:`openquake.hazardlib.const.TRT`.
    """
    _slots_ = ['source_id', 'name', 'tectonic_region_type',
               'src_group_id', 'num_ruptures', 'id', 'min_mag']
    ngsims = 1
    min_mag = 0  # set in get_oqparams and CompositeSourceModel.filter
    splittable = True

    @abc.abstractproperty
    def MODIFICATIONS(self):
        pass

    @property
    def weight(self):
        """
        Determine the source weight from the number of ruptures
        """
        if not self.num_ruptures:
            self.num_ruptures = self.count_ruptures()
        if hasattr(self, 'nodal_plane_distribution'):  # point source
            rescale = len(self.nodal_plane_distribution.data) * len(
                self.hypocenter_distribution.data)
            nr = self.num_ruptures / rescale
        else:
            nr = self.num_ruptures
        return nr * math.sqrt(self.nsites)

    @property
    def nsites(self):
        """
        :returns: the number of sites affected by this source
        """
        try:
            # the engine sets self.indices when filtering the sources
            return len(self.indices)
        except AttributeError:
            # this happens in several hazardlib tests, therefore we return
            # a fake number of affected sites to avoid changing all tests
            return 1

    @property
    def src_group_ids(self):
        """
        :returns: a list of source group IDs (usually of 1 element)
        """
        grp_id = self.src_group_id
        return [grp_id] if isinstance(grp_id, int) else grp_id

    def __init__(self, source_id, name, tectonic_region_type):
        self.source_id = source_id
        self.name = name
        self.tectonic_region_type = tectonic_region_type
        self.src_group_id = -1  # set by the engine
        self.num_ruptures = 0  # set by the engine
        self.seed = None  # set by the engine
        self.id = None  # set by the engine

    @abc.abstractmethod
<<<<<<< HEAD
    def iter_ruptures(self, **kwargs):
=======
    def iter_ruptures(self):
>>>>>>> f09aab02
        """
        Get a generator object that yields probabilistic ruptures the source
        consists of.

        :returns:
            Generator of instances of sublclass of :class:
            `~openquake.hazardlib.source.rupture.BaseProbabilisticRupture`.
        """

    def sample_ruptures(self, eff_num_ses):
        """
        :param eff_num_ses: number of stochastic event sets * number of samples
        :yields: pairs (rupture, num_occurrences[num_samples])
        """
        tom = getattr(self, 'temporal_occurrence_model', None)
        rupids = numpy.arange(self.serial, self.serial + self.num_ruptures)
        if tom:  # time-independent source
            yield from self.sample_ruptures_poissonian(rupids, eff_num_ses)
        else:  # time-dependent source
            mutex_weight = getattr(self, 'mutex_weight', 1)
            for rup, rup_id in zip(self.iter_ruptures(), rupids):
                numpy.random.seed(rup_id)
                occurs = rup.sample_number_of_occurrences(eff_num_ses)
                if mutex_weight < 1:
                    # consider only the occurrencies below the mutex_weight
                    occurs *= (numpy.random.random(eff_num_ses) < mutex_weight)
                num_occ = occurs.sum()
                if num_occ:
                    rup.rup_id = rup_id  # used as seed
                    yield rup, num_occ

    def sample_ruptures_poissonian(self, rupids, eff_num_ses):
        """
        :param eff_num_ses: number of stochastic event sets * number of samples
        :yields: pairs (rupture, num_occurrences[num_samples])
        """
        tom = self.temporal_occurrence_model
        if not hasattr(self, 'nodal_plane_distribution'):  # fault
            ruptures = list(self.iter_ruptures())
            rates = numpy.array([rup.occurrence_rate for rup in ruptures])
            numpy.random.seed(self.serial)
            occurs = numpy.random.poisson(rates * tom.time_span * eff_num_ses)
            for rup, rup_id, num_occ in zip(ruptures, rupids, occurs):
                if num_occ:
                    rup.rup_id = rup_id  # used as seed
                    yield rup, num_occ
            return
        # else (multi)point sources and area sources
        rup_args = []
        rates = []
        for src in self:
            for mag, mag_occ_rate in src.get_annual_occurrence_rates():
                if mag < self.min_mag:
                    continue
                for np_prob, np in src.nodal_plane_distribution.data:
                    for hc_prob, hc_depth in src.hypocenter_distribution.data:
                        args = (mag_occ_rate, np_prob, hc_prob,
                                mag, np, hc_depth, src)
                        rup_args.append(args)
                        rates.append(mag_occ_rate * np_prob * hc_prob)
        eff_rates = numpy.array(rates) * tom.time_span * eff_num_ses
        numpy.random.seed(self.serial)
        occurs = numpy.random.poisson(eff_rates)
        for num_occ, args, rate, ser in zip(occurs, rup_args, rates, rupids):
            if num_occ:
                mag_occ_rate, np_prob, hc_prob, mag, np, hc_depth, src = args
                hc = Point(latitude=src.location.latitude,
                           longitude=src.location.longitude,
                           depth=hc_depth)
                surface = src._get_rupture_surface(mag, np, hc)
                rup = ParametricProbabilisticRupture(
                    mag, np.rake, src.tectonic_region_type, hc,
                    surface, rate, tom)
                rup.rup_id = ser  # used as seed
                yield rup, num_occ

    @abc.abstractmethod
    def get_one_rupture(self, rupture_mutex=False):
        """
        Yields one random rupture from a source
        """

    def __iter__(self):
        """
        Override to implement source splitting
        """
        yield self

    @abc.abstractmethod
    def count_ruptures(self):
        """
        Return the number of ruptures that will be generated by the source.
        """

    @abc.abstractmethod
    def get_min_max_mag(self):
        """
        Return minimum and maximum magnitudes of the ruptures generated
        by the source.
        """

    def modify(self, modification, parameters):
        """
        Apply a single modificaton to the source parameters
        Reflects the modification method and calls it passing ``parameters``
        as keyword arguments.

        Modifications can be applied one on top of another. The logic
        of stacking modifications is up to a specific source implementation.

        :param modification:
            String name representing the type of modification.
        :param parameters:
            Dictionary of parameters needed for modification.
        :raises ValueError:
            If ``modification`` is missing from the attribute `MODIFICATIONS`.
        """
        if modification not in self.MODIFICATIONS:
            raise ValueError('Modification %s is not supported by %s' %
                             (modification, type(self).__name__))
        meth = getattr(self, 'modify_%s' % modification)
        meth(**parameters)


@with_slots
class ParametricSeismicSource(BaseSeismicSource, metaclass=abc.ABCMeta):
    """
    Parametric Seismic Source generates earthquake ruptures from source
    parameters, and associated probabilities of occurrence are defined through
    a magnitude frequency distribution and a temporal occurrence model.

    :param mfd:
        Magnitude-Frequency distribution for the source.
        See :mod:`openquake.hazardlib.mfd`.
    :param rupture_mesh_spacing:
        The desired distance between two adjacent points in source's
        ruptures' mesh, in km. Mainly this parameter allows to balance
        the trade-off between time needed to compute the :meth:`distance
        <openquake.hazardlib.geo.surface.base.BaseSurface.get_min_distance>`
        between the rupture surface and a site and the precision of that
        computation.
    :param magnitude_scaling_relationship:
        Instance of subclass of
        :class:`openquake.hazardlib.scalerel.base.BaseMSR` to
        describe how does the area of the rupture depend on magnitude and rake.
    :param rupture_aspect_ratio:
        Float number representing how much source's ruptures are more wide
        than tall. Aspect ratio of 1 means ruptures have square shape,
        value below 1 means ruptures stretch vertically more than horizontally
        and vice versa.
    :param temporal_occurrence_model:
        Instance of
        :class:`openquake.hazardlib.tom.PoissonTOM` defining temporal
        occurrence model for calculating rupture occurrence probabilities

    :raises ValueError:
        If either rupture aspect ratio or rupture mesh spacing is not positive
        (if not None).
    """

    _slots_ = BaseSeismicSource._slots_ + '''mfd rupture_mesh_spacing
    magnitude_scaling_relationship rupture_aspect_ratio
    temporal_occurrence_model'''.split()

    def __init__(self, source_id, name, tectonic_region_type, mfd,
                 rupture_mesh_spacing, magnitude_scaling_relationship,
                 rupture_aspect_ratio, temporal_occurrence_model):
        super().__init__(source_id, name, tectonic_region_type)

        if rupture_mesh_spacing is not None and not rupture_mesh_spacing > 0:
            raise ValueError('rupture mesh spacing must be positive')

        if rupture_aspect_ratio is not None and not rupture_aspect_ratio > 0:
            raise ValueError('rupture aspect ratio must be positive')

        self.mfd = mfd
        self.rupture_mesh_spacing = rupture_mesh_spacing
        self.magnitude_scaling_relationship = magnitude_scaling_relationship
        self.rupture_aspect_ratio = rupture_aspect_ratio
        self.temporal_occurrence_model = temporal_occurrence_model

    def get_annual_occurrence_rates(self, min_rate=0):
        """
        Get a list of pairs "magnitude -- annual occurrence rate".

        The list is taken from assigned MFD object
        (see :meth:`openquake.hazardlib.mfd.base.BaseMFD.get_annual_occurrence_rates`)
        with simple filtering by rate applied.

        :param min_rate:
            A non-negative value to filter magnitudes by minimum annual
            occurrence rate. Only magnitudes with rates greater than that
            are included in the result list.
        :returns:
            A list of two-item tuples -- magnitudes and occurrence rates.
        """
        return [(mag, occ_rate)
                for (mag, occ_rate) in self.mfd.get_annual_occurrence_rates()
                if (min_rate is None or occ_rate > min_rate) and
                mag >= self.min_mag]

    def get_min_max_mag(self):
        """
        Get the minimum and maximum magnitudes of the ruptures generated
        by the source from the underlying MFD.
        """
        min_mag, max_mag = self.mfd.get_min_max_mag()
        return max(self.min_mag, min_mag), max_mag

    def __repr__(self):
        """
        String representation of a source, displaying the source class name
        and the source id.
        """
        return '<%s %s>' % (self.__class__.__name__, self.source_id)

    def get_one_rupture(self, rupture_mutex=False):
        """
        Yields one random rupture from a source
        """
        # The Mutex case is admitted only for non-parametric ruptures
        msg = 'Mutually exclusive ruptures are admitted only in case of'
        msg += ' non-parametric sources'
        assert (not rupture_mutex), msg
        # Set random seed and get the number of ruptures
        num_ruptures = self.count_ruptures()
        numpy.random.seed(self.seed)
        idx = numpy.random.choice(num_ruptures)
        # NOTE Would be nice to have a method generating a rupture given two
        # indexes, one for magnitude and one setting the position
        for i, rup in enumerate(self.iter_ruptures()):
            if i == idx:
                if hasattr(self, 'rup_id'):
                    rup.rup_id = self.rup_id
                rup.idx = idx
                return rup<|MERGE_RESOLUTION|>--- conflicted
+++ resolved
@@ -94,12 +94,7 @@
         self.seed = None  # set by the engine
         self.id = None  # set by the engine
 
-    @abc.abstractmethod
-<<<<<<< HEAD
     def iter_ruptures(self, **kwargs):
-=======
-    def iter_ruptures(self):
->>>>>>> f09aab02
         """
         Get a generator object that yields probabilistic ruptures the source
         consists of.
