--- conflicted
+++ resolved
@@ -95,11 +95,7 @@
         self.id = None  # set by the engine
 
     @abc.abstractmethod
-<<<<<<< HEAD
     def iter_ruptures(self, **kwargs):
-=======
-    def iter_ruptures(self):
->>>>>>> 496708a8
         """
         Get a generator object that yields probabilistic ruptures the source
         consists of.
