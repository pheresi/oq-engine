--- conflicted
+++ resolved
@@ -691,23 +691,20 @@
     REQUIRES_RUPTURE_PARAMETERS = (
         McVerry2006AscSC.REQUIRES_RUPTURE_PARAMETERS | {"in_cshm"})
 
-    def set_parameters(self, ctx):
+    # this is meant for non-point ruptures
+    def set_parameters(self, rup):
         """
         Checks if any part of the rupture surface mesh is located within the
         intended boundaries of the Canterbury Seismic Hazard Model in
         Gerstenberger et al. (2014), Seismic hazard modelling for the recovery
         of Christchurch, Earthquake Spectra, 30(1), 17-29.
         """
-<<<<<<< HEAD
-=======
         lons = rup.surface.mesh.lons.flatten()
         lats = rup.surface.mesh.lats.flatten()
->>>>>>> e7244658
         points_in_polygon = [
-            shapely.geometry.Point(rec.clon, rec.clat).within(cshm_polygon)
-            for rec in ctx]
-        ctx.in_cshm = np.array(points_in_polygon)
-        print(ctx.in_cshm)
+            shapely.geometry.Point(lons[i], lats[i]).within(cshm_polygon)
+            for i in np.arange(len(lons))]
+        rup.in_cshm = any(points_in_polygon)
 
     def compute(self, ctx: np.recarray, imts, mean, sig, tau, phi):
         """
