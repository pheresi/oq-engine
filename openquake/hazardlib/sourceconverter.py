--- conflicted
+++ resolved
@@ -251,20 +251,7 @@
         assert src.tectonic_region_type == self.trt, (
             src.tectonic_region_type, self.trt)
         min_mag = self.min_mag.get(self.trt) or self.min_mag['default']
-        if min_mag and hasattr(src, 'mags'):
-            # honor minimum_magnitude for multifault sources
-            # FIXME: why it is needed for case_65??
-            ok = src.mags >= min_mag
-            for attr in 'mags rupture_idxs probs_occur rakes'.split():
-                setattr(src, attr, numpy.array(getattr(src, attr))[ok])
-<<<<<<< HEAD
-
-=======
-            if hasattr(src, 'occur_rates'):  # infer_occur_rates was given
-                src.occur_rates = src.occur_rates[ok]
-        if src.min_mag and not src.get_mags():  # filtered out
-            return
->>>>>>> e66908c4
+
         # checking mutex ruptures
         if (not isinstance(src, NonParametricSeismicSource) and
                 self.rup_interdep == 'mutex'):
