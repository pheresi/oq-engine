# -*- coding: utf-8 -*-

# Copyright (c) 2010-2011, GEM Foundation.
#
# OpenQuake is free software: you can redistribute it and/or modify
# it under the terms of the GNU Lesser General Public License version 3
# only, as published by the Free Software Foundation.
#
# OpenQuake is distributed in the hope that it will be useful,
# but WITHOUT ANY WARRANTY; without even the implied warranty of
# MERCHANTABILITY or FITNESS FOR A PARTICULAR PURPOSE.  See the
# GNU Lesser General Public License version 3 for more details
# (a copy is included in the LICENSE file that accompanied this code).
#
# You should have received a copy of the GNU Lesser General Public License
# version 3 along with OpenQuake.  If not, see
# <http://www.gnu.org/licenses/lgpl-3.0.txt> for a copy of the LGPLv3 License.

"""Mixin proxy for risk jobs, and associated Risk Job Mixin decorators."""

from collections import defaultdict
import json
import os

from scipy.stats import norm

from openquake import job
from openquake import kvs
from openquake import logs
from openquake import shapes
from openquake.job import config as job_config
from openquake.job import mixins
from openquake.output import risk as risk_output
from openquake.parser import exposure
from openquake.parser import vulnerability
from openquake.risk import common
from openquake.utils.tasks import check_job_status

from celery.task import task

LOG = logs.LOG
BLOCK_SIZE = 100


def preload(mixin):
    """
    Define some preliminary steps needed before starting
    the risk processing.

    * read and store in KVS the assets
    * read and store in KVS the vulnerability model
    * split into blocks and store in KVS the exposure sites
    """
    mixin.store_exposure_assets()
    mixin.store_vulnerability_model()
    mixin.partition()


def write_output(mixin):
    """
    Write the output of a block to db/xml.
    """
    for block_id in mixin.blocks_keys:
        #pylint: disable=W0212
        mixin._write_output_for_block(mixin.job_id, block_id)

    for loss_poe in conditional_loss_poes(mixin.params):
        path = os.path.join(mixin.base_path,
                            mixin.params['OUTPUT_DIR'],
                            "losses_at-%s.xml" % loss_poe)
        writer = risk_output.create_loss_map_writer(
            mixin.job_id, mixin.serialize_results_to, path, False)

        if writer:
            metadata = {
                "scenario": False,
                "timeSpan": mixin.params["INVESTIGATION_TIME"],
                "poE": loss_poe,
            }

            writer.serialize(
                [metadata]
                + mixin.asset_losses_per_site(
                    loss_poe,
                    mixin.grid_assets_iterator(mixin.region.grid)))
            LOG.info('Loss Map is at: %s' % path)


def write_output_bcr(mixin):
    """
    Write BCR map in NRML format.
    """
    path = os.path.join(mixin.base_path,
                        mixin.params['OUTPUT_DIR'],
                        "bcr-map.xml")
    writer = risk_output.create_bcr_map_writer(
        mixin.job_id, mixin.serialize_results_to, path)

    metadata = {
        'interestRate': mixin.params['INTEREST_RATE'],
        'assetLifeExpectancy': mixin.params['ASSET_LIFE_EXPECTANCY'],
    }

    writer.serialize([metadata] + mixin.asset_bcr_per_site())
    LOG.info('BCR Map is at: %s' % path)


def conditional_loss_poes(params):
    """Return the PoE(s) specified in the configuration file used to
    compute the conditional loss."""

    return [float(x) for x in params.get(
        "CONDITIONAL_LOSS_POE", "").split()]


def compute_conditional_loss(job_id, col, row, loss_curve, asset, loss_poe):
    """Compute the conditional loss for a loss curve and Probability of
    Exceedance (PoE)."""

    loss_conditional = common.compute_conditional_loss(
        loss_curve, loss_poe)

    key = kvs.tokens.loss_key(
            job_id, row, col, asset["assetID"], loss_poe)

    LOG.debug("Conditional loss is %s, write to key %s" %
            (loss_conditional, key))

    kvs.get_client().set(key, loss_conditional)


@task
def compute_risk(job_id, block_id, **kwargs):
    """ A task for computing risk, calls the mixed in compute_risk method """
    check_job_status(job_id)
    engine = job.Job.from_kvs(job_id)
    with mixins.Mixin(engine, RiskJobMixin) as mixed:
        return mixed.compute_risk(block_id, **kwargs)


class RiskJobMixin(mixins.Mixin):
    """A mixin proxy for Risk jobs."""
    mixins = {}

    def is_benefit_cost_ratio_mode(self):
        """
        Return True if current calculation mode is Benefit-Cost Ratio.
        """
        return self.params[job_config.CALCULATION_MODE] in (
            job_config.BCR_CLASSICAL_MODE,
            job_config.BCR_EVENT_BASED_MODE
        )

    def partition(self):
        """Split the sites to compute in blocks and store
        them in the underlying KVS system."""

        sites = []
        self.blocks_keys = []  # pylint: disable=W0201
        sites = job.read_sites_from_exposure(self)

        block_count = 0

        for block in split_into_blocks(self.job_id, sites):
            self.blocks_keys.append(block.id)
            block.to_kvs()

            block_count += 1

        LOG.info("Job has partitioned %s sites into %s blocks",
                len(sites), block_count)

    def store_exposure_assets(self):
        """Load exposure assets and write them to KVS."""

        exposure_parser = exposure.ExposurePortfolioFile(
            os.path.join(self.base_path, self.params[job_config.EXPOSURE]))

        for site, asset in exposure_parser.filter(self.region):
# TODO(ac): This is kludgey (?)
            asset["lat"] = site.latitude
            asset["lon"] = site.longitude
            gridpoint = self.region.grid.point_at(site)

            asset_key = kvs.tokens.asset_key(
                self.job_id, gridpoint.row, gridpoint.column)

            kvs.get_client().rpush(asset_key, json.JSONEncoder().encode(asset))

    def store_vulnerability_model(self):
        """ load vulnerability and write to kvs """
        path = os.path.join(self.base_path, self.params["VULNERABILITY"])
        vulnerability.load_vulnerability_model(self.job_id, path)

        if self.is_benefit_cost_ratio_mode():
            path = os.path.join(self.base_path,
                                self.params["VULNERABILITY_RETROFITTED"])
            vulnerability.load_vulnerability_model(self.job_id, path,
                                                   retrofitted=True)

    def _serialize(self, block_id, **kwargs):
        """
        Build filename/paths for serializing and call _serialize

        Return the list of filenames. The list will be empty if nothing was
        actually serialized.
        """

        if kwargs['curve_mode'] == 'loss_ratio':
            serialize_filename = "%s-block-%s.xml" % (
                                     self.params["LOSS_CURVES_OUTPUT_PREFIX"],
                                     block_id)
        elif kwargs['curve_mode'] == 'loss':
            serialize_filename = "%s-loss-block-%s.xml" % (
                                     self.params["LOSS_CURVES_OUTPUT_PREFIX"],
                                     block_id)

        serialize_path = os.path.join(self.base_path,
                                      self.params['OUTPUT_DIR'],
                                      serialize_filename)

        LOG.debug("Serializing %s" % kwargs['curve_mode'])
        writer = risk_output.create_loss_curve_writer(self.job_id,
            self.serialize_results_to, serialize_path, kwargs['curve_mode'])
        if writer:
            writer.serialize(kwargs['curves'])

            return [serialize_path]
        else:
            return []

    def grid_assets_iterator(self, grid):
        """
        Generates the tuples (point, asset) for all assets known to this job
        that are contained in grid.

        :returns: tuples (point, asset) where:
            * point is a :py:class:`openquake.shapes.GridPoint` on the grid

            * asset is a :py:class:`dict` representing an asset
        """

        for point in grid:
            asset_key = kvs.tokens.asset_key(
                self.job_id, point.row, point.column)
            for asset in kvs.get_list_json_decoded(asset_key):
                yield point, asset

    def _write_output_for_block(self, job_id, block_id):
        """ Given a job and a block, write out a plotted curve """
        loss_ratio_curves = []
        loss_curves = []
        block = Block.from_kvs(block_id)
        for point, asset in self.grid_assets_iterator(
                block.grid(self.region)):
            site = shapes.Site(asset['lon'], asset['lat'])

            loss_curve = kvs.get_client().get(
                kvs.tokens.loss_curve_key(
                    job_id, point.row, point.column, asset["assetID"]))
            loss_ratio_curve = kvs.get_client().get(
                kvs.tokens.loss_ratio_key(
                    job_id, point.row, point.column, asset["assetID"]))

            if loss_curve:
                loss_curve = shapes.Curve.from_json(loss_curve)
                loss_curves.append((site, (loss_curve, asset)))

            if loss_ratio_curve:
                loss_ratio_curve = shapes.Curve.from_json(loss_ratio_curve)
                loss_ratio_curves.append((site, (loss_ratio_curve, asset)))

        results = self._serialize(block_id,
                                           curves=loss_ratio_curves,
                                           curve_mode='loss_ratio')
        if loss_curves:
            results.extend(
                self._serialize(
                    block_id, curves=loss_curves, curve_mode='loss',
                    curve_mode_prefix='loss_curve', render_multi=True))
        return results

    def asset_losses_per_site(self, loss_poe, assets_iterator):
        """
        For each site in the region of this job, returns a list of assets and
        their losses at a given probability of exceedance.

        :param:loss_poe: the probability of exceedance
        :type:loss_poe: float
        :param:assets_iterator: an iterator over the assets, returning (point,
            asset) tuples. See
            :py:class:`openquake.risk.job.general.grid_assets_iterator`.

        :returns: A list of tuples in the form expected by the
        :py:class:`LossMapWriter.serialize` method:

           (site, [(loss, asset), ...])

           Where:

            :py:class:`openquake.shapes.Site` the site
            :py:class:`dict` the asset dict
            :py:class:`dict` (loss dict) with the following key:
                ***value*** - the value of the loss for the asset
        """
        result = defaultdict(list)

        for point, asset in assets_iterator:
            key = kvs.tokens.loss_key(self.job_id, point.row, point.column,
                    asset["assetID"], loss_poe)

            loss_value = kvs.get_client().get(key)

            LOG.debug("Loss for asset %s at %s %s is %s" %
                (asset["assetID"], asset['lon'], asset['lat'], loss_value))

            if loss_value:
                risk_site = shapes.Site(asset['lon'], asset['lat'])
                loss = {
                    "value": loss_value,
                }
                result[risk_site].append((loss, asset))

        return result.items()

    def asset_bcr_per_site(self):
        """
        Fetch and return Benefit-Cost Ratio results computed by workers.

        :return:
            List of two-item tuples: site object and lists of BCR values per
            asset in that site. See :func:`compute_bcr_for_block`.
        """
        data = []
        for block_id in self.blocks_keys:
            key = kvs.tokens.bcr_block_key(self.job_id, block_id)
            block_data = kvs.get_value_json_decoded(key)
            data += [(shapes.Site(latitude=lat, longitude=lon), payload)
                     for ((lat, lon), payload) in block_data]
        return data


class EpsilonProvider(object):
    """
    Simple class for combining job configuration parameters and an `epsilon`
    method. See :py:meth:`EpsilonProvider.epsilon` for more information.
    """

    def __init__(self, params):
        """
        :param params: configuration parameters from the job configuration
        :type params: dict
        """
        self.__dict__.update(params)
        self.samples = None

    def epsilon(self, asset):
        """Sample from the standard normal distribution for the given asset.

        For uncorrelated risk calculation jobs we sample the standard normal
        distribution for each asset.
        In the opposite case ("perfectly correlated" assets) we sample for each
        building typology i.e. two assets with the same typology will "share"
        the same standard normal distribution sample.

        Two assets are considered to be of the same building typology if their
        structure category is the same. The asset's `structureCategory` is
        only needed for correlated jobs and unlikely to be available for
        uncorrelated ones.
        """
        correlation = getattr(self, "ASSET_CORRELATION", None)
        if not correlation:
            # Sample per asset
            return norm.rvs(loc=0, scale=1)
        elif correlation != "perfect":
            raise ValueError('Invalid "ASSET_CORRELATION": %s' % correlation)
        else:
            # Sample per building typology
            samples = getattr(self, "samples", None)
            if samples is None:
                # These are two references for the same dictionary.
                samples = self.samples = dict()

            category = asset.get("structureCategory")
            if category is None:
                raise ValueError(
                    "Asset %s has no structure category" % asset["assetID"])

            if category not in samples:
                samples[category] = norm.rvs(loc=0, scale=1)
            return samples[category]


mixins.Mixin.register("Risk", RiskJobMixin, order=2)


class Block(object):
    """A block is a collection of sites to compute."""

    def __init__(self, sites, block_id):
        self.sites = tuple(sites)
        self.block_id = block_id

    def grid(self, region):
        """Provide an iterator across the unique grid points within a region,
         corresponding to the sites within this block."""

        used_points = []
        for site in self.sites:
            point = region.grid.point_at(site)
            if point not in used_points:
                used_points.append(point)
                yield point

    def __eq__(self, other):
        return self.sites == other.sites

    @classmethod
    def from_kvs(cls, block_id):
        """Return the block in the underlying KVS system with the given id."""

        raw_sites = kvs.get_value_json_decoded(block_id)

        sites = []

        for raw_site in raw_sites:
            sites.append(shapes.Site(raw_site[0], raw_site[1]))

        return Block(sites, block_id)

    def to_kvs(self):
        """Store this block into the underlying KVS system."""

        raw_sites = []

        for site in self.sites:
            raw_sites.append(site.coords)

        kvs.set_value_json_encoded(self.id, raw_sites)

    @property
    def id(self):  # pylint: disable=C0103
        """Return the id of this block."""
        return self.block_id


def split_into_blocks(job_id, sites, block_size=BLOCK_SIZE):
    """Split the set of sites into blocks. Provide an iterator
    to the blocks.

    :param job_id: the id for this job
    :param sites: the sites to be splitted.
    :type sites: :py:class:`list`
    :param sites_per_block: the number of sites per block.
    :type sites_per_block: integer
    :returns: for each call on this iterator, the next block is returned.
    :rtype: :py:class:`openquake.risk.general.Block`
    """

    block_sites = []
    block_count = 0

    for site in sites:
        block_sites.append(site)

        if len(block_sites) == block_size:
            block_id = kvs.tokens.risk_block_key(job_id, block_count)
            yield(Block(block_sites, block_id))

            block_sites = []
            block_count += 1

    if not block_sites:
        return

    block_id = kvs.tokens.risk_block_key(job_id, block_count)
    yield(Block(block_sites, block_id))


def compute_bcr_for_block(job_id, points, get_loss_curve,
                          interest_rate, asset_life_expectancy):
    """
    Compute and return Benefit-Cost Ratio data for a number of points.

    :param get_loss_curve:
        Function that takes three positional arguments: point object,
        vulnerability function object and asset object and is supposed
        to return a loss curve.
    :return:
        A list of tuples::

            [((site_lat, site_lon), [
<<<<<<< HEAD
                ({'value': bcr}, assetID),
                ({'value': bcr}, assetID),
=======
                ({'bcr': 1, 'eal_retrofitted': 2, 'eal_original': 3}, assetID),
                ({'bcr': 3, 'eal_retrofitted': 4, 'eal_original': 5}, assetID),
>>>>>>> 2632dfa7
                ...]),
             ...]
    """
    # too many local vars (16/15) -- pylint: disable=R0914
    result = defaultdict(list)

    vuln_curves = vulnerability.load_vuln_model_from_kvs(job_id)
    vuln_curves_retrofitted = vulnerability.load_vuln_model_from_kvs(
        job_id, retrofitted=True)

    for point in points:
        asset_key = kvs.tokens.asset_key(job_id, point.row, point.column)

        for asset in kvs.get_list_json_decoded(asset_key):
            vuln_function = vuln_curves[asset['taxonomy']]
            loss_curve = get_loss_curve(point, vuln_function, asset)
            LOG.info('for asset %s loss_curve = %s',
                     asset['assetID'], loss_curve)
            eal_original = common.compute_mean_loss(loss_curve)

            vuln_function = vuln_curves_retrofitted[asset['taxonomy']]
            loss_curve = get_loss_curve(point, vuln_function, asset)
            LOG.info('for asset %s loss_curve retrofitted = %s',
                     asset['assetID'], loss_curve)
            eal_retrofitted = common.compute_mean_loss(loss_curve)

            bcr = common.compute_bcr(
                eal_original, eal_retrofitted,
                interest_rate, asset_life_expectancy,
                asset['retrofittingCost']
            )

<<<<<<< HEAD
            LOG.info('for asset %s EAL original = %f, ' \
                     'EAL retrofitted = %f, BCR = %f',
                     asset['assetID'], eal_original, eal_retrofitted, bcr)

            key = (asset['lat'], asset['lon'])
            result[key].append(({'value': bcr}, asset['assetID']))
=======
            key = (asset['lat'], asset['lon'])
            result[key].append(({'bcr': bcr,
                                 'eal_original': eal_original,
                                 'eal_retrofitted': eal_retrofitted},
                                asset['assetID']))
>>>>>>> 2632dfa7

    return result.items()<|MERGE_RESOLUTION|>--- conflicted
+++ resolved
@@ -490,13 +490,8 @@
         A list of tuples::
 
             [((site_lat, site_lon), [
-<<<<<<< HEAD
-                ({'value': bcr}, assetID),
-                ({'value': bcr}, assetID),
-=======
                 ({'bcr': 1, 'eal_retrofitted': 2, 'eal_original': 3}, assetID),
                 ({'bcr': 3, 'eal_retrofitted': 4, 'eal_original': 5}, assetID),
->>>>>>> 2632dfa7
                 ...]),
              ...]
     """
@@ -529,19 +524,14 @@
                 asset['retrofittingCost']
             )
 
-<<<<<<< HEAD
             LOG.info('for asset %s EAL original = %f, ' \
                      'EAL retrofitted = %f, BCR = %f',
                      asset['assetID'], eal_original, eal_retrofitted, bcr)
 
-            key = (asset['lat'], asset['lon'])
-            result[key].append(({'value': bcr}, asset['assetID']))
-=======
             key = (asset['lat'], asset['lon'])
             result[key].append(({'bcr': bcr,
                                  'eal_original': eal_original,
                                  'eal_retrofitted': eal_retrofitted},
                                 asset['assetID']))
->>>>>>> 2632dfa7
 
     return result.items()