--- conflicted
+++ resolved
@@ -272,53 +272,14 @@
     return shapes.Curve(zip(mean_losses, probs_of_exceedance))
 
 
-<<<<<<< HEAD
 class AggregateLossCurve(object):
     """Aggregate a set of losses and produce the resulting loss curve."""
 
     def __init__(self):
         self.losses = None
-=======
-def _assets_keys_for_gmfs(job_id, gmfs_key):
-    """Return the asset related to the GMFs given."""
-
-    column, row = kvs.tokens.column_row_from_gmf_set_key(gmfs_key)
-
-    key = kvs.tokens.asset_key(job_id, row, column)
-
-    return kvs.get_client().lrange(key, 0, -1)
-
-
-class AggregateLossCurve(object):
-    """Aggregate a set of losses and produce the resulting loss curve."""
-
-    @staticmethod
-    def from_kvs(job_id, epsilon_provider):
-        """Return an aggregate curve using the GMFs and assets
-        stored in the underlying kvs system."""
-
-        vuln_model = vulnerability.load_vuln_model_from_kvs(job_id)
-        aggregate_curve = AggregateLossCurve(vuln_model, epsilon_provider)
-
-        gmfs_keys = kvs.get_keys("%s*%s*" % (
-                kvs.tokens.generate_job_key(job_id), kvs.tokens.GMF_KEY_TOKEN))
-
-        LOG.debug("Found %s stored GMFs..." % len(gmfs_keys))
-        asset_counter = 0
-
-        for gmfs_key in gmfs_keys:
-            assets = _assets_keys_for_gmfs(job_id, gmfs_key)
-
-            for asset in assets:
-                asset_counter += 1
-                gmfs = kvs.get_value_json_decoded(gmfs_key)
-
-                aggregate_curve.append(gmfs,
-                        json.JSONDecoder().decode(asset))
->>>>>>> 7987f078
 
     def append(self, losses):
-# TODO (ac): Add documentation!
+        """Add the given losses to the current losses count."""
 
         if self.losses is None:
             self.losses = losses
