--- conflicted
+++ resolved
@@ -33,11 +33,7 @@
 from openquake.hazardlib.calc.hazard_curve import (
     hazard_curves_per_trt, zero_curves, array_of_curves, ProbabilityMap)
 from openquake.risklib import scientific
-<<<<<<< HEAD
-from openquake.commonlib import datastore, source, calc
-=======
 from openquake.commonlib import parallel, datastore, source
->>>>>>> c3851abc
 from openquake.calculators import base
 
 U16 = numpy.uint16
