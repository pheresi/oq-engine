# -*- coding: utf-8 -*-

# Copyright (c) 2010-2012, GEM Foundation.
#
# OpenQuake is free software: you can redistribute it and/or modify it
# under the terms of the GNU Affero General Public License as published
# by the Free Software Foundation, either version 3 of the License, or
# (at your option) any later version.
#
# OpenQuake is distributed in the hope that it will be useful,
# but WITHOUT ANY WARRANTY; without even the implied warranty of
# MERCHANTABILITY or FITNESS FOR A PARTICULAR PURPOSE.  See the
# GNU General Public License for more details.
#
# You should have received a copy of the GNU Affero General Public License
# along with OpenQuake.  If not, see <http://www.gnu.org/licenses/>.

"""Common functionality for Risk calculators."""

import os

from django import db

from openquake import logs
from openquake.utils import config
from openquake.db import models
from openquake.calculators import base
from openquake import export
from openquake.parser import risk
<<<<<<< HEAD
from openquake.utils import tasks
=======
from openquake.export import (
    core as export_core, risk as risk_export)
>>>>>>> eb474cbd
from openquake.utils import stats
from openquake.calculators.risk import hazard_getters
from nrml.risk import parsers

# FIXME: why is a writer in a package called "input" ?
from openquake.input import exposure as exposure_writer


class BaseRiskCalculator(base.CalculatorNext):
    """
    Abstract base class for risk calculators. Contains a bunch of common
    functionality, including initialization procedures and the core
    distribution/execution logic.

    :attribute asset_nr:
      The number of assets the calculator will work on. Assets are
      extracted from the exposure input and filtered according with the
      RiskCalculation region_constraint

    :attribute output_container_ids:
      A dictionary holding the output containers object ids (e.g. LossCurve,
      LossMap)

    :attribute exposure_model_id:
      The exposure model used by the calculation

    :attribute asset_offsets:
      A generator of asset offsets used by each celery task. Assets are
      ordered by their id. An asset offset is an int that identify the
      set of assets going from offset to offset + block_size.
    """

    def __init__(self, job):
        super(BaseRiskCalculator, self).__init__(job)

        self.assets_nr = None
        self.exposure_model_id = None

    def pre_execute(self):
        """
        In this phase, the general workflow is

        1. Parse the exposure input and store the exposure data (if
        not already present)

        2. Filter the exposure in order to consider only the assets of
        interest

        3. Prepare and save the output containers.

        4. Initialize progress counters
        """

        # reload the risk calculation to avoid getting raw string
        # values instead of arrays
        self.job.risk_calculation = models.RiskCalculation.objects.get(
            pk=self.rc.pk)

        with logs.tracing('store exposure'):
            self.exposure_model_id = self._store_exposure().id

            self.assets_nr = models.ExposureData.objects.contained_in_count(
                self.exposure_model_id,
                self.rc.region_constraint)

            if not self.assets_nr:
                raise RuntimeError(
                    ['Region of interest is not covered by the exposure input.'
                     ' This configuration is invalid. '
                     ' Change the region constraint input or use a proper '
                     ' exposure file'])

        with logs.tracing('store risk model'):
            self.store_risk_model()

        self.progress.update(total=self.assets_nr)
        self._initialize_progress()

    def block_size(self):
        """
        Number of assets handled per task.
        """
        return int(config.get('risk', 'block_size'))

<<<<<<< HEAD
        tf_args = dict(
            job_id=self.job.id,
            hazard_getter=self.hazard_getter,
            assets_per_task=self.assets_per_task,
            region_constraint=self.rc.region_constraint,
            exposure_model_id=self.exposure_model_id,
            hazard_id=self.hazard_id)
        tf_args.update(self.output_container_ids)
        tf_args.update(self.calculation_parameters)

        tasks.distribute(
            self.celery_task,
            ("offset", self.asset_offsets),
            tf_args=tf_args)
=======
    def concurrent_tasks(self):
        """
        Number of tasks to be in queue at any given time.
        """
        return int(config.get('risk', 'concurrent_tasks'))
>>>>>>> eb474cbd

    def export(self, *args, **kwargs):
        """
        If requested by the user, automatically export all result artifacts to
        the specified format. (NOTE: The only export format supported at the
        moment is NRML XML.

        :returns:
            A list of the export filenames, including the absolute path to each
            file.
        """

        exported_files = []
        with logs.tracing('exports'):

            if 'exports' in kwargs and 'xml' in kwargs['exports']:
                exported_files = sum([
                    export.risk.export(output.id, self.rc.export_dir)
                    for output in export.core.get_outputs(self.job.id)], [])

                for exp_file in exported_files:
                    logs.LOG.debug('exported %s' % exp_file)
        return exported_files

    def hazard_id(self):
        """
        :returns: The ID of the output container of the hazard used
        for this risk calculation. E.g. an `openquake.db.models.HazardCurve'

        :raises: `RuntimeError` if the hazard associated with the
        current risk calculation is not suitable to be used with this
        calculator
        """

        # Calculator must override this to select from the hazard
        # output the proper hazard output container
        raise NotImplementedError

    @property
    def hazard_getter(self):
        """
        :returns: a key for the dict
        `:var:openquake.calculators.risk.hazard_getters.HAZARD_GETTERS'
        to get the hazard getter used by the calculator.
        """
        raise NotImplementedError

    @property
    def rc(self):
        """
        A shorter and more convenient way of accessing the
        :class:`~openquake.db.models.RiskCalculation`.
        """
        return self.job.risk_calculation

    @property
    def calculation_parameters(self):
        """
        The specific calculation parameters passed as kwargs to the
        celery task function. Calculators should override this to
        provide custom arguments to its celery task
        """
        return dict()

    def _store_exposure(self):
        """Load exposure assets and write them to database."""
        [exposure_model_input] = models.inputs4rcalc(
            self.rc, input_type='exposure')

        # If this was an existing model, it was already parsed and should be in
        # the DB.
        if models.ExposureModel.objects.filter(
                input=exposure_model_input).exists():
            return exposure_model_input.exposuremodel

        with logs.tracing('storing exposure'):
            path = os.path.join(self.rc.base_path, exposure_model_input.path)
            exposure_stream = parsers.ExposureModelParser(path)
            writer = exposure_writer.ExposureDBWriter(exposure_model_input)
            writer.serialize(exposure_stream)
        return writer.model

    def _initialize_progress(self):
        """Record the total/completed number of work items.

        This is needed for the purpose of providing an indication of progress
        to the end user."""
        stats.pk_set(self.job.id, "lvr", 0)
        stats.pk_set(self.job.id, "nrisk_total", self.assets_nr)
        stats.pk_set(self.job.id, "nrisk_done", 0)

    def store_risk_model(self):
        """Load and store vulnerability model. It could be overriden
        to load fragility models or multiple vulnerability models"""

        store_risk_model(self.rc, "vulnerability")

<<<<<<< HEAD
    def create_outputs(self):
        """
        Create outputs container objects (e.g. LossCurve, Output).

        Derived classes should override this to create containers for
        storing objects other than LossCurves, LossMaps and Insured
        Loss Curve

        The default behavior is to create a loss curve, map and
        insured loss output.

        :return a dictionary string -> ContainerObject ids
        """

        job = self.job

        # add loss curve containers
        outputs = dict(
            loss_curve_id=models.LossCurve.objects.create(
                output=models.Output.objects.create_output(
                    job, "Loss Curve set", "loss_curve")).pk,
            loss_map_ids=dict())

        for poe in self.job.risk_calculation.conditional_loss_poes:
            outputs['loss_map_ids'][poe] = models.LossMap.objects.create(
                 output=models.Output.objects.create_output(
                     self.job,
                     "Loss Map Set with poe %s" % poe,
                     "loss_map"),
                     poe=poe).pk
        return outputs


def with_assets(fn):
    """
    Decorator helper for a risk calculation celery task.

    It transforms an oqtask function accepting an offset as first
    argument and a block size over a list of assets into a function
    that accepts a list of assets contained in a region_constraint.

    The exposure_model, the region constraint and the assets_per_task
    are got by kwargs of the original function. Such arguments are
    removed from the function signature.

    It is also responsible to log the progress
    """
    @functools.wraps(fn)
    def wrapped_function(job_id, offset, **kwargs):
        """
        The wrapped celery task function that expects in input an
        offset over the collection of all the Asset considered
        by the risk calculation.
        """
        exposure_model_id = kwargs['exposure_model_id']
        region_constraint = kwargs['region_constraint']
        assets_per_task = kwargs['assets_per_task']

        del kwargs['exposure_model_id']
        del kwargs['region_constraint']
        del kwargs['assets_per_task']

        with logs.tracing("getting assets"):
            assets = models.ExposureData.objects.contained_in(
                exposure_model_id,
                region_constraint, offset, assets_per_task)

        fn(job_id, assets, **kwargs)
        logs.log_percent_complete(job_id, "risk")

    return wrapped_function

=======
>>>>>>> eb474cbd

def hazard_getter(hazard_getter_name, hazard_id, *args):
    """
    Initializes and returns an hazard getter
    """
    return hazard_getters.HAZARD_GETTERS[hazard_getter_name](hazard_id, *args)


def fetch_vulnerability_model(job_id, retrofitted=False):
    """
    Utility method to use in a celery task to get a vulnerability
    model suitable to be used with Risklib.

    :param int job_id: The ID of the current job

    :param bool retrofitted: True if a retrofitted vulnerability model
    should be returned
    """

    if retrofitted:
        input_type = "vulnerability_retrofitted"
    else:
        input_type = "vulnerability"

    return models.OqJob.objects.get(pk=job_id).risk_calculation.model(
        input_type).to_risklib()


def write_loss_curve(loss_curve_id, asset_output):
    """
    Stores and returns a :class:`openquake.db.models.LossCurveData`
    where the data are got by `asset_output` and the
    :class:`openquake.db.models.LossCurve` output container is
    identified by `loss_curve_id`.

    :param int loss_curve_id: the ID of the output container

    :param asset_output: an instance of
    :class:`risklib.models.output.ClassicalOutput` or of
    :class:`risklib.models.output.ProbabilisticEventBasedOutput`
    returned by risklib
    """
    return models.LossCurveData.objects.create(
        loss_curve_id=loss_curve_id,
        asset_ref=asset_output.asset.asset_ref,
        location=asset_output.asset.site,
        poes=asset_output.loss_curve.y_values,
        losses=asset_output.loss_curve.x_values,
        loss_ratios=asset_output.loss_ratio_curve.x_values)


def write_loss_map(loss_map_ids, asset_output):
    """
    Create :class:`openquake.db.models.LossMapData` objects where the
    data are got by `asset_output` and the
    :class:`openquake.db.models.LossMap` output containers are got by
    `loss_map_ids`.

    :param dict loss_map_ids: A dictionary storing that links poe to
    :class:`openquake.db.models.LossMap` output container

    :param asset_output: an instance of
    :class:`risklib.models.output.ClassicalOutput` or of
    :class:`risklib.models.output.ProbabilisticEventBasedOutput`
    """

    for poe, loss in asset_output.conditional_losses.items():
        models.LossMapData.objects.create(
            loss_map_id=loss_map_ids[poe],
            asset_ref=asset_output.asset.asset_ref,
            value=loss,
            std_dev=None,
            location=asset_output.asset.site)


@db.transaction.commit_on_success
def update_aggregate_losses(curve_id, losses):
    """
    Update an aggregate loss curve with new `losses` (that will be
    added)

    :type losses: numpy array
    """

    # to avoid race conditions we lock the table
    query = """
      SELECT * FROM riskr.aggregate_loss_curve_data WHERE
      loss_curve_id = %s FOR UPDATE
    """

    [curve_data] = models.AggregateLossCurveData.objects.raw(query, [curve_id])

    if curve_data.losses:
        curve_data.losses = losses + curve_data.losses
    else:
        curve_data.losses = losses

    curve_data.save()


def write_bcr_distribution(bcr_distribution_id, asset_output):
    """
    Create a new :class:`openquake.db.models.BCRDistributionData` from
    `asset_output` and links it to the output container identified by
    `bcr_distribution_id`.

    :param int bcr_distribution_id: the ID of
    :class:`openquake.db.models.BCRDistribution` instance that holds
    the BCR map
    :param asset_output: an instance of
    :class:`risklib.models.output.BCROutput` that holds BCR data for a
    specific asset
    """
    models.BCRDistributionData.objects.create(
        bcr_distribution_id=bcr_distribution_id,
        asset_ref=asset_output.asset.asset_ref,
        average_annual_loss_original=asset_output.eal_original,
        average_annual_loss_retrofitted=asset_output.eal_retrofitted,
        bcr=asset_output.bcr,
        location=asset_output.asset.site)


def store_risk_model(rc, input_type):
    """
    Parse and store :class:`openquake.db.models.VulnerabilityModel` and
    :class:`openquake.db.models.VulnerabilityFunction`.

    :param str input_type: the input type of the
    :class:`openquake.db.models.Input` object which provides the risk models

    :param rc: the current :class:`openquake.db.models.RiskCalculation`
    instance
    """
    [vulnerability_input] = models.inputs4rcalc(rc.id, input_type=input_type)

    for record in risk.VulnerabilityModelFile(
            vulnerability_input.path):
        vulnerability_model, _ = (
            models.VulnerabilityModel.objects.get_or_create(
                owner=vulnerability_input.owner,
                input=vulnerability_input,
                imt=record['IMT'], imls=record['IML'],
                name=record['vulnerabilitySetID'],
                asset_category=record['assetCategory'],
                loss_category=record['lossCategory']))

        models.VulnerabilityFunction.objects.create(
            vulnerability_model=vulnerability_model,
            taxonomy=record['ID'],
            prob_distribution=record['probabilisticDistribution'],
            covs=record['coefficientsVariation'],
            loss_ratios=record['lossRatio'])<|MERGE_RESOLUTION|>--- conflicted
+++ resolved
@@ -27,12 +27,7 @@
 from openquake.calculators import base
 from openquake import export
 from openquake.parser import risk
-<<<<<<< HEAD
-from openquake.utils import tasks
-=======
-from openquake.export import (
-    core as export_core, risk as risk_export)
->>>>>>> eb474cbd
+
 from openquake.utils import stats
 from openquake.calculators.risk import hazard_getters
 from nrml.risk import parsers
@@ -117,28 +112,38 @@
         """
         return int(config.get('risk', 'block_size'))
 
-<<<<<<< HEAD
-        tf_args = dict(
-            job_id=self.job.id,
-            hazard_getter=self.hazard_getter,
-            assets_per_task=self.assets_per_task,
-            region_constraint=self.rc.region_constraint,
-            exposure_model_id=self.exposure_model_id,
-            hazard_id=self.hazard_id)
-        tf_args.update(self.output_container_ids)
-        tf_args.update(self.calculation_parameters)
-
-        tasks.distribute(
-            self.celery_task,
-            ("offset", self.asset_offsets),
-            tf_args=tf_args)
-=======
     def concurrent_tasks(self):
         """
         Number of tasks to be in queue at any given time.
         """
         return int(config.get('risk', 'concurrent_tasks'))
->>>>>>> eb474cbd
+
+    def task_arg_gen(self, block_size):
+        """
+        Generator function for creating the arguments for each task.
+
+        :param int block_size:
+            The number of work items per task (sources, sites, etc.).
+        """
+
+        output_containers = self.create_outputs()
+        calculator_parameters = self.calculator_parameters
+
+        # asset offsets
+        asset_offsets = range(0, self.assets_nr, block_size)
+        region_constraint = self.job.risk_calculation.region_constraint
+
+        for offset in asset_offsets:
+            with logs.tracing("getting assets"):
+                assets = models.ExposureData.objects.contained_in(
+                    self.exposure_model_id, region_constraint, offset,
+                    block_size)
+
+            tf_args = ([self.job.id,
+                        assets, self.hazard_getter, self.hazard_id] +
+                        output_containers + calculator_parameters)
+
+            yield  tf_args
 
     def export(self, *args, **kwargs):
         """
@@ -195,13 +200,13 @@
         return self.job.risk_calculation
 
     @property
-    def calculation_parameters(self):
-        """
-        The specific calculation parameters passed as kwargs to the
+    def calculator_parameters(self):
+        """
+        The specific calculation parameters passed as args to the
         celery task function. Calculators should override this to
         provide custom arguments to its celery task
         """
-        return dict()
+        return []
 
     def _store_exposure(self):
         """Load exposure assets and write them to database."""
@@ -236,81 +241,37 @@
 
         store_risk_model(self.rc, "vulnerability")
 
-<<<<<<< HEAD
     def create_outputs(self):
         """
         Create outputs container objects (e.g. LossCurve, Output).
 
         Derived classes should override this to create containers for
-        storing objects other than LossCurves, LossMaps and Insured
-        Loss Curve
-
-        The default behavior is to create a loss curve, map and
-        insured loss output.
-
-        :return a dictionary string -> ContainerObject ids
+        storing objects other than LossCurves, LossMaps
+
+        The default behavior is to create a loss curve and loss maps
+        output.
+
+        :return a list of int (id of containers) or dict (poe->int)
         """
 
         job = self.job
 
         # add loss curve containers
-        outputs = dict(
-            loss_curve_id=models.LossCurve.objects.create(
-                output=models.Output.objects.create_output(
-                    job, "Loss Curve set", "loss_curve")).pk,
-            loss_map_ids=dict())
+        loss_curve_id = models.LossCurve.objects.create(
+            output=models.Output.objects.create_output(
+                job, "Loss Curve set", "loss_curve")).pk
+
+        loss_map_ids = dict()
 
         for poe in self.job.risk_calculation.conditional_loss_poes:
-            outputs['loss_map_ids'][poe] = models.LossMap.objects.create(
+            loss_map_ids[poe] = models.LossMap.objects.create(
                  output=models.Output.objects.create_output(
                      self.job,
                      "Loss Map Set with poe %s" % poe,
                      "loss_map"),
                      poe=poe).pk
-        return outputs
-
-
-def with_assets(fn):
-    """
-    Decorator helper for a risk calculation celery task.
-
-    It transforms an oqtask function accepting an offset as first
-    argument and a block size over a list of assets into a function
-    that accepts a list of assets contained in a region_constraint.
-
-    The exposure_model, the region constraint and the assets_per_task
-    are got by kwargs of the original function. Such arguments are
-    removed from the function signature.
-
-    It is also responsible to log the progress
-    """
-    @functools.wraps(fn)
-    def wrapped_function(job_id, offset, **kwargs):
-        """
-        The wrapped celery task function that expects in input an
-        offset over the collection of all the Asset considered
-        by the risk calculation.
-        """
-        exposure_model_id = kwargs['exposure_model_id']
-        region_constraint = kwargs['region_constraint']
-        assets_per_task = kwargs['assets_per_task']
-
-        del kwargs['exposure_model_id']
-        del kwargs['region_constraint']
-        del kwargs['assets_per_task']
-
-        with logs.tracing("getting assets"):
-            assets = models.ExposureData.objects.contained_in(
-                exposure_model_id,
-                region_constraint, offset, assets_per_task)
-
-        fn(job_id, assets, **kwargs)
-        logs.log_percent_complete(job_id, "risk")
-
-    return wrapped_function
-
-=======
->>>>>>> eb474cbd
+        return [loss_curve_id, loss_map_ids]
+
 
 def hazard_getter(hazard_getter_name, hazard_id, *args):
     """
