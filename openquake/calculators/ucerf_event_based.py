# -*- coding: utf-8 -*-
# vim: tabstop=4 shiftwidth=4 softtabstop=4
#
# Copyright (C) 2015-2016 GEM Foundation
#
# OpenQuake is free software: you can redistribute it and/or modify it
# under the terms of the GNU Affero General Public License as published
# by the Free Software Foundation, either version 3 of the License, or
# (at your option) any later version.
#
# OpenQuake is distributed in the hope that it will be useful,
# but WITHOUT ANY WARRANTY; without even the implied warranty of
# MERCHANTABILITY or FITNESS FOR A PARTICULAR PURPOSE.  See the
# GNU Affero General Public License for more details.
#
# You should have received a copy of the GNU Affero General Public License
# along with OpenQuake. If not, see <http://www.gnu.org/licenses/>.

import os
import copy
import time
import os.path
import logging
import math
import random
import socket
import functools
import h5py
import numpy

from openquake.baselib.general import AccumDict
from openquake.baselib.python3compat import zip
from openquake.hazardlib.probability_map import ProbabilityMap
from openquake.risklib import valid, riskinput
from openquake.commonlib import readinput, parallel, source, calc
from openquake.calculators import base, event_based

from openquake.hazardlib.geo.surface.multi import MultiSurface
from openquake.hazardlib.pmf import PMF
from openquake.hazardlib.geo.point import Point
from openquake.hazardlib.geo.geodetic import (
    min_distance, min_geodetic_distance)
from openquake.hazardlib.geo.surface.planar import PlanarSurface
from openquake.hazardlib.geo.nodalplane import NodalPlane
from openquake.hazardlib.tom import PoissonTOM
from openquake.hazardlib.source.rupture import ParametricProbabilisticRupture
from openquake.hazardlib.source.characteristic import CharacteristicFaultSource
from openquake.hazardlib.source.point import PointSource
from openquake.hazardlib.scalerel.wc1994 import WC1994

from openquake.commonlib.calc import MAX_INT
from openquake.commonlib.sourceconverter import SourceConverter


# ######################## rupture calculator ############################ #

U16 = numpy.uint16
U32 = numpy.uint32
F32 = numpy.float32

# DEFAULT VALUES FOR UCERF BACKGROUND MODELS
DEFAULT_MESH_SPACING = 1.0
DEFAULT_TRT = "Active Shallow Crust"
HDD = PMF([(0.2, 3.0), (0.6, 6.0), (0.2, 9.0)])
NPD = PMF([(0.15, NodalPlane(0.0, 90.0, 0.0)),
           (0.15, NodalPlane(45.0, 90.0, 0.0)),
           (0.15, NodalPlane(90.0, 90.0, 0.0)),
           (0.15, NodalPlane(135.0, 90.0, 0.0)),
           (0.05, NodalPlane(0.0, 45.0, 90.)),
           (0.05, NodalPlane(45.0, 45.0, 90.)),
           (0.05, NodalPlane(90.0, 45.0, 90.)),
           (0.05, NodalPlane(135.0, 45.0, 90.)),
           (0.05, NodalPlane(180.0, 45.0, 90.)),
           (0.05, NodalPlane(225.0, 45.0, 90.)),
           (0.05, NodalPlane(270.0, 45.0, 90.)),
           (0.05, NodalPlane(325.0, 45.0, 90.))])


class ImperfectPlanarSurface(PlanarSurface):
    """
    The planar surface class sets a narrow tolerance for the rectangular plane
    to be distorted in cartesian space. Ruptures with aspect ratios << 1.0,
    and with a dip of less than 90 degrees, cannot be generated in a manner
    that is consistent with the definitions - and thus cannot be instantiated.
    This subclass modifies the original planar surface class such that the
    tolerance checks are over-ridden. We find that distance errors with respect
    to a simple fault surface with a mesh spacing of 0.001 km are only on the
    order of < 0.15 % for Rrup (< 2 % for Rjb, < 3.0E-5 % for Rx)
    """
    IMPERFECT_RECTANGLE_TOLERANCE = numpy.inf


def prefilter_ruptures(hdf5, ridx, idx_set, sites, integration_distance):
    """
    Determines if a rupture is likely to be inside the integration distance
    by considering the set of fault plane centroids.
    :param hdf5:
        Source of UCERF file as h5py.File object
    :param list ridx:
        List of indices composing the rupture sections
    :param dict idx_set:
        Set of indices for the branch
    :param sites:
        Sites for consideration (can be None!)
    :param float integration_distance:
        Maximum distance from rupture to site for consideration
    """
    # Generate array of sites
    if not sites:
        return True
    centroids = numpy.array([[0., 0., 0.]], dtype="f")
    for idx in ridx:
        trace_idx = "{:s}/{:s}".format(idx_set["sec_idx"], str(idx))
        centroids = numpy.vstack([
            centroids,
            hdf5[trace_idx + "/Centroids"][:].astype("float64")])
    centroids = centroids[1:, :]
    distance = min_geodetic_distance(centroids[:, 0], centroids[:, 1],
                                     sites.lons, sites.lats)
    return numpy.any(distance <= integration_distance)


def get_ucerf_rupture(hdf5, iloc, idx_set, tom, sites,
                      integration_distance, mesh_spacing=DEFAULT_MESH_SPACING,
                      trt=DEFAULT_TRT):
    """
    :param hdf5:
        Source Model hdf5 object as instance of :class: h5py.File
    :param int iloc:
        Location of the rupture plane in the hdf5 file
    :param dict idx_set:
        Set of indices for the branch
    Generates a rupture set from a sample of the background model
    :param tom:
        Temporal occurrence model as instance of :class:
        openquake.hazardlib.tom.TOM
    :param sites:
        Sites for consideration (can be None!)
    """
    ridx = hdf5[idx_set["geol_idx"] + "/RuptureIndex"][iloc]
    surface_set = []
    if not prefilter_ruptures(
            hdf5, ridx, idx_set, sites, integration_distance):
        return None, None
    for idx in ridx:
        # Build simple fault surface
        trace_idx = "{:s}/{:s}".format(idx_set["sec_idx"], str(idx))
        rup_plane = hdf5[trace_idx + "/RupturePlanes"][:].astype("float64")
        for jloc in range(0, rup_plane.shape[2]):
            top_left = Point(rup_plane[0, 0, jloc],
                             rup_plane[0, 1, jloc],
                             rup_plane[0, 2, jloc])
            top_right = Point(rup_plane[1, 0, jloc],
                              rup_plane[1, 1, jloc],
                              rup_plane[1, 2, jloc])
            bottom_right = Point(rup_plane[2, 0, jloc],
                                 rup_plane[2, 1, jloc],
                                 rup_plane[2, 2, jloc])
            bottom_left = Point(rup_plane[3, 0, jloc],
                                rup_plane[3, 1, jloc],
                                rup_plane[3, 2, jloc])
            try:
                surface_set.append(ImperfectPlanarSurface.from_corner_points(
                    mesh_spacing,
                    top_left,
                    top_right,
                    bottom_right,
                    bottom_left))
            except ValueError as evl:
                raise ValueError(evl, trace_idx, top_left, top_right,
                                 bottom_right, bottom_left)

    rupture = ParametricProbabilisticRupture(
        hdf5[idx_set["mag_idx"]][iloc],  # Magnitude
        hdf5[idx_set["rake_idx"]][iloc],  # Rake
        trt,  # Tectonic Region Type
        surface_set[len(surface_set) // 2].get_middle_point(),  # Hypocentre
        MultiSurface(surface_set),
        CharacteristicFaultSource,
        hdf5[idx_set["rate_idx"]][iloc],  # Rate of events
        tom)

    # Get rupture index code string
    ridx_string = "-".join(str(val) for val in ridx)
    return rupture, ridx_string


def get_rupture_dimensions(mag, nodal_plane, msr, rupture_aspect_ratio,
                           upper_seismogenic_depth, lower_seismogenic_depth):
    """
    Calculate and return the rupture length and width
    for given magnitude ``mag`` and nodal plane.

    :param nodal_plane:
        Instance of :class:`openquake.hazardlib.geo.nodalplane.NodalPlane`.
    :returns:
        Tuple of two items: rupture length in width in km.

    The rupture area is calculated using method
    :meth:`~openquake.hazardlib.scalerel.base.BaseMSR.get_median_area`
    of source's
    magnitude-scaling relationship. In any case the returned
    dimensions multiplication is equal to that value. Than
    the area is decomposed to length and width with respect
    to source's rupture aspect ratio.

    If calculated rupture width being inclined by nodal plane's
    dip angle would not fit in between upper and lower seismogenic
    depth, the rupture width is shrunken to a maximum possible
    and rupture length is extended to preserve the same area.
    """
    area = msr.get_median_area(mag, nodal_plane.rake)
    rup_length = math.sqrt(area * rupture_aspect_ratio)
    rup_width = area / rup_length
    seismogenic_layer_width = (lower_seismogenic_depth -
                               upper_seismogenic_depth)
    max_width = (seismogenic_layer_width /
                 math.sin(math.radians(nodal_plane.dip)))
    if rup_width > max_width:
        rup_width = max_width
        rup_length = area / rup_width
    return rup_length, rup_width


def get_rupture_surface(mag, nodal_plane, hypocenter, msr,
                        rupture_aspect_ratio, upper_seismogenic_depth,
                        lower_seismogenic_depth, mesh_spacing=1.0):
    """
    Create and return rupture surface object with given properties.

    :param mag:
        Magnitude value, used to calculate rupture dimensions,
        see :meth:`_get_rupture_dimensions`.
    :param nodal_plane:
        Instance of :class:`openquake.hazardlib.geo.nodalplane.NodalPlane`
        describing the rupture orientation.
    :param hypocenter:
        Point representing rupture's hypocenter.
    :returns:
        Instance of
        :class:`~openquake.hazardlib.geo.surface.planar.PlanarSurface`.
    """
    assert (upper_seismogenic_depth <= hypocenter.depth
            and lower_seismogenic_depth >= hypocenter.depth)
    rdip = math.radians(nodal_plane.dip)

    # precalculated azimuth values for horizontal-only and vertical-only
    # moves from one point to another on the plane defined by strike
    # and dip:
    azimuth_right = nodal_plane.strike
    azimuth_down = (azimuth_right + 90) % 360
    azimuth_left = (azimuth_down + 90) % 360
    azimuth_up = (azimuth_left + 90) % 360

    rup_length, rup_width = get_rupture_dimensions(
        mag, nodal_plane, msr, rupture_aspect_ratio, upper_seismogenic_depth,
        lower_seismogenic_depth)
    # calculate the height of the rupture being projected
    # on the vertical plane:
    rup_proj_height = rup_width * math.sin(rdip)
    # and it's width being projected on the horizontal one:
    rup_proj_width = rup_width * math.cos(rdip)

    # half height of the vertical component of rupture width
    # is the vertical distance between the rupture geometrical
    # center and it's upper and lower borders:
    hheight = rup_proj_height / 2
    # calculate how much shallower the upper border of the rupture
    # is than the upper seismogenic depth:
    vshift = upper_seismogenic_depth - hypocenter.depth + hheight
    # if it is shallower (vshift > 0) than we need to move the rupture
    # by that value vertically.
    if vshift < 0:
        # the top edge is below upper seismogenic depth. now we need
        # to check that we do not cross the lower border.
        vshift = lower_seismogenic_depth - hypocenter.depth - hheight
        if vshift > 0:
            # the bottom edge of the rupture is above the lower sesmogenic
            # depth. that means that we don't need to move the rupture
            # as it fits inside seismogenic layer.
            vshift = 0
        # if vshift < 0 than we need to move the rupture up by that value.

    # now we need to find the position of rupture's geometrical center.
    # in any case the hypocenter point must lie on the surface, however
    # the rupture center might be off (below or above) along the dip.
    rupture_center = hypocenter
    if vshift != 0:
        # we need to move the rupture center to make the rupture fit
        # inside the seismogenic layer.
        hshift = abs(vshift / math.tan(rdip))
        rupture_center = rupture_center.point_at(
            horizontal_distance=hshift, vertical_increment=vshift,
            azimuth=(azimuth_up if vshift < 0 else azimuth_down)
        )

    # from the rupture center we can now compute the coordinates of the
    # four coorners by moving along the diagonals of the plane. This seems
    # to be better then moving along the perimeter, because in this case
    # errors are accumulated that induce distorsions in the shape with
    # consequent raise of exceptions when creating PlanarSurface objects
    # theta is the angle between the diagonal of the surface projection
    # and the line passing through the rupture center and parallel to the
    # top and bottom edges. Theta is zero for vertical ruptures (because
    # rup_proj_width is zero)
    theta = math.degrees(
        math.atan((rup_proj_width / 2.) / (rup_length / 2.))
    )
    hor_dist = math.sqrt(
        (rup_length / 2.) ** 2 + (rup_proj_width / 2.) ** 2
    )
    left_top = rupture_center.point_at(
        horizontal_distance=hor_dist,
        vertical_increment=-rup_proj_height / 2,
        azimuth=(nodal_plane.strike + 180 + theta) % 360
    )
    right_top = rupture_center.point_at(
        horizontal_distance=hor_dist,
        vertical_increment=-rup_proj_height / 2,
        azimuth=(nodal_plane.strike - theta) % 360
    )
    left_bottom = rupture_center.point_at(
        horizontal_distance=hor_dist,
        vertical_increment=rup_proj_height / 2,
        azimuth=(nodal_plane.strike + 180 - theta) % 360
    )
    right_bottom = rupture_center.point_at(
        horizontal_distance=hor_dist,
        vertical_increment=rup_proj_height / 2,
        azimuth=(nodal_plane.strike + theta) % 360
    )
    return PlanarSurface(mesh_spacing, nodal_plane.strike, nodal_plane.dip,
                         left_top, right_top, right_bottom, left_bottom)


def generate_background_ruptures(tom, locations, occurrence, mag, npd,
                                 hdd, upper_seismogenic_depth,
                                 lower_seismogenic_depth, msr=WC1994(),
                                 aspect=1.5, trt=DEFAULT_TRT):
    """
    :param tom:
        Temporal occurrence model as instance of :class:
        openquake.hazardlib.tom.TOM
    :param numpy.ndarray locations:
        Array of locations [Longitude, Latitude] of the point sources
    :param numpy.ndarray occurrence:
        Annual rates of occurrence
    :param float mag:
        Magnitude
    :param npd:
        Nodal plane distribution as instance of :class:
        openquake.hazardlib.pmf.PMF
    :param hdd:
        Hypocentral depth distribution as instance of :class:
        openquake.hazardlib.pmf.PMF
    :param float upper_seismogenic_depth:
        Upper seismogenic depth (km)
    :param float lower_seismogenic_depth:
        Lower seismogenic depth (km)
    :param msr:
        Magnitude scaling relation
    :param float aspect:
        Aspect ratio
    :param str trt:
        Tectonic region type
    :returns:
        List of ruptures
    """
    ruptures = []
    n_vals = len(locations)
    depths = hdd.sample_pairs(n_vals)
    nodal_planes = npd.sample_pairs(n_vals)
    for i, (x, y) in enumerate(locations):
        hypocentre = Point(x, y, depths[i][1])
        surface = get_rupture_surface(mag, nodal_planes[i][1],
                                      hypocentre, msr, aspect,
                                      upper_seismogenic_depth,
                                      lower_seismogenic_depth)
        rupture_probability = (occurrence[i] * nodal_planes[i][0] *
                               depths[i][0])
        ruptures.append(ParametricProbabilisticRupture(
            mag, nodal_planes[i][1].rake, trt, hypocentre, surface,
            PointSource, rupture_probability, tom))
    return ruptures


def prefilter_background_model(hdf5, branch_key, sites, integration_distance,
                               msr=WC1994(), aspect=1.5):
    """
    Identify those points within the integration distance
    :param sites:
        Sites for consideration (can be None!)
    :param float integration_distance:
        Maximum distance from rupture to site for consideration
    :param msr:
        Magnitude scaling relation
    :param float aspect:
        Aspect ratio
    :returns:
        Boolean vector indicating if sites are within (True) or outside (False)
        the integration distance
    """
    bg_locations = hdf5["Grid/Locations"][:].astype("float64")
    n_locations = bg_locations.shape[0]
    if not sites:
        # Apply no filtering - all sources valid
        return numpy.ones(n_locations, dtype=bool)
    distances = min_distance(sites.lons, sites.lats,
                             numpy.zeros_like(sites.lons),
                             bg_locations[:, 0],
                             bg_locations[:, 1],
                             numpy.zeros(n_locations))
    # Add buffer equal to half of length of median area from Mmax
    mmax_areas = msr.get_median_area(
        hdf5["/".join(["Grid", branch_key, "MMax"])][:], 0.0)
    mmax_lengths = numpy.sqrt(mmax_areas / aspect)
    return distances <= (0.5 * mmax_lengths + integration_distance)


def sample_background_model(
        hdf5, branch_key, tom, filter_idx, min_mag, npd, hdd,
        upper_seismogenic_depth, lower_seismogenic_depth, msr=WC1994(),
        aspect=1.5, trt=DEFAULT_TRT):
    """
    Generates a rupture set from a sample of the background model
    :param branch_key:
        Key to indicate the branch for selecting the background model
    :param tom:
        Temporal occurrence model as instance of :class:
        openquake.hazardlib.tom.TOM
    :param filter_idx:
        Sites for consideration (can be None!)
    :param float min_mag:
        Minimim magnitude for consideration of background sources
    :param npd:
        Nodal plane distribution as instance of :class:
        openquake.hazardlib.pmf.PMF
    :param hdd:
        Hypocentral depth distribution as instance of :class:
        openquake.hazardlib.pmf.PMF
    :param float aspect:
        Aspect ratio
    :param float upper_seismogenic_depth:
        Upper seismogenic depth (km)
    :param float lower_seismogenic_depth:
        Lower seismogenic depth (km)
    :param msr:
        Magnitude scaling relation
    :param float integration_distance:
        Maximum distance from rupture to site for consideration
    """
    bg_magnitudes = hdf5["/".join(["Grid", branch_key, "Magnitude"])][:]
    # Select magnitudes above the minimum magnitudes
    mag_idx = bg_magnitudes >= min_mag
    mags = bg_magnitudes[mag_idx]
    # Filter out sites beyond integration distance
    # valid_idx = prefilter_background_model(sites, integration_distance, msr)
    rates = hdf5["/".join(["Grid", branch_key, "RateArray"])][filter_idx, :]
    rates = rates[:, mag_idx]
    valid_locs = hdf5["Grid/Locations"][filter_idx, :]
    # Sample remaining rates
    sampler = tom.sample_number_of_occurrences(rates)
    background_ruptures = []
    background_n_occ = []
    for i, mag in enumerate(mags):
        rate_idx = numpy.where(sampler[:, i])[0]
        rate_cnt = sampler[rate_idx, i]
        occurrence = rates[rate_idx, i]
        locations = valid_locs[rate_idx, :]
        ruptures = generate_background_ruptures(
            tom, locations, occurrence,
            mag, npd, hdd, upper_seismogenic_depth,
            lower_seismogenic_depth, msr, aspect, trt)
        background_ruptures.extend(ruptures)
        background_n_occ.extend(rate_cnt.tolist())
    return background_ruptures, background_n_occ


# this is a fake source object built around the HDF5 UCERF file
# there is one object per branch, so there are 1,440 UCERFSESControls
# this approach cannot work on a cluster unless the HDF5 file is
# on a shared file system
class UCERFSESControl(object):
    """
    :param source_file:
        Path to an existing HDF5 file containing the UCERF model
    :param str id:
        Valid branch of UCERF
    :param float investigation_time:
        Investigation time of event set (years)
    :param float min_mag:
        Minimim magnitude for consideration of background sources
    :param npd:
        Nodal plane distribution as instance of :class:
        openquake.hazardlib.pmf.PMF
    :param hdd:
        Hypocentral depth distribution as instance of :class:
        openquake.hazardlib.pmf.PMF
    :param float aspect:
        Aspect ratio
    :param float upper_seismoge nic_depth:
        Upper seismogenic depth (km)
    :param float lower_seismogenic_depth:
        Lower seismogenic depth (km)
    :param msr:
        Magnitude scaling relation
    :param float mesh_spacing:
        Spacing (km) of fault mesh
    :param str trt:
        Tectonic region type
    :param float integration_distance:
        Maximum distance from rupture to site for consideration
    """
    def __init__(self, source_file, id, investigation_time, min_mag,
                 npd=NPD, hdd=HDD, aspect=1.5, upper_seismogenic_depth=0.0,
                 lower_seismogenic_depth=15.0, msr=WC1994(), mesh_spacing=1.0,
                 trt="Active Shallow Crust", integration_distance=1000):
        assert os.path.exists(source_file), source_file
        self.source_file = source_file
        self.source_id = id
        self.inv_time = investigation_time
        self.tom = self._get_tom()
        self.min_mag = min_mag
        self.npd = npd
        self.hdd = hdd
        self.aspect = aspect
        self.usd = upper_seismogenic_depth
        self.lsd = lower_seismogenic_depth
        self.msr = msr
        self.mesh_spacing = mesh_spacing
        self.tectonic_region_type = trt
        self.seed = random.randint(0, MAX_INT)
        self.rnd = None
        self.integration_distance = integration_distance
        self.sites = None
        self.background_idx = None
        self.num_ruptures = 0
        self.idx_set = None
        self.weight = 1  # all branches have the same weight

    def get_min_max_mag(self):
        return self.min_mag, None

    def update_background_site_filter(self, branch_key, sites,
                                      integration_distance=1000.):
        """
        We can apply the filtering of the background sites as a pre-processing
        step - this is done here rather than in the sampling of the ruptures
        themselves
        """
        self.sites = sites
        self.integration_distance = integration_distance
        self.idx_set = self.build_idx_set(branch_key)
        with h5py.File(self.source_file, 'r') as hdf5:
            self.background_idx = prefilter_background_model(
                hdf5, self.idx_set["grid_key"], self.sites,
                integration_distance, self.msr, self.aspect)

    def update_seed(self, seed):
        """
        Updates the random seed associated with the source
        """
        self.rnd = random.Random(seed)

    def _get_tom(self):
        """
        Returns the temporal occurence model as a Poisson TOM
        """
        return PoissonTOM(self.inv_time)

    def __len__(self):
        return 1

    def generate_event_set(self, branch_id, sites=None,
                           integration_distance=1000.):
        """
        Generates the event set corresponding to a particular branch
        """
        self.idx_set = self.build_idx_set(branch_id)
        self.update_background_site_filter(
            branch_id, sites, integration_distance)

        # get rates from file
        with h5py.File(self.source_file, 'r') as hdf5:
            rates = hdf5[self.idx_set["rate_idx"]].value
            occurrences = self.tom.sample_number_of_occurrences(rates)
            indices = numpy.where(occurrences)[0]
            logging.debug(
                'Considering "%s", %d ruptures', branch_id, len(indices))

            # get ruptures from the indices
            ruptures = []
            rupture_occ = []
            for idx, n_occ in zip(indices, occurrences[indices]):
                ucerf_rup, _ = get_ucerf_rupture(
                    hdf5, idx, self.idx_set, self.tom, self.sites,
                    self.integration_distance, self.mesh_spacing,
                    self.tectonic_region_type)

                if ucerf_rup:
                    ruptures.append(ucerf_rup)
                    rupture_occ.append(n_occ)

            # sample background sources
            background_ruptures, background_n_occ = sample_background_model(
                hdf5, self.idx_set["grid_key"], self.tom, self.background_idx,
                self.min_mag, self.npd, self.hdd, self.usd, self.lsd, self.msr,
                self.aspect, self.tectonic_region_type)
            ruptures.extend(background_ruptures)
            rupture_occ.extend(background_n_occ)
        return ruptures, rupture_occ

    @staticmethod
    def build_idx_set(branch_code):
        """
        Builds a dictionary of indices based on the branch code

        :param str branch_code:
            Code for the branch
        """
        code_set = branch_code.split("/")
        idx_set = {
            "sec_idx": "/".join([code_set[0], code_set[1], "Sections"]),
            "mag_idx": "/".join([code_set[0], code_set[1], code_set[2],
                                 "Magnitude"])}
        code_set.insert(3, "Rates")
        idx_set["rate_idx"] = "/".join(code_set)
        idx_set["rake_idx"] = "/".join([code_set[0], code_set[1], "Rake"])
        idx_set["msr_idx"] = "-".join([code_set[0], code_set[1], code_set[2]])
        idx_set["geol_idx"] = code_set[0]
        idx_set["grid_key"] = branch_code.replace("/", "_")
        idx_set["total_key"] = branch_code.replace("/", "|")
        return idx_set

# #################################################################### #


class UCERFSourceConverter(SourceConverter):
    """
    Adjustment of the UCERF Source Converter to return the source information
    as an instance of the UCERF SES Control object
    """
    def convert_UCERFSource(self, node):
        """
        Converts the Ucerf Source node into an SES Control object
        """
        dirname = os.path.dirname(self.fname)  # where the source_model_file is
        source_file = os.path.join(dirname, node["filename"])
        return UCERFSESControl(
            source_file,
            node["id"],
            self.tom.time_span,
            float(node["minMag"]),
            npd=self.convert_npdist(node),
            hdd=self.convert_hpdist(node),
            aspect=~node.ruptAspectRatio,
            upper_seismogenic_depth=~node.pointGeometry.upperSeismoDepth,
            lower_seismogenic_depth=~node.pointGeometry.lowerSeismoDepth,
            msr=valid.SCALEREL[~node.magScaleRel](),
            mesh_spacing=self.rupture_mesh_spacing,
            trt=node["tectonicRegion"])


def compute_ruptures_gmfs_curves(
        source_models, sitecol, rlzs_assoc, monitor):
    """
    Returns the ruptures as a TRT set
    :param source_models:
        A list of UCERF source models, one per branch
    :param sitecol:
        Site collection :class:`openquake.hazardlib.site.SiteCollection`
    :param rlzs_assoc:
        Instance of :class:`openquake.commonlib.source.RlzsAssoc`
    :param monitor:
        Instance of :class:`openquake.baselib.performance.Monitor`
    :returns:
        Dictionary of rupture instances associated to a TRT ID
    """
    oq = monitor.oqparam
    correl_model = oq.get_correl_model()
    imts = list(oq.imtls)
    min_iml = calc.fix_minimum_intensity(oq.minimum_intensity, imts)
    integration_distance = oq.maximum_distance[DEFAULT_TRT]
    res = AccumDict()
    res.calc_times = AccumDict()
    serial = 1
    filter_mon = monitor('update_background_site_filter', measuremem=False)
    event_mon = monitor('sampling ruptures', measuremem=False)
    res['ruptures'] = rupdic = AccumDict()
    rupdic.num_events = 0
    rupdic.trt = DEFAULT_TRT
    rlzs_by_grp = rlzs_assoc.get_rlzs_by_grp_id()
    for grp_id, source_model in enumerate(source_models):
        [grp] = source_model.src_groups  # one source group per source model
        [ucerf] = grp  # one source per source group
        t0 = time.time()
        with filter_mon:
            ucerf.update_background_site_filter(
                ucerf.branch_id, sitecol, integration_distance)

        # set the seed before calling generate_event_set
        numpy.random.seed(oq.random_seed + grp_id)
        ses_ruptures = []
        for ses_idx in range(1, oq.ses_per_logic_tree_path + 1):
            with event_mon:
                rups, n_occs = ucerf.generate_event_set(
                    ucerf.branch_id, sitecol, integration_distance)
            for i, rup in enumerate(rups):
                rup.seed = oq.random_seed  # to think
                rrup = rup.surface.get_min_distance(sitecol.mesh)
                r_sites = sitecol.filter(rrup <= integration_distance)
                if r_sites is None:
                    continue
                indices = r_sites.indices
                events = []
                for j in range(n_occs[i]):
                    # NB: the first 0 is a placeholder for the eid that will be
                    # set later, in EventBasedRuptureCalculator.post_execute;
                    # the second 0 is the sampling ID
                    events.append((0, ses_idx, j, 0))
                if events:
                    ses_ruptures.append(
                        event_based.EBRupture(
                            rup, indices,
                            numpy.array(events, event_based.event_dt),
                            ucerf.source_id, grp_id, serial))
                    serial += 1
                    rupdic.num_events += len(events)
        res['ruptures'][grp_id] = ses_ruptures
        gsims = [dic[DEFAULT_TRT] for dic in rlzs_assoc.gsim_by_trt]
        gg = riskinput.GmfGetter(gsims, ses_ruptures, sitecol,
                                 imts, min_iml, oq.truncation_level,
                                 correl_model, rlzs_assoc.samples[grp_id])
        rlzs = rlzs_by_grp[grp_id]
        res.update(event_based.compute_gmfs_and_curves(gg, rlzs, monitor))
        res.calc_times[grp_id] = (ucerf.source_id, len(sitecol),
                                  time.time() - t0)
    return res


<<<<<<< HEAD
def copy_grp(src_group, grp_id, branch_name, branch_id):
=======
def _copy_grp(src_group, grp_id, branch_name, branch_id):
>>>>>>> b274f6fe
    src = copy.copy(src_group[0])  # there is single source
    new = copy.copy(src_group)
    new.id = src.src_group_id = grp_id
    src.source_id = branch_name
    src.branch_id = branch_id
    new.sources = [src]
    return new


@base.calculators.add('ucerf_event_based')
class UCERFEventBasedCalculator(event_based.EventBasedCalculator):
    """
    Event based PSHA calculator generating the ruptures only
    """
    is_stochastic = True

    def pre_execute(self):
        """
        parse the logic tree and source model input
        """
        oq = self.oqparam
        self.read_risk_data()  # read the site collection
        self.gsim_lt = readinput.get_gsim_lt(oq, [DEFAULT_TRT])
        self.smlt = readinput.get_source_model_lt(oq)
        job_info = dict(hostname=socket.gethostname())
        self.datastore.save('job_info', job_info)
        parser = source.SourceModelParser(
            UCERFSourceConverter(oq.investigation_time,
                                 oq.rupture_mesh_spacing))
        [src_group] = parser.parse_src_groups(oq.inputs["source_model"])
        branches = sorted(self.smlt.branches.items())
        source_models = []
        num_gsim_paths = self.gsim_lt.get_num_paths()
        for grp_id, rlz in enumerate(self.smlt):
            [name] = rlz.lt_path
            branch = self.smlt.branches[name]
<<<<<<< HEAD
            sg = copy_grp(src_group, grp_id, name, branch.value)
=======
            sg = _copy_grp(src_group, grp_id, name, branch.value)
>>>>>>> b274f6fe
            sm = source.SourceModel(
                name, branch.weight, [name], [sg], num_gsim_paths, grp_id, 1)
            source_models.append(sm)
        self.csm = source.CompositeSourceModel(
            self.gsim_lt, self.smlt, source_models, set_weight=False)
        self.datastore['csm_info'] = self.csm.info
        logging.info('Found %d x %d logic tree branches', len(branches),
                     self.gsim_lt.get_num_paths())
        self.rlzs_assoc = self.csm.info.get_rlzs_assoc()
        self.rup_data = {}
        self.infos = []
        self.eid = 0
        if not self.oqparam.imtls:
            raise ValueError('Missing intensity_measure_types!')

    def execute(self):
        """
        Run the ucerf calculation
        """
        monitor = self.monitor(oqparam=self.oqparam)
        res = parallel.apply(
            compute_ruptures_gmfs_curves,
            (self.csm.source_models, self.sitecol, self.rlzs_assoc, monitor),
            concurrent_tasks=self.oqparam.concurrent_tasks).submit_all()
        L = len(self.oqparam.imtls.array)
        acc = {rlz.ordinal: ProbabilityMap(L, 1)
               for rlz in self.rlzs_assoc.realizations}
        data = functools.reduce(
            self.combine_pmaps_and_save_gmfs, res, AccumDict(acc))
        self.save_data_transfer(res)
        self.datastore['csm_info'] = self.csm.info
        self.datastore['source_info'] = numpy.array(
            self.infos, source.SourceInfo.dt)
        if 'gmf_data' in self.datastore:
            self.datastore.set_nbytes('gmf_data')
        return data<|MERGE_RESOLUTION|>--- conflicted
+++ resolved
@@ -738,11 +738,7 @@
     return res
 
 
-<<<<<<< HEAD
-def copy_grp(src_group, grp_id, branch_name, branch_id):
-=======
 def _copy_grp(src_group, grp_id, branch_name, branch_id):
->>>>>>> b274f6fe
     src = copy.copy(src_group[0])  # there is single source
     new = copy.copy(src_group)
     new.id = src.src_group_id = grp_id
@@ -779,11 +775,7 @@
         for grp_id, rlz in enumerate(self.smlt):
             [name] = rlz.lt_path
             branch = self.smlt.branches[name]
-<<<<<<< HEAD
-            sg = copy_grp(src_group, grp_id, name, branch.value)
-=======
             sg = _copy_grp(src_group, grp_id, name, branch.value)
->>>>>>> b274f6fe
             sm = source.SourceModel(
                 name, branch.weight, [name], [sg], num_gsim_paths, grp_id, 1)
             source_models.append(sm)
