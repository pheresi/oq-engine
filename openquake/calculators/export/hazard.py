# -*- coding: utf-8 -*-
# vim: tabstop=4 shiftwidth=4 softtabstop=4
#
# Copyright (C) 2014-2017 GEM Foundation
#
# OpenQuake is free software: you can redistribute it and/or modify it
# under the terms of the GNU Affero General Public License as published
# by the Free Software Foundation, either version 3 of the License, or
# (at your option) any later version.
#
# OpenQuake is distributed in the hope that it will be useful,
# but WITHOUT ANY WARRANTY; without even the implied warranty of
# MERCHANTABILITY or FITNESS FOR A PARTICULAR PURPOSE.  See the
# GNU Affero General Public License for more details.
#
# You should have received a copy of the GNU Affero General Public License
# along with OpenQuake. If not, see <http://www.gnu.org/licenses/>.

import re
import os
import logging
import operator
import collections

import numpy

from openquake.baselib.general import (
    groupby, humansize, get_array, group_array, DictArray)
from openquake.hazardlib.imt import from_string
from openquake.hazardlib.calc import disagg, gmf
from openquake.calculators.export import export
from openquake.commonlib import writers, hazard_writers, calc, util, source

F32 = numpy.float32
F64 = numpy.float64
U8 = numpy.uint8
U16 = numpy.uint16
U32 = numpy.uint32

gmv_dt = numpy.dtype([('sid', U16), ('eid', U32), ('imti', U8), ('gmv', F32)])

GMF_MAX_SIZE = 10 * 1024 * 1024  # 10 MB
GMF_WARNING = '''\
There are a lot of ground motion fields; the export will be slow.
Consider canceling the operation and accessing directly %s.'''

# with compression you can save 60% of space by losing only 10% of saving time
savez = numpy.savez_compressed


def get_mesh(sitecol, complete=True):
    sc = sitecol.complete if complete else sitecol
    mesh = numpy.zeros(len(sc), [('lon', F64), ('lat', F64)])
    mesh['lon'] = sc.lons
    mesh['lat'] = sc.lats
    return mesh


def build_etags(events):
    """
    An array of tags for the underlying seismic events
    """
    tags = []
<<<<<<< HEAD
    for (eid, serial, year, ses, occ, sampleid, grp_id) in events:
        tag = b'grp=%02d~ses=%04d~rup=%d-%02d' % (grp_id, ses, serial, occ)
=======
    for (serial, year, ses, occ, sampleid, grp_id) in events:
        tag = 'grp=%02d~ses=%04d~rup=%d-%02d' % (grp_id, ses, serial, occ)
>>>>>>> 244f5fe6
        if sampleid > 0:
            tag += '~sample=%d' % sampleid
        tags.append(tag)
    return numpy.array(tags)


class SES(object):
    """
    Stochastic Event Set: A container for 1 or more ruptures associated with a
    specific investigation time span.
    """
    # the ordinal must be > 0: the reason is that it appears in the
    # exported XML file and the schema constraints the number to be
    # nonzero
    def __init__(self, ruptures, investigation_time, ordinal=1):
        self.ruptures = sorted(ruptures, key=operator.attrgetter('etag'))
        self.investigation_time = investigation_time
        self.ordinal = ordinal

    def __iter__(self):
        return iter(self.ruptures)


class SESCollection(object):
    """
    Stochastic Event Set Collection
    """
    def __init__(self, idx_ses_dict, investigation_time=None):
        self.idx_ses_dict = idx_ses_dict
        self.investigation_time = investigation_time

    def __iter__(self):
        for idx, sesruptures in sorted(self.idx_ses_dict.items()):
            yield SES(sesruptures, self.investigation_time, idx)


@export.add(('ruptures', 'xml'))
def export_ruptures_xml(ekey, dstore):
    """
    :param ekey: export key, i.e. a pair (datastore key, fmt)
    :param dstore: datastore object
    """
    fmt = ekey[-1]
    oq = dstore['oqparam']
    sm_by_grp = dstore['csm_info'].get_sm_by_grp()
    mesh = get_mesh(dstore['sitecol'])
    ruptures = []
    for grp_id in dstore['ruptures']:
        for serial in dstore['ruptures/%s' % grp_id]:
            sr = dstore['ruptures/%s/%s' % (grp_id, serial)]
            ruptures.extend(sr.export(mesh, sm_by_grp))
    ses_coll = SESCollection(
        groupby(ruptures, operator.attrgetter('ses_idx')),
        oq.investigation_time)
    dest = dstore.export_path('ses.' + fmt)
    writer = hazard_writers.SESXMLWriter(dest)
    writer.serialize(ses_coll)
    return [dest]


@export.add(('ruptures', 'csv'))
def export_ses_csv(ekey, dstore):
    """
    :param ekey: export key, i.e. a pair (datastore key, fmt)
    :param dstore: datastore object
    """
    if 'events' not in dstore:  # scenario
        return []
    dest = dstore.export_path('ruptures.csv')
    header = ('id mag centroid_lon centroid_lat centroid_depth trt '
              'strike dip rake boundary').split()
    csm_info = dstore['csm_info']
    grp_trt = csm_info.grp_trt()
    sm_by_grp = csm_info.get_sm_by_grp()
    rows = []
    for grp_id, trt in sorted(grp_trt.items()):
        sm = 'sm-%04d' % sm_by_grp[grp_id]
        etags = build_etags(dstore['events/' + sm])
        dic = groupby(etags, util.get_serial)
        for r in dstore['rup_data/grp-%02d' % grp_id]:
            for etag in dic[r['rupserial']]:
                boundary = 'MULTIPOLYGON(%s)' % r['boundary']
                rows.append(
                    (etag, r['mag'], r['lon'], r['lat'], r['depth'],
                     trt, r['strike'], r['dip'], r['rake'], boundary))
    rows.sort(key=operator.itemgetter(0))
    writers.write_csv(dest, rows, header=header, sep='\t')
    return [dest]


@export.add(('rup_data', 'csv'))
def export_rup_data(ekey, dstore):
    rupture_data = dstore[ekey[0]]
    paths = []
    for trt in sorted(rupture_data):
        fname = 'rup_data_%s.csv' % trt.lower().replace(' ', '_')
        data = rupture_data[trt].value
        data.sort(order='rupserial')
        if len(data):
            paths.append(writers.write_csv(dstore.export_path(fname), data))
    return paths


# #################### export Ground Motion fields ########################## #

class GmfSet(object):
    """
    Small wrapper around the list of Gmf objects associated to the given SES.
    """
    def __init__(self, gmfset, investigation_time, ses_idx):
        self.gmfset = gmfset
        self.investigation_time = investigation_time
        self.stochastic_event_set_id = ses_idx

    def __iter__(self):
        return iter(self.gmfset)

    def __bool__(self):
        return bool(self.gmfset)

    def __str__(self):
        return (
            'GMFsPerSES(investigation_time=%f, '
            'stochastic_event_set_id=%s,\n%s)' % (
                self.investigation_time,
                self.stochastic_event_set_id, '\n'.join(
                    sorted(str(g) for g in self.gmfset))))


class GroundMotionField(object):
    """
    The Ground Motion Field generated by the given rupture
    """
    def __init__(self, imt, sa_period, sa_damping, rupture_id, gmf_nodes):
        self.imt = imt
        self.sa_period = sa_period
        self.sa_damping = sa_damping
        self.rupture_id = rupture_id
        self.gmf_nodes = gmf_nodes

    def __iter__(self):
        return iter(self.gmf_nodes)

    def __getitem__(self, key):
        return self.gmf_nodes[key]

    def __str__(self):
        # string representation of a _GroundMotionField object showing the
        # content of the nodes (lon, lat an gmv). This is useful for debugging
        # and testing.
        mdata = ('imt=%(imt)s sa_period=%(sa_period)s '
                 'sa_damping=%(sa_damping)s rupture_id=%(rupture_id)s' %
                 vars(self))
        nodes = sorted(map(str, self.gmf_nodes))
        return 'GMF(%s\n%s)' % (mdata, '\n'.join(nodes))


class GroundMotionFieldNode(object):
    # the signature is not (gmv, x, y) because the XML writer expects
    # a location object
    def __init__(self, gmv, loc):
        self.gmv = gmv
        self.location = loc

    def __lt__(self, other):
        """
        A reproducible ordering by lon and lat; used in
        :function:`openquake.commonlib.hazard_writers.gen_gmfs`
        """
        return (self.location.x, self.location.y) < (
            other.location.x, other.location.y)

    def __str__(self):
        """Return lon, lat and gmv of the node in a compact string form"""
        return '<X=%9.5f, Y=%9.5f, GMV=%9.7f>' % (
            self.location.x, self.location.y, self.gmv)


class GmfCollection(object):
    """
    Object converting the parameters

    :param sitecol: SiteCollection
    :param ruptures: ruptures
    :param investigation_time: investigation time

    into an object with the right form for the EventBasedGMFXMLWriter.
    Iterating over a GmfCollection yields GmfSet objects.
    """
    def __init__(self, sitecol, imts, ruptures, investigation_time):
        self.sitecol = sitecol
        self.ruptures = ruptures
        self.imts = imts
        self.investigation_time = investigation_time

    def __iter__(self):
        completemesh = self.sitecol.complete.mesh
        gmfset = collections.defaultdict(list)
        for imti, imt_str in enumerate(self.imts):
            imt, sa_period, sa_damping = from_string(imt_str)
            for rupture in self.ruptures:
                mesh = completemesh[rupture.indices]
                gmf = get_array(rupture.gmfa, imti=imti)['gmv']
                assert len(mesh) == len(gmf), (len(mesh), len(gmf))
                nodes = (GroundMotionFieldNode(gmv, loc)
                         for gmv, loc in zip(gmf, mesh))
                gmfset[rupture.ses_idx].append(
                    GroundMotionField(
                        imt, sa_period, sa_damping, rupture.etag, nodes))
        for ses_idx in sorted(gmfset):
            yield GmfSet(gmfset[ses_idx], self.investigation_time, ses_idx)

# ####################### export hazard curves ############################ #

HazardCurve = collections.namedtuple('HazardCurve', 'location poes')


def convert_to_array(pmap, sitemesh, imtls):
    """
    Convert the probability map into a composite array with header
    of the form PGA-0.1, PGA-0.2 ...

    :param pmap: probability map
    :param sitemesh: mesh of N sites
    :param imtls: a DictArray with IMT and levels
    :returns: a composite array of lenght N
    """
    nsites = len(sitemesh)
    lst = []
    # build the export dtype, of the form PGA-0.1, PGA-0.2 ...
    for imt, imls in imtls.items():
        for iml in imls:
            lst.append(('%s-%s' % (imt, iml), F64))
    curves = numpy.zeros(nsites, numpy.dtype(lst))
    for sid, pcurve in pmap.items():
        curve = curves[sid]
        idx = 0
        for imt, imls in imtls.items():
            for iml in imls:
                curve['%s-%s' % (imt, iml)] = pcurve.array[idx]
                idx += 1
    return util.compose_arrays(sitemesh, curves)


def export_hazard_csv(key, dest, sitemesh, pmap,
                      imtls, comment):
    """
    Export the curves of the given realization into CSV.

    :param key: output_type and export_type
    :param dest: name of the exported file
    :param sitemesh: site collection
    :param pmap: a ProbabilityMap
    :param dict imtls: intensity measure types and levels
    :param comment: comment to use as header of the exported CSV file
    """
    curves = convert_to_array(pmap, sitemesh, imtls)
    writers.write_csv(dest, curves, comment=comment)
    return [dest]


def add_imt(fname, imt):
    """
    >>> add_imt('/path/to/hcurve_23.csv', 'SA(0.1)')
    '/path/to/hcurve-SA(0.1)_23.csv'
    """
    name = os.path.basename(fname)
    newname = re.sub('(_\d+\.)', '-%s\\1' % imt, name)
    return os.path.join(os.path.dirname(fname), newname)


def export_hcurves_by_imt_csv(key, kind, rlzs_assoc, fname, sitecol, pmap, oq):
    """
    Export the curves of the given realization into CSV.

    :param key: output_type and export_type
    :param kind: a string with the kind of output (realization or statistics)
    :param rlzs_assoc: a :class:`openquake.commonlib.source.RlzsAssoc` instance
    :param fname: name of the exported file
    :param sitecol: site collection
    :param pmap: a probability map
    :param oq: job.ini parameters
    """
    nsites = len(sitecol)
    fnames = []
    slicedic = oq.imtls.slicedic
    for imt, imls in oq.imtls.items():
        dest = add_imt(fname, imt)
        lst = [('lon', F32), ('lat', F32)]
        for iml in imls:
            lst.append((str(iml), F32))
        hcurves = numpy.zeros(nsites, lst)
        for sid, lon, lat in zip(range(nsites), sitecol.lons, sitecol.lats):
            poes = pmap.setdefault(sid, 0).array[slicedic[imt]]
            hcurves[sid] = (lon, lat) + tuple(poes)
        fnames.append(writers.write_csv(dest, hcurves, comment=_comment(
            rlzs_assoc, kind, oq.investigation_time) + ',imt=%s' % imt))
    return fnames


def hazard_curve_name(dstore, ekey, kind, rlzs_assoc):
    """
    :param calc_id: the calculation ID
    :param ekey: the export key
    :param kind: the kind of key
    :param rlzs_assoc: a RlzsAssoc instance
    """
    key, fmt = ekey
    prefix = {'hcurves': 'hazard_curve', 'hmaps': 'hazard_map',
              'uhs': 'hazard_uhs'}[key]
    if kind.startswith(('rlz-', 'mean')):
        fname = dstore.build_fname(prefix, kind, fmt)
    elif kind.startswith('quantile-'):
        # strip the 7 characters 'hazard_'
        fname = dstore.build_fname('quantile_' + prefix[7:], kind[9:], fmt)
    else:
        raise ValueError('Unknown kind of hazard curve: %s' % kind)
    return fname


def _comment(rlzs_assoc, kind, investigation_time):
    rlz = rlzs_assoc.get_rlz(kind)
    if not rlz:
        return '%s, investigation_time=%s' % (kind, investigation_time)
    else:
        return (
            'source_model_tree_path=%s,gsim_tree_path=%s,'
            'investigation_time=%s' % (
                rlz.sm_lt_path, rlz.gsim_lt_path, investigation_time))


@export.add(('hcurves', 'csv'), ('hmaps', 'csv'), ('uhs', 'csv'))
def export_hcurves_csv(ekey, dstore):
    """
    Exports the hazard curves into several .csv files

    :param ekey: export key, i.e. a pair (datastore key, fmt)
    :param dstore: datastore object
    """
    oq = dstore['oqparam']
    rlzs_assoc = dstore['csm_info'].get_rlzs_assoc()
    sitecol = dstore['sitecol']
    sitemesh = get_mesh(sitecol)
    key, fmt = ekey
    fnames = []
    if oq.poes:
        pdic = DictArray({imt: oq.poes for imt in oq.imtls})
    for kind in sorted(dstore['hcurves']):
        hcurves = dstore['hcurves/' + kind]
        fname = hazard_curve_name(dstore, ekey, kind, rlzs_assoc)
        comment = _comment(rlzs_assoc, kind, oq.investigation_time)
        if key == 'uhs':
            uhs_curves = calc.make_uhs(
                hcurves, oq.imtls, oq.poes, len(sitemesh))
            writers.write_csv(
                fname, util.compose_arrays(sitemesh, uhs_curves),
                comment=comment)
            fnames.append(fname)
        elif key == 'hmaps':
            hmap = calc.make_hmap(hcurves, oq.imtls, oq.poes)
            fnames.extend(
                export_hazard_csv(ekey, fname, sitemesh, hmap, pdic, comment))
        else:
            if export.from_db:  # called by export_from_db
                fnames.extend(
                    export_hcurves_by_imt_csv(
                        ekey, kind, rlzs_assoc, fname, sitecol, hcurves, oq))
            else:  # when exporting directly from the datastore
                fnames.extend(
                    export_hazard_csv(
                        ekey, fname, sitemesh, hcurves, oq.imtls, comment))

    return sorted(fnames)

UHS = collections.namedtuple('UHS', 'imls location')


def get_metadata(realizations, kind):
    """
    :param list realizations:
        realization objects
    :param str kind:
        kind of data, i.e. a key in the datastore
    :returns:
        a dictionary with smlt_path, gsimlt_path, statistics, quantile_value
    """
    metadata = {}
    if kind.startswith('rlz-'):
        rlz = realizations[int(kind[4:])]
        metadata['smlt_path'] = '_'.join(rlz.sm_lt_path)
        metadata['gsimlt_path'] = rlz.gsim_rlz.uid
    elif kind.startswith('quantile-'):
        metadata['statistics'] = 'quantile'
        metadata['quantile_value'] = float(kind[9:])
    elif kind == 'mean':
        metadata['statistics'] = 'mean'
    return metadata


@export.add(('uhs', 'xml'))
def export_uhs_xml(ekey, dstore):
    oq = dstore['oqparam']
    rlzs_assoc = dstore['csm_info'].get_rlzs_assoc()
    sitemesh = get_mesh(dstore['sitecol'])
    key, fmt = ekey
    fnames = []
    periods = [imt for imt in oq.imtls if imt.startswith('SA') or imt == 'PGA']
    for kind in dstore['hcurves']:
        hcurves = dstore['hcurves/' + kind]
        metadata = get_metadata(rlzs_assoc.realizations, kind)
        _, periods = calc.get_imts_periods(oq.imtls)
        uhs = calc.make_uhs(hcurves, oq.imtls, oq.poes, len(sitemesh))
        for poe in oq.poes:
            fname = hazard_curve_name(
                dstore, ekey, kind + '-%s' % poe, rlzs_assoc)
            writer = hazard_writers.UHSXMLWriter(
                fname, periods=periods, poe=poe,
                investigation_time=oq.investigation_time, **metadata)
            data = []
            for site, curve in zip(sitemesh, uhs[str(poe)]):
                data.append(UHS(curve, Location(site)))
            writer.serialize(data)
            fnames.append(fname)
    return sorted(fnames)


# emulate a Django point
class Location(object):
    def __init__(self, xy):
        self.x, self.y = xy
        self.wkt = 'POINT(%s %s)' % tuple(xy)

HazardCurve = collections.namedtuple('HazardCurve', 'location poes')
HazardMap = collections.namedtuple('HazardMap', 'lon lat iml')


@export.add(('hcurves', 'xml'), ('hcurves', 'geojson'))
def export_hcurves_xml_json(ekey, dstore):
    export_type = ekey[1]
    len_ext = len(export_type) + 1
    oq = dstore['oqparam']
    sitemesh = get_mesh(dstore['sitecol'])
    rlzs_assoc = dstore['csm_info'].get_rlzs_assoc()
    hcurves = dstore[ekey[0]]
    fnames = []
    writercls = (hazard_writers.HazardCurveGeoJSONWriter
                 if export_type == 'geojson' else
                 hazard_writers.HazardCurveXMLWriter)
    for kind in hcurves:
        if kind.startswith('rlz-'):
            rlz = rlzs_assoc.realizations[int(kind[4:])]
            smlt_path = '_'.join(rlz.sm_lt_path)
            gsimlt_path = rlz.gsim_rlz.uid
        else:
            smlt_path = ''
            gsimlt_path = ''
        curves = dstore[ekey[0] + '/' + kind].convert(oq.imtls, len(sitemesh))
        name = hazard_curve_name(dstore, ekey, kind, rlzs_assoc)
        for imt in oq.imtls:
            imtype, sa_period, sa_damping = from_string(imt)
            fname = name[:-len_ext] + '-' + imt + '.' + export_type
            data = [HazardCurve(Location(site), poes[imt])
                    for site, poes in zip(sitemesh, curves)]
            writer = writercls(fname,
                               investigation_time=oq.investigation_time,
                               imls=oq.imtls[imt], imt=imtype,
                               sa_period=sa_period, sa_damping=sa_damping,
                               smlt_path=smlt_path, gsimlt_path=gsimlt_path)
            writer.serialize(data)
            fnames.append(fname)
    return sorted(fnames)


@export.add(('hmaps', 'xml'), ('hmaps', 'geojson'))
def export_hmaps_xml_json(ekey, dstore):
    export_type = ekey[1]
    oq = dstore['oqparam']
    sitemesh = get_mesh(dstore['sitecol'])
    rlzs_assoc = dstore['csm_info'].get_rlzs_assoc()
    fnames = []
    writercls = (hazard_writers.HazardMapGeoJSONWriter
                 if export_type == 'geojson' else
                 hazard_writers.HazardMapXMLWriter)
    pdic = DictArray({imt: oq.poes for imt in oq.imtls})
    nsites = len(sitemesh)
    for kind in dstore['hcurves']:
        hcurves = dstore['hcurves/' + kind]
        hmaps = calc.make_hmap(
            hcurves, oq.imtls, oq.poes).convert(pdic, nsites)
        if kind.startswith('rlz-'):
            rlz = rlzs_assoc.realizations[int(kind[4:])]
            smlt_path = '_'.join(rlz.sm_lt_path)
            gsimlt_path = rlz.gsim_rlz.uid
        else:
            smlt_path = ''
            gsimlt_path = ''
        for imt in oq.imtls:
            for j, poe in enumerate(oq.poes):
                suffix = '-%s-%s' % (poe, imt)
                fname = hazard_curve_name(
                    dstore, ekey, kind + suffix, rlzs_assoc)
                data = [HazardMap(site[0], site[1], _extract(hmap, imt, j))
                        for site, hmap in zip(sitemesh, hmaps)]
                writer = writercls(
                    fname, investigation_time=oq.investigation_time,
                    imt=imt, poe=poe,
                    smlt_path=smlt_path, gsimlt_path=gsimlt_path)
                writer.serialize(data)
                fnames.append(fname)
    return sorted(fnames)


def _extract(hmap, imt, j):
    # hmap[imt] can be a tuple or a scalar if j=0
    tup = hmap[imt]
    if hasattr(tup, '__iter__'):
        return tup[j]
    assert j == 0
    return tup


@export.add(('hcurves', 'npz'))
def export_hcurves_npz(ekey, dstore):
    mesh = get_mesh(dstore['sitecol'])
    imtls = dstore['oqparam'].imtls
    fname = dstore.export_path('%s.%s' % ekey)
    arr = numpy.zeros(1, imtls.dt)
    for imt in imtls:
        arr[imt] = imtls[imt]
    dic = dict(imtls=arr[0])
    for dskey in dstore[ekey[0]]:
        curves = dstore['%s/%s' % (ekey[0], dskey)].convert(
            imtls, len(mesh))
        dic[dskey] = util.compose_arrays(mesh, curves)
    savez(fname, **dic)
    return [fname]


@export.add(('uhs', 'npz'))
def export_uhs_npz(ekey, dstore):
    oq = dstore['oqparam']
    mesh = get_mesh(dstore['sitecol'])
    fname = dstore.export_path('%s.%s' % ekey)
    dic = {}
    for dskey in dstore['hcurves']:
        hcurves = dstore['hcurves/%s' % dskey]
        uhs_curves = calc.make_uhs(hcurves, oq.imtls, oq.poes, len(mesh))
        dic[dskey] = util.compose_arrays(mesh, uhs_curves)
    savez(fname, **dic)
    return [fname]


@export.add(('hmaps', 'npz'))
def export_hmaps_npz(ekey, dstore):
    oq = dstore['oqparam']
    mesh = get_mesh(dstore['sitecol'])
    pdic = DictArray({imt: oq.poes for imt in oq.imtls})
    fname = dstore.export_path('%s.%s' % ekey)
    dic = {}
    for dskey in dstore['hcurves']:
        hcurves = dstore['hcurves/%s' % dskey]
        hmap = calc.make_hmap(hcurves, oq.imtls, oq.poes)
        dic[dskey] = convert_to_array(hmap, mesh, pdic)
    savez(fname, **dic)
    return [fname]


@export.add(('gmf_data', 'xml'), ('gmf_data', 'txt'))
def export_gmf(ekey, dstore):
    """
    :param ekey: export key, i.e. a pair (datastore key, fmt)
    :param dstore: datastore object
    """
    sitecol = dstore['sitecol']
    rlzs_assoc = dstore['csm_info'].get_rlzs_assoc()
    oq = dstore['oqparam']
    investigation_time = (None if oq.calculation_mode == 'scenario'
                          else oq.investigation_time)
    fmt = ekey[-1]
    n_gmfs = getattr(oq, 'number_of_ground_motion_fields', None)
    if n_gmfs:
        etags = numpy.array(
            sorted([b'scenario-%010d~ses=1' % i for i in range(n_gmfs)]))
    gmf_data = dstore['gmf_data']
    nbytes = gmf_data.attrs['nbytes']
    logging.info('Internal size of the GMFs: %s', humansize(nbytes))
    if nbytes > GMF_MAX_SIZE:
        logging.warn(GMF_WARNING, dstore.hdf5path)
    fnames = []
    for sm_id, rlzs in sorted(rlzs_assoc.rlzs_by_smodel.items()):
        key = 'sm-%04d' % sm_id
        if not n_gmfs:  # event based
            events = dstore['events']
            if key not in events:  # source model producing zero ruptures
                continue
            sm_events = events[key]
            etags = dict(zip(sm_events['eid'], build_etags(sm_events)))
        for rlz in rlzs:
            try:
                gmf_arr = gmf_data['%s/%04d' % (key, rlz.ordinal)].value
            except KeyError:  # no GMFs for the given realization
                continue
            ruptures = []
            for eid, gmfa in group_array(gmf_arr, 'eid').items():
                rup = util.Rupture(sm_id, eid, etags[eid],
                                   sorted(set(gmfa['sid'])))
                rup.gmfa = gmfa
                ruptures.append(rup)
            ruptures.sort(key=operator.attrgetter('etag'))
            fname = dstore.build_fname('gmf', rlz, fmt)
            fnames.append(fname)
            globals()['export_gmf_%s' % fmt](
                ('gmf', fmt), fname, sitecol, oq.imtls, ruptures, rlz,
                investigation_time)
    return fnames


def export_gmf_xml(key, dest, sitecol, imts, ruptures, rlz,
                   investigation_time):
    """
    :param key: output_type and export_type
    :param dest: name of the exported file
    :param sitecol: the full site collection
    :param imts: the list of intensity measure types
    :param ruptures: an ordered list of ruptures
    :param rlz: a realization object
    :param investigation_time: investigation time (None for scenario)
    """
    if hasattr(rlz, 'gsim_rlz'):  # event based
        smltpath = '_'.join(rlz.sm_lt_path)
        gsimpath = rlz.gsim_rlz.uid
    else:  # scenario
        smltpath = ''
        gsimpath = rlz.uid
    writer = hazard_writers.EventBasedGMFXMLWriter(
        dest, sm_lt_path=smltpath, gsim_lt_path=gsimpath)
    writer.serialize(
        GmfCollection(sitecol, imts, ruptures, investigation_time))
    return {key: [dest]}


def export_gmf_txt(key, dest, sitecol, imts, ruptures, rlz,
                   investigation_time):
    """
    :param key: output_type and export_type
    :param dest: name of the exported file
    :param sitecol: the full site collection
    :param imts: the list of intensity measure types
    :param ruptures: an ordered list of ruptures
    :param rlz: a realization object
    :param investigation_time: investigation time (None for scenario)
    """
    # the csv file has the form
    # etag,indices,gmvs_imt_1,...,gmvs_imt_N
    rows = []
    header = ['event_tag', 'site_indices'] + [str(imt) for imt in imts]
    for rupture in ruptures:
        indices = rupture.indices
        gmvs = [F64(a['gmv'])
                for a in group_array(rupture.gmfa, 'imti').values()]
        row = [rupture.etag, ' '.join(map(str, indices))] + gmvs
        rows.append(row)
    writers.write_csv(dest, rows, header=header)
    return {key: [dest]}


def get_sm_id_eid(key):
    """
    Extracts sm_id and eid from the export key.

    >>> get_sm_id_eid('gmf:1:2')
    ['1', '2']
    >>> get_sm_id_eid('gmf:3')
    ['0', '3']
    >>> get_sm_id_eid('gmf')
    [None, None]
    """
    n = key.count(':')
    if n == 1:  # passed the eid, sm_id assumed to be zero
        return ['0', key.split(':')[1]]
    elif n == 2:  # passed both eid and sm_id
        return key.split(':')[1:]
    else:  # eid and sm_id both unspecified, exporting nothing
        return [None, None]


@export.add(('gmf_data', 'csv'))
def export_gmf_data_csv(ekey, dstore):
    oq = dstore['oqparam']
    if 'scenario' in oq.calculation_mode:
        imtls = dstore['oqparam'].imtls
        rlzs = dstore['csm_info'].get_rlzs_assoc().realizations
        gsims = [str(rlz.gsim_rlz) for rlz in rlzs]
        n_gmfs = oq.number_of_ground_motion_fields
        fields = ['%03d' % i for i in range(n_gmfs)]
        dt = numpy.dtype([(f, F32) for f in fields])
        etags, gmfs_ = calc.get_gmfs(dstore)
        sitemesh = get_mesh(dstore['sitecol'])
        writer = writers.CsvWriter(fmt='%.5f')
        for gsim, gmfa in zip(gsims, gmfs_):  # gmfa of shape (N, E)
            for imt in imtls:
                gmfs = numpy.zeros(len(gmfa), dt)
                for i in range(len(gmfa)):
                    gmfs[i] = tuple(gmfa[imt][i])
                dest = dstore.build_fname('gmf', '%s-%s' % (gsim, imt), 'csv')
                data = util.compose_arrays(sitemesh, gmfs)
                writer.save(data, dest)
        return writer.getsaved()
    else:  # event based
        exporter = GmfExporter(dstore)
        sm_id, eid = get_sm_id_eid(ekey[0])
        if eid is None:
            logging.info('Exporting only the first event')
            logging.info('Use the command `oq export gmf_data:*:* %d` '
                         'to export everything', dstore.calc_id)
            return exporter.export_one(0, 0)
        elif eid == '*':
            return exporter.export_all()
        else:
            return exporter.export_one(int(sm_id), int(eid))


class GmfExporter(object):
    def __init__(self, dstore):
        self.dstore = dstore
        self.oq = dstore['oqparam']
        self.rlzs = dstore['csm_info'].get_rlzs_assoc().realizations
        self.sitecol = dstore['sitecol'].complete

    def export_one(self, sm_id, eid):
        fnames = []
        imts = list(self.oq.imtls)
        event = self.dstore['events/sm-%04d' % sm_id][eid]
        [etag] = build_etags([event])
        for rlzno in self.dstore['gmf_data/sm-%04d' % sm_id]:
            rlz = self.rlzs[int(rlzno)]
            gmfa = self.dstore['gmf_data/sm-%04d/%s' % (sm_id, rlzno)]
            gmf = gmfa[gmfa['eid'] == eid]
            data, comment = _build_csv_data(gmf, rlz, self.sitecol, imts,
                                            self.oq.investigation_time)
            fname = self.dstore.build_fname(
                'gmf', '%s-rlz-%03d' % (etag, rlz.ordinal), 'csv')
            logging.info('Exporting %s', fname)
            writers.write_csv(fname, data, comment=comment)
            fnames.append(fname)
        return fnames

    def export_all(self):
        fnames = []
        imts = list(self.oq.imtls)
        for sm_id in self.dstore['gmf_data']:
            events = self.dstore['events/' + sm_id]
            etag = dict(zip(range(len(events)), build_etags(events)))
            for rlzno in self.dstore['gmf_data/' + sm_id]:
                rlz = self.rlzs[int(rlzno)]
                gmf = self.dstore['gmf_data/%s/%s' % (sm_id, rlzno)].value
                for eid, array in group_array(gmf, 'eid').items():
                    data, comment = _build_csv_data(
                        array, rlz, self.sitecol,
                        imts, self.oq.investigation_time)
                    fname = self.dstore.build_fname(
                        'gmf', '%s-rlz-%03d' % (etag[eid], rlz.ordinal), 'csv')
                    logging.info('Exporting %s', fname)
                    writers.write_csv(fname, data, comment=comment)
                    fnames.append(fname)
        return fnames


def _build_csv_data(array, rlz, sitecol, imts, investigation_time):
    # lon, lat, gmv_imt1, ..., gmv_imtN
    smlt_path = '_'.join(rlz.sm_lt_path)
    gsimlt_path = rlz.gsim_rlz.uid
    comment = ('smlt_path=%s, gsimlt_path=%s, investigation_time=%s' %
               (smlt_path, gsimlt_path, investigation_time))
    rows = [['lon', 'lat'] + imts]
    irange = range(len(imts))
    for sid, data in group_array(array, 'sid').items():
        dic = dict(zip(data['imti'], data['gmv']))
        row = ['%.5f' % sitecol.lons[sid], '%.5f' % sitecol.lats[sid]] + [
            dic.get(imti, 0) for imti in irange]
        rows.append(row)
    return rows, comment


@export.add(('gmf_data', 'npz'))
def export_gmf_scenario_npz(ekey, dstore):
    oq = dstore['oqparam']
    dic = {}
    fname = dstore.export_path('%s.%s' % ekey)
    if 'scenario' in oq.calculation_mode:
        # compute the GMFs on the fly from the stored rupture
        sitemesh = get_mesh(dstore['sitecol'], complete=False)
        rlzs_assoc = dstore['csm_info'].get_rlzs_assoc()
        gsims = rlzs_assoc.gsims_by_grp_id[0]  # there is a single grp_id
        E = oq.number_of_ground_motion_fields
        correl_model = oq.get_correl_model()
        computer = gmf.GmfComputer(
            dstore['ruptures/grp-00/0'], dstore['sitecol'], oq.imtls,
            gsims, oq.truncation_level, correl_model)
        gmf_dt = numpy.dtype([(imt, (F32, E)) for imt in oq.imtls])
        imts = list(oq.imtls)
        for gsim in gsims:
            arr = computer.compute(gsim, E, oq.random_seed)
            I, S, E = arr.shape  # #IMTs, #sites, #events
            gmfa = numpy.zeros(S, gmf_dt)
            for imti, imt in enumerate(imts):
                gmfa[imt] = arr[imti]
            dic[str(gsim)] = util.compose_arrays(sitemesh, gmfa)
    elif 'gmf_data' in dstore:  # event_based
        for sm_id in sorted(dstore['gmf_data']):
            for rlzno in sorted(dstore['gmf_data/' + sm_id]):
                dic['rlz-' + rlzno] = dstore['gmf_data/%s/%s' % (sm_id, rlzno)]
    else:  # nothing to export
        return []
    savez(fname, **dic)
    return [fname]


DisaggMatrix = collections.namedtuple(
    'DisaggMatrix', 'poe iml dim_labels matrix')


@export.add(('disagg', 'xml'))
def export_disagg_xml(ekey, dstore):
    oq = dstore['oqparam']
    rlzs = dstore['csm_info'].get_rlzs_assoc().realizations
    group = dstore['disagg']
    fnames = []
    writercls = hazard_writers.DisaggXMLWriter
    for key in group:
        matrix = dstore['disagg/' + key]
        attrs = group[key].attrs
        rlz = rlzs[attrs['rlzi']]
        poe = attrs['poe']
        iml = attrs['iml']
        imt, sa_period, sa_damping = from_string(attrs['imt'])
        fname = dstore.export_path(key + '.xml')
        lon, lat = attrs['location']
        # TODO: add poe=poe below
        writer = writercls(
            fname, investigation_time=oq.investigation_time,
            imt=imt, smlt_path='_'.join(rlz.sm_lt_path),
            gsimlt_path=rlz.gsim_rlz.uid, lon=lon, lat=lat,
            sa_period=sa_period, sa_damping=sa_damping,
            mag_bin_edges=attrs['mag_bin_edges'],
            dist_bin_edges=attrs['dist_bin_edges'],
            lon_bin_edges=attrs['lon_bin_edges'],
            lat_bin_edges=attrs['lat_bin_edges'],
            eps_bin_edges=attrs['eps_bin_edges'],
            tectonic_region_types=attrs['trts'],
        )
        data = [
            DisaggMatrix(poe, iml, dim_labels, matrix['_'.join(dim_labels)])
            for i, dim_labels in enumerate(disagg.pmf_map)]
        writer.serialize(data)
        fnames.append(fname)
    return sorted(fnames)


# adapted from the nrml_converters
def save_disagg_to_csv(metadata, matrices):
    """
    Save disaggregation matrices to multiple .csv files.
    """
    skip_keys = ('Mag', 'Dist', 'Lon', 'Lat', 'Eps', 'TRT')
    base_header = ','.join(
        '%s=%s' % (key, value) for key, value in metadata.items()
        if value is not None and key not in skip_keys)

    for disag_type, (poe, iml, matrix, fname) in matrices.items():
        header = '%s,poe=%s,iml=%s\n' % (base_header, poe, iml)

        if disag_type == 'Mag,Lon,Lat':
            matrix = numpy.swapaxes(matrix, 0, 1)
            matrix = numpy.swapaxes(matrix, 1, 2)
            disag_type = 'Lon,Lat,Mag'

        variables = disag_type
        axis = [metadata[v] for v in variables]
        header += ','.join(v for v in variables)
        header += ',poe'

        # compute axis mid points
        axis = [(ax[: -1] + ax[1:]) / 2. if ax.dtype == float
                else ax for ax in axis]

        values = None
        if len(axis) == 1:
            values = numpy.array([axis[0], matrix.flatten()]).T
        else:
            grids = numpy.meshgrid(*axis, indexing='ij')
            values = [g.flatten() for g in grids]
            values.append(matrix.flatten())
            values = numpy.array(values).T

        writers.write_csv(fname, values, comment=header, fmt='%.5E')


@export.add(('disagg', 'csv'))
def export_disagg_csv(ekey, dstore):
    oq = dstore['oqparam']
    rlzs = dstore['csm_info'].get_rlzs_assoc().realizations
    group = dstore['disagg']
    fnames = []
    for key in group:
        matrix = dstore['disagg/' + key]
        attrs = group[key].attrs
        rlz = rlzs[attrs['rlzi']]
        poe = attrs['poe']
        iml = attrs['iml']
        imt, sa_period, sa_damping = from_string(attrs['imt'])
        lon, lat = attrs['location']
        metadata = collections.OrderedDict()
        # Loads "disaggMatrices" nodes
        metadata['smlt_path'] = '_'.join(rlz.sm_lt_path)
        metadata['gsimlt_path'] = rlz.gsim_rlz.uid
        metadata['imt'] = imt
        metadata['investigation_time'] = oq.investigation_time
        metadata['lon'] = lon
        metadata['lat'] = lat
        metadata['Mag'] = attrs['mag_bin_edges']
        metadata['Dist'] = attrs['dist_bin_edges']
        metadata['Lon'] = attrs['lon_bin_edges']
        metadata['Lat'] = attrs['lat_bin_edges']
        metadata['Eps'] = attrs['eps_bin_edges']
        metadata['TRT'] = attrs['trts']
        data = {}
        for dim_labels in disagg.pmf_map:
            label = '_'.join(dim_labels)
            fname = dstore.export_path(key + '_%s.csv' % label)
            data[dim_labels] = poe, iml, matrix[label].value, fname
            fnames.append(fname)
        save_disagg_to_csv(metadata, data)
    return fnames


@export.add(('realizations', 'csv'))
def export_realizations(ekey, dstore):
    rlzs = dstore[ekey[0]]
    data = [['ordinal', 'uid', 'model', 'gsim', 'weight']]
    for i, rlz in enumerate(rlzs):
        data.append([i, rlz['uid'], rlz['model'], rlz['gsims'], rlz['weight']])
    path = dstore.export_path('realizations.csv')
    writers.write_csv(path, data, fmt='%s')
    return [path]


@export.add(('sourcegroups', 'csv'))
def export_sourcegroups(ekey, dstore):
    csm_info = dstore['csm_info']
    data = [['grp_id', 'trt', 'eff_ruptures']]
    for i, sm in enumerate(csm_info.source_models):
        for src_group in sm.src_groups:
            trt = source.capitalize(src_group.trt)
            er = src_group.eff_ruptures
            data.append((src_group.id, trt, er))
    path = dstore.export_path('sourcegroups.csv')
    writers.write_csv(path, data, fmt='%s')
    return [path]<|MERGE_RESOLUTION|>--- conflicted
+++ resolved
@@ -61,13 +61,8 @@
     An array of tags for the underlying seismic events
     """
     tags = []
-<<<<<<< HEAD
     for (eid, serial, year, ses, occ, sampleid, grp_id) in events:
-        tag = b'grp=%02d~ses=%04d~rup=%d-%02d' % (grp_id, ses, serial, occ)
-=======
-    for (serial, year, ses, occ, sampleid, grp_id) in events:
         tag = 'grp=%02d~ses=%04d~rup=%d-%02d' % (grp_id, ses, serial, occ)
->>>>>>> 244f5fe6
         if sampleid > 0:
             tag += '~sample=%d' % sampleid
         tags.append(tag)
