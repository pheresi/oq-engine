--- conflicted
+++ resolved
@@ -187,69 +187,8 @@
     agglosses_mon = monitor('aggregate losses', measuremem=False)
     for output in riskmodel.gen_outputs(
             riskinputs, rlzs_assoc, monitor, assets_by_site):
-<<<<<<< HEAD
         with agglosses_mon:
             _aggregate_output(output, riskmodel, agg, idx, result, monitor)
-=======
-        for (l, r), out in sorted(out_by_lr.items()):
-            asset_ids = [a.idx for a in out.assets]
-
-            # aggregate losses per rupture
-            asslosses = {}  # rup_id, aid -> loss
-            if monitor.asset_loss_table:
-                for rup_id, all_losses, ins_losses in zip(
-                        out.rupids, out.event_loss_per_asset,
-                        out.insured_loss_per_asset):
-                    for aid, groundloss, insuredloss in zip(
-                            asset_ids, all_losses, ins_losses):
-                        if groundloss > 0:
-                            loss = numpy.array([groundloss, insuredloss], F32)
-                            asslosses[rup_id, aid] = loss
-                items = sorted(asslosses.items())
-                if monitor.insured_losses:
-                    result['ASSLOSS'][l, r].append(numpy.array(
-                        [(rid, aid, loss2[0], loss2[1])
-                         for (rid, aid), loss2 in items], monitor.ela_dt))
-                else:
-                    result['ASSLOSS'][l, r].append(numpy.array(
-                        [(rid, aid, loss2[0]) for (rid, aid), loss2 in items],
-                        monitor.ela_dt))
-
-            # agg losses
-            glosses = out.event_loss_per_asset.sum(axis=1)
-            ilosses = out.insured_loss_per_asset.sum(axis=1)
-            agglosses = {
-                rupid: numpy.array([gloss, iloss], F32)
-                for rupid, gloss, iloss in zip(out.rupids, glosses, ilosses)
-                if gloss > 0}
-            result['AGGLOSS'][l, r].append(agglosses)
-
-            # dictionaries asset_idx -> array of counts
-            if riskmodel.curve_builders[l].user_provided:
-                result['RC'][l, r].append(dict(
-                    zip(asset_ids, out.counts_matrix)))
-                if out.insured_counts_matrix.sum():
-                    result['IC'][l, r].append(dict(
-                        zip(asset_ids, out.insured_counts_matrix)))
-
-            # average losses
-            if monitor.avg_losses:
-                arr = zeroN()
-                for aid, avgloss, ins_avgloss in zip(
-                        asset_ids, out.average_losses,
-                        out.average_insured_losses):
-                    # NB: here I cannot use numpy.float32, because the sum of
-                    # numpy.float32 numbers is noncommutative!
-                    # the net effect is that the final loss is affected by
-                    # the order in which the tasks are run, which is random
-                    # i.e. at each run one may get different results!!
-                    if monitor.insured_losses:
-                        arr[aid] = [avgloss, ins_avgloss]
-                    else:
-                        arr[aid] = avgloss
-                result['AVGLOSS'][l, r] += arr
-
->>>>>>> 10d536f5
     for (l, r), lst in numpy.ndenumerate(result['AGGLOSS']):
         records = numpy.array(
             [(rupids[i], loss) for i, loss in enumerate(agg[:, l, r])
