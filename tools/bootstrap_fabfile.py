import os, sys, re, random
from fabric.api import env, run, sudo, local, cd
from fabric.state import output as fabric_output

CELLAR_PATH = "/usr/local/Cellar"
PYTHON_PATH = "%s/python/2.6.5" % CELLAR_PATH
SITE_PKG_PATH = "~/.virtualenvs/openquake/lib/python2.6/site-packages/"

VIRTUALENV_PACKAGES = ["lxml", "pyyaml", "sphinx", "shapely",
    "eventlet", "python-gflags", "guppy",
    "libLAS", "numpy", "scipy", "celery==2.0.3",
    "nose", "django", "ordereddict", "redis"]

"""
This fab file assists with setting up a developer's environment.

There are two primary functions implemented currently:
    boostrap - installs required libs and sets up the openquake virtual
environment
    virtualenv - only sets up the openquake virtual environment (useful if a
developer already has dependencies installed)
"""


def bootstrap():
    """Prior to running this bootstrap, you may need to perform a few 
    prerequisite steps. See platform notes below.

    Mac OS X:
        * None yet determined

    Ubuntu (10.04):
        * sudo apt-get update
        * sudo apt-get install python-setuptools build-essential python-dev postgresql-8.4
        * sudo easy_install fabric
        * sudo easy_install pip
    """
    _assert_we_can_remote_login()
    
    def _detect_os():
        platforms = {'Darwin': _bootstrap_osx, 'Linux': _bootstrap_linux}
        return platforms.get(run('uname'), _bootstrap_other)

    bootstrap_fn = _detect_os()      # bootstrap_fn = _bootstrap_linux
    bootstrap_fn()                   # _bootstrap_linux()


def virtualenv():
    """This method installs virtualenv, virtualenvwrapper, and pre-built
virtual environment tar ball specific to the platform.
    """
    
    _assert_we_can_remote_login()
 
    def _detect_os():
        platforms = {'Darwin': _virtual_env_osx, 'Linux': _virtual_env_linux}
        return platforms.get(run('uname'), _virtual_env_other)

    venv_fn = _detect_os()
    venv_fn()


def _virtual_env_osx():
    _setup_venv("http://opengem.cloudfed.com/\
documents/10156/11140/virtualenvs_osx.tar.gz")


def _virtual_env_linux():
    def _detect_distro():
        if _distro_is_ubuntu():
            return _virtual_env_ubuntu
        else:
            return _virtual_env_other

    venv_fn = _detect_distro()
    venv_fn() 


def _setup_venv(venv_tar_url):
    """The process of downloading and extracting the virtual env tarball is the
same for Ubuntu and OSX (just a different tarball).
    """ 
    if not _pip_is_installed():
        print "You need to install pip to continue with virtualenv setup."
        print "Visit http://pip.openplans.org/ for more information."
        sys.exit()
    # check the user's home dir for an existing virtualenv config
    # if one already exists, abort.
    if os.path.exists(os.path.join(os.environ['HOME'], ".virtualenvs/")):
        print "Virtual environment configuration already",
        print "exists in: ~/.virtualenvs"
        sys.exit()
    _pip_install("virtualenv")
    _pip_install("virtualenvwrapper")
    
    # grab the virtualenv tar from Liferay:
    venv_file_name = "virtualenvs.tar.gz"
    print "Downloading virtualenv package from:\n %s" % venv_tar_url
    print "This may take a few minutes."
    
    # curl the virtualenv tar to the user's home dir
    run("curl -s --create-dirs %s -o ~/%s" % (venv_tar_url, venv_file_name))

    # local virtual env dir 
    local_venv_path = "~/.virtualenvs/"

    # extract the tar (creating a ~/.virtualenv dir)
    with cd('~'):
        run("tar -xzf %s" % venv_file_name)

    # chown and chgrp the virtual env files
    # to the current user and group, respectively
    run("chown -R `id -un` %s" % local_venv_path)
    run("chgrp -R `id -g` %s" % local_venv_path)
    sys.exit()


def _virtual_env_ubuntu():
    _setup_venv("http://opengem.cloudfed.com/\
documents/10156/11140/virtualenvs_ubuntu.tar.gz")
    

def _virtual_env_other():
    print "Platform not currently supported."
    sys.exit()

def _bootstrap_other():
    pass

def _distro_is_ubuntu():
    distro = run("lsb_release -is")
    return distro == "Ubuntu"


def _bootstrap_linux():
 
    def _detect_distro():
        if _distro_is_ubuntu():
            version = run("lsb_release -a | grep Release | sed -e 's/Release: *//'")

            if not float(version) >= 9.04:
                raise "Included python is too old. Upgrade your distro, dude."

            return _bootstrap_ubuntu
        #elif distro == "Fedora":
        #    return _bootstrap_fedora
        else:
            raise "I don't know this distro."

    def _bootstrap_ubuntu():
        
        # we need easy_install
        if not run('which easy_install'):
            print "easy_install is required, but could not be found."
            print "Visit http://pypi.python.org/pypi/setuptools for more info."
            sys.exit()
        apt_packages = ["default-jdk", "build-essential", "python-matplotlib",
                        "erlang-inets", "erlang-os-mon", "erlang-nox",
                        "python2.6-dev", "python-setuptools", "python-pip",
                        "gfortran", "postgresql", "postgis", "python2.6",
                        "libxml2-dev", "libxslt-dev", "libblas-dev",
                        "liblapack-dev", "pylint", "unzip", "apt-file"]
        gdal_packages = ["gdal-bin", "libgeos-dev", "libgdal1-dev", "python-gdal"]
        pip_packages = ["virtualenv", "virtualenvwrapper",]
        virtualenv_packages = ["lxml", "pyyaml", "sphinx", "shapely", 
                               "python-gflags", "guppy", 
                               "libLAS", "numpy", "scipy", "celery",
                               "nose", "django", "stdeb"] 

        _apt_install(" ".join(apt_packages))
        _pip_install(" ".join(pip_packages))

        # For Ubuntu 10.04, we need to install redis-server and rabbitmq-server
        # from src/deb packages to get the versions we want
        _ubuntu_install_rabbit()
        _ubuntu_install_redis()

        # Build the virtual environment
        with cd("~"):
            if not ls(".virtualenvs"):
                run("mkdir -p .virtualenvs")
                run("%s; mkvirtualenv openquake" % _ubuntu_virtualenv_source())
      
        if "PYTHONPATH" not in _warn_only_run("cat ~/.profile"): 
            run('echo export PYTHONPATH="%s:$PYTHONPATH" >> ~/.profile' % SITE_PKG_PATH)
	
        sudo("rm -rf ~/build/")

        _configure_postgresql(pgsql_path="/usr/lib/postgresql/8.4/bin/")
        _start_postgresql(initd="/etc/init.d/postgresql-8.4")
        _adduser_posgresql()
        _createdb_postgresql()

        run('source ~/.profile')
        venv_packages = VIRTUALENV_PACKAGES
        for venv_package in venv_packages:
            _pip_install(venv_package, virtualenv="openquake")

        # GDAL.
        _apt_install(" ".join(gdal_packages))
        # GDAL installs to /usr/lib/python2.6/
        # copy it to the virtualenv
        if ls("/usr/lib/python2.6/dist-packages/osgeo"):
            run("cp -R /usr/lib/python2.6/dist-packages/osgeo/ \
~/.virtualenvs/openquake/lib/python2.6/site-packages/")
        else:
            print "Couldn't find osgeo module; something is wrong with GDAL."
            sys.exit()
        #download and install geohash
        geohash_url = "http://python-geohash.googlecode.com/files/python-geohash-0.6.tar.gz"
        geohash_file = "python-geohash-0.6.tar.gz"
        with cd("/tmp"):
            if not ls(geohash_file):
                _curl(geohash_url, geohash_file)
                run("tar xzf %s" % geohash_file)
                with cd("python-geohash-0.6"):
                    run("python setup.py install --prefix=~/.virtualenvs/openquake")

        # Install jpype from source
        
        # First, try to find a jvm. Search the most likely places.
        jvm_locs = ["/usr/lib/jvm/java-6-sun", "/usr/lib/jvm/default-java/"]
        jvm = ''
        # look for an existing jvm dir
        for loc in jvm_locs:
            if ls(loc):
                # if the jvm dir exists, use it
                jvm = loc
		# set java home in .profile
		if "JAVA_HOME" not in _warn_only_run("cat ~/.profile"):
			run('echo export JAVA_HOME="%s:$JAVA_HOME" >> ~/.profile' % jvm)
                break
        _install_jpype_from_source(java_home=jvm)
        # Add virtualenv source to .profile
        if "virtualenvwrapper.sh" not in _warn_only_run("cat ~/.profile"):
            run("echo %s >> ~/.profile" % \
                _ubuntu_virtualenv_source().replace('\n', ''))

    def _bootstrap_fedora():
        pass

    bootstrap_fn = _detect_distro()
    bootstrap_fn()

def _ubuntu_install_rabbit():
    env.warn_only = True
    print "Installing rabbitmq-server..."
    rabbit_deb = 'rabbitmq-server_2.2.0-1_all.deb'
    rabbit_url = 'http://www.rabbitmq.com/releases/rabbitmq-server/v2.2.0/%s' \
% rabbit_deb
    _deb_install(rabbit_url, rabbit_deb)
    # now configure rabbit
    _ubuntu_config_rabbit()
    print "Finished installing rabbitmq-server."
    env.warn_only = False

def _ubuntu_config_rabbit(): 
    env.warn_only = True
    rabbit_cfg = ['rabbitmqctl add_user celeryuser celery',
        'rabbitmqctl add_vhost celeryvhost',
        'rabbitmqctl set_permissions -p celeryvhost celeryuser ".*" ".*" ".*"',
        '/etc/init.d/rabbitmq-server restart']
    for cfg in rabbit_cfg:
        sudo(cfg)
    env.warn_only = False

def _ubuntu_install_redis():
    env.warn_only = True
    print "Installing redis-server..."
    redis_deb = 'redis-server_2.0.1-2_amd64.deb'
    redis_url = 'http://ubuntu.linux-bg.org/ubuntu//pool/universe/r/redis/%s' \
% redis_deb
    _deb_install(redis_url, redis_deb)
    sudo('/etc/init.d/redis-server restart')
    env.warn_only = False
    print "Finished installing redis-server."

def _deb_install(url, file):
    with cd('~'):
        run('curl %s -o %s' % (url, file))
        sudo('dpkg -i %s' % file)
        # clean up
        run('rm %s' % file)
           
def _bootstrap_osx():
    """
    Bootstrap development environment in MacOSX. Requires HomeBrew.
    
    Installs:
        python2.6.x
        pip
    """
    
    # We really don't care about warnings.
    fabric_output.warnings = False

    if not _homebrew_is_installed():
        print "You need to install Homebrew to bootstrap osx"
        print 
        print "Suggestion:"
        print 'ruby -e "$(curl -fsS https://gist.github.com/raw/323731/install_homebrew.rb)"'
        sys.exit()

    if not run('which easy_install'):
        print "easy_install is required, but could not be found."
        print "Visit http://pypi.python.org/pypi/setuptools for more info."
        sys.exit() 
    
    # Install python2.6
    _install_python()

    _homebrew_install("pip")
    _homebrew_install("redis")

    # Install rabbitmq
    _homebrew_install("rabbitmq")
    _start_rabbitmq()
    _configure_rabbitmq_auth()

    # Install virtualenv
    _pip_install("virtualenv")

    # Install virtualenvwrapper via pip and homebrew
    # We want homebrew because it puts the stuff in a
    # nice path
    _pip_install("virtualenvwrapper")

    url = "https://gist.github.com/raw/635189/9f483e4969149a1fe1ed81f7ae33f19dfbc328bf/gistfile1.txt"

    with cd("/usr/local/Library/Formula"):
        if not ls("virtualenvwrapper.rb"): 
            sudo("curl %s > virtualenvwrapper.rb" % url)

    _homebrew_install("virtualenvwrapper")

    # Build the environment
    with cd("~"):
        if not ls(".virtualenvs"):
            run("mkdir -p .virtualenvs")
            run("mkvirtualenv openquake")

<<<<<<< HEAD
    virtualenv_packages = ["lxml", "pyyaml", "sphinx", "shapely",
                           "python-gflags", "guppy", "celery", "nose", "django",
                           "pylint"]

    _pip_install(" ".join(virtualenv_packages), virtualenv="openquake")
    _pip_install("pylibmc", version="0.9.2", virtualenv="openquake")
=======
    easy_install_packages = ["matplotlib"]
    
    for pkg in easy_install_packages:
        _easy_install(pkg, to_venv=True)
    _pip_install(" ".join(VIRTUALENV_PACKAGES), virtualenv="openquake")
>>>>>>> c2acda67


    #download and install geohash
    geohash_url = "http://python-geohash.googlecode.com/files/python-geohash-0.6.tar.gz"
    geohash_file = "python-geohash-0.6.tar.gz"
    with cd("/tmp"):
        if not ls(geohash_file):
            _curl(geohash_url, geohash_file)
            run("tar xzf %s" % geohash_file)
            with cd("python-geohash-0.6"):
                run("python setup.py install --prefix=~/.virtualenvs/openquake")

    # download and install gfortran
    gfortran_url = "http://r.research.att.com/gfortran-4.2.3.dmg"
    gfortran_dmg = "gfortran-4.1.2.dmg"
    with cd("/tmp"):
        if not _warn_only_run("which gfortran"):
            if not ls(gfortran_dmg):
                _curl(gfortran_url, gfortran_dmg)

            _attach_and_install(gfortran_dmg, "GNU\ Fortran\ 4.2.3", "gfortran.pkg")

    # We install numpy from source because we have to remove the ppc64 line.
    _install_numpy_from_source()
    _pip_install("scipy", virtualenv="openquake")

    # Install gdal
    _homebrew_install("gdal")
    _install_gdal_from_dmg()
    with cd("/tmp"):
        if not ls("/usr/local/lib/swq.h"):
            _curl("http://svn.osgeo.org/gdal/branches/1.7/gdal/ogr/swq.h", "swq.h")
            sudo("mv swq.h /usr/local/lib/swq.h")

    _pip_install("gdal", virtualenv="openquake")

    # Install jpype from source
    _install_jpype_from_source()

    # Add virtualenv source to .profile
    if "virtualenvwrapper.sh" not in _warn_only_run("cat ~/.profile"):
        f = open("%s/.profile" % os.environ['HOME'], 'a')
        f.write(_osx_virtualenv_source())
        f.close()


def teardown_osx():
    """
    Destroy the virtualenv
    """


#
# Helper methods
#

def _attach_and_install(dmg, volume, package):
    run("hdiutil attach %s" % dmg )
    sudo("installer -pkg /Volumes/%s/%s -target /" % (volume, package))
    run("hdiutil detach %s" % volume)

def _curl(url, filename):
    run("curl %s > %s" % (url, filename))

def _start_celery():
    if not run("ps aux | grep celeryd"):
        run("celeryd &")

def _start_rabbitmq():
    sudo("nohup /usr/local/sbin/rabbitmq-server &")


def _start_postgresql(initd=None):
    if not _warn_only_run("ps aux | grep [p]ostgres"):
        if not initd:
            run("postgres -D /tmp/pgsql &")
        else:
            sudo("%s start" % initd)

def _configure_rabbitmq_auth():
    env.warn_only = True
    sudo('/usr/local/sbin/rabbitmqctl add_user celeryuser celery')
    sudo('/usr/local/sbin/rabbitmqctl add_vhost celeryvhost')
    sudo('/usr/local/sbin/rabbitmqctl set_permissions -p celeryvhost celeryuser ".*" ".*" ".*"')
    env.warn_only = False


def _configure_postgresql(pgsql_path=""):
    if not ls("/tmp/pgsql"):
        run("%sinitdb -U `whoami` /tmp/pgsql" % pgsql_path)

def _adduser_posgresql():
    username=run("whoami")
    env.warn_only = True
    sudo("su - postgres -c \"createuser -s %s\"" % username)
    env.warn_only = False

def _createdb_postgresql():
    if not _warn_only_run("psql -l | grep openquake"):
        run("createdb openquake")
    

def _install_gdal_from_dmg():
    with cd("/tmp"):
        gdal_url = "http://www.kyngchaos.com/files/software/frameworks/GDAL_Complete-1.7.dmg"
        gdal_file = "GDAL_Complete-1.7.dmg"
        if not ls(gdal_file):
            _curl(gdal_url, gdal_file)
            _attach_and_install(gdal_file, "GDAL\ Complete", "GDAL\ Complete.pkg")

def _install_jpype_from_source(java_home=None):
    jpype_url="http://softlayer.dl.sourceforge.net/project/jpype/JPype/0.5.4/JPype-0.5.4.1.zip"
    jpype_file = "JPype-0.5.4.1.zip"

    if java_home:
        java_home = "JAVA_HOME=%s" % java_home
    else:
        java_home = ""

    with cd("/tmp"):
        if not ls(jpype_file):
            _curl(jpype_url, jpype_file) 
            run("unzip %s" % jpype_file)
            with cd("JPype-0.5.4.1"):
                run("%s python setup.py install --prefix=~/.virtualenvs/openquake" % java_home)

def _install_numpy_from_source():
    with cd("/tmp"):
        diffurl = ("https://gist.github.com/raw/636065/"

                   "b1302efeeea6bdd716cfdbb0ba351f2d4cc758f4/numpy_ppc.diff")

        if not ls("numpy"):
            run("svn co http://svn.scipy.org/svn/numpy/trunk numpy")
            with cd("numpy"):
                run("curl %s | patch -p0" % diffurl)
                run("python setup.py install --prefix=~/.virtualenvs/openquake")
            # Remove the svn directory
            run("rm -rf numpy")

def _warn_only_run(command):
    env.warn_only = True
    output = run(command)
    env.warn_only = False
    return output

def _homebrew_is_installed():
    return _warn_only_run("which brew")

def _pip_is_installed():
    return _warn_only_run("which pip")

def _homebrew_exists(package):
    output = _warn_only_run("brew info %s" % package)

    if re.search("not installed", output, re.IGNORECASE):
        return False

    return True

def _easy_install(package, to_venv=False):
    """Set to_venv=True to install this package to your virtual environment."""
    if to_venv:
        return sudo("PYTHONPATH=%s easy_install \
--install-dir=~/.virtualenvs/openquake/lib/python2.6/site-packages/ %s" \
% (SITE_PKG_PATH, package), pty=True)
    else:
        return sudo("easy install %s" % package, pty=True)

def _apt_install(package):
    return sudo("DEBIAN_FRONTEND=noninteractive apt-get -q -y install %s" % package, pty=True)

def _homebrew_install(package):
    if not _homebrew_exists(package):
        return sudo("brew install %s" % package, pty=True)

def _homebrew_uninstall(package):
    output = run("brew list %s" % package)
    if output:
        return sudo("brew uninstall %s" % package)


def _ubuntu_virtualenv_source():
    return "\nsource /usr/local/bin/virtualenvwrapper.sh"

def _osx_virtualenv_source():
    # todo(chris) THIS IS SUPER UGLY. 
    return """
export VIRTUALENVWRAPPER_PYTHON=%s/bin/python
export PATH=$PATH:%s/bin/
source %s/virtualenvwrapper/2.1.1/bin/virtualenvwrapper.sh
    """ % (PYTHON_PATH, PYTHON_PATH, CELLAR_PATH)

def _pip_installed(python_package, virtualenv=None):
    python_site_dir="/usr/local/lib/python2.6/site-packages/"
    if virtualenv:
        python_site_dir="~/.virtualenvs/openquake/lib/python2.6/site-packages/"

    with cd(python_site_dir):
        env.warn_only = True
        res = ls("%s*" % python_package)
        env.warn_only = False
        return res


def _pip_install(python_package, virtualenv=None, version=None):
    if not _pip_installed(python_package, virtualenv):
        if version:
            install_package="pip install %s==%s" % (python_package, version)
        else:
            install_package = "pip install %s" % python_package
        if virtualenv: 
            install_package = "%s -E ~/.virtualenvs/%s" % (install_package, 
                                                           virtualenv)

        if not virtualenv:
            return sudo(install_package)
        else:
            return run(install_package)

def ls(file):
    return _warn_only_run("ls %s" % file)

def _install_python():
    with cd("/usr/local/Library/Formula"):
        if not ls("python2.6.rb"): 
            # Install Python
            print """
                While we're installing python via brew, we'll be modifying your python
                Formula so we can install python2.6. We'll move it back after. This means
                that to uninstall python2.6 with brew, you'll need to manually move it 
                back.
            """


            sudo('curl "https://gist.github.com/raw/635038/a3d24cbe"'
                 '> python2.6.rb')

            if ls("python.rb"):
                sudo("mv python.rb{,-bootstrap_osx}")
                sudo("cp python{2.6,}.rb")

    _homebrew_install("python")

def _assert_we_can_remote_login():
    """Remote login is required for running bootstrap/virtualenv setup  on 
    localhost. This function verifies that remote login is enabled.
    If it is not, the script will print an error message and exit.

    If fabric's env.hosts == ['localhost'], no check is performed.""" 
   
    if env.hosts != ['localhost']:
        return
    
    with os.popen("uname") as fp:
        platform = fp.read()
    platform = platform.strip('\n')
 
    REMOTE_LOGIN_NOT_ENABLED = "It looks like remote login is not enabled on \
the local machine."
    
    def _osx():
        with os.popen("sudo systemsetup -getremotelogin") as fp:
            result = fp.read()
    
        if result != 'Remote Login: On\n':
            print
            print REMOTE_LOGIN_NOT_ENABLED
            print
            print "You need to enable it to continue."
            print "To do so, select Apple -> System \
Preferences -> Sharing and make sure 'Remote Login' is checked."
            sys.exit()

    def _linux():
        with os.popen("ps aux | grep [s]shd") as fp:
            result = fp.read()

        if result == '':
            print
            print REMOTE_LOGIN_NOT_ENABLED
            print
            print "Please start sshd and try again."
            sys.exit()

    if platform == 'Darwin':
        _osx()
    elif platform == 'Linux':
        _linux()
    else:
        print
        print "Unknown platform '%s'" % platform
        print
        print "This is probably a bug."
        sys.exit()<|MERGE_RESOLUTION|>--- conflicted
+++ resolved
@@ -7,9 +7,9 @@
 SITE_PKG_PATH = "~/.virtualenvs/openquake/lib/python2.6/site-packages/"
 
 VIRTUALENV_PACKAGES = ["lxml", "pyyaml", "sphinx", "shapely",
-    "eventlet", "python-gflags", "guppy",
+    "python-gflags", "guppy",
     "libLAS", "numpy", "scipy", "celery==2.0.3",
-    "nose", "django", "ordereddict", "redis"]
+    "nose", "django", "redis"]
 
 """
 This fab file assists with setting up a developer's environment.
@@ -339,20 +339,11 @@
             run("mkdir -p .virtualenvs")
             run("mkvirtualenv openquake")
 
-<<<<<<< HEAD
-    virtualenv_packages = ["lxml", "pyyaml", "sphinx", "shapely",
-                           "python-gflags", "guppy", "celery", "nose", "django",
-                           "pylint"]
-
-    _pip_install(" ".join(virtualenv_packages), virtualenv="openquake")
-    _pip_install("pylibmc", version="0.9.2", virtualenv="openquake")
-=======
     easy_install_packages = ["matplotlib"]
     
     for pkg in easy_install_packages:
         _easy_install(pkg, to_venv=True)
     _pip_install(" ".join(VIRTUALENV_PACKAGES), virtualenv="openquake")
->>>>>>> c2acda67
 
 
     #download and install geohash
